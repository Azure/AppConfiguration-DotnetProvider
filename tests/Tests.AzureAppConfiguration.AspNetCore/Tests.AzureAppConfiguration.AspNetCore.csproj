<Project Sdk="Microsoft.NET.Sdk">

  <PropertyGroup>
    <TargetFrameworks>net6.0;net8.0</TargetFrameworks>
    <LangVersion>8.0</LangVersion>
    <DelaySign>false</DelaySign>
    <SignAssembly>true</SignAssembly>
    <AssemblyOriginatorKeyFile>..\..\build\AzureAppConfiguration.snk</AssemblyOriginatorKeyFile>
    <IsPackable>false</IsPackable>
  </PropertyGroup>

  <ItemGroup>
<<<<<<< HEAD
    <PackageReference Include="Microsoft.Extensions.DependencyInjection" Version="8.0.0" />
    <PackageReference Include="Microsoft.NET.Test.Sdk" Version="17.9.0" />
    <PackageReference Include="Moq" Version="4.20.70" />
    <PackageReference Include="xunit" Version="2.7.0" />
    <PackageReference Include="xunit.runner.visualstudio" Version="2.5.7">
      <PrivateAssets>all</PrivateAssets>
      <IncludeAssets>runtime; build; native; contentfiles; analyzers; buildtransitive</IncludeAssets>
    </PackageReference>
=======
    <PackageReference Include="Microsoft.Extensions.DependencyInjection" Version="5.0.1" />
    <PackageReference Include="Microsoft.NET.Test.Sdk" Version="16.9.1" />
    <PackageReference Include="Moq" Version="4.16.0" />
    <PackageReference Include="Newtonsoft.Json" Version="13.0.2" />
    <PackageReference Include="xunit" Version="2.4.1" />
    <PackageReference Include="xunit.runner.visualstudio" Version="2.4.3" />
>>>>>>> c2885a3d
    <DotNetCliToolReference Include="dotnet-xunit" Version="2.3.1" />
  </ItemGroup>

  <ItemGroup>
    <ProjectReference Include="..\..\src\Microsoft.Azure.AppConfiguration.AspNetCore\Microsoft.Azure.AppConfiguration.AspNetCore.csproj" />
  </ItemGroup>

</Project><|MERGE_RESOLUTION|>--- conflicted
+++ resolved
@@ -1,7 +1,7 @@
-<Project Sdk="Microsoft.NET.Sdk">
+﻿<Project Sdk="Microsoft.NET.Sdk">
 
   <PropertyGroup>
-    <TargetFrameworks>net6.0;net8.0</TargetFrameworks>
+    <TargetFrameworks>netcoreapp2.1;netcoreapp3.1;net6.0;net7.0</TargetFrameworks>
     <LangVersion>8.0</LangVersion>
     <DelaySign>false</DelaySign>
     <SignAssembly>true</SignAssembly>
@@ -10,28 +10,16 @@
   </PropertyGroup>
 
   <ItemGroup>
-<<<<<<< HEAD
-    <PackageReference Include="Microsoft.Extensions.DependencyInjection" Version="8.0.0" />
-    <PackageReference Include="Microsoft.NET.Test.Sdk" Version="17.9.0" />
-    <PackageReference Include="Moq" Version="4.20.70" />
-    <PackageReference Include="xunit" Version="2.7.0" />
-    <PackageReference Include="xunit.runner.visualstudio" Version="2.5.7">
-      <PrivateAssets>all</PrivateAssets>
-      <IncludeAssets>runtime; build; native; contentfiles; analyzers; buildtransitive</IncludeAssets>
-    </PackageReference>
-=======
     <PackageReference Include="Microsoft.Extensions.DependencyInjection" Version="5.0.1" />
     <PackageReference Include="Microsoft.NET.Test.Sdk" Version="16.9.1" />
     <PackageReference Include="Moq" Version="4.16.0" />
     <PackageReference Include="Newtonsoft.Json" Version="13.0.2" />
     <PackageReference Include="xunit" Version="2.4.1" />
     <PackageReference Include="xunit.runner.visualstudio" Version="2.4.3" />
->>>>>>> c2885a3d
     <DotNetCliToolReference Include="dotnet-xunit" Version="2.3.1" />
   </ItemGroup>
 
   <ItemGroup>
     <ProjectReference Include="..\..\src\Microsoft.Azure.AppConfiguration.AspNetCore\Microsoft.Azure.AppConfiguration.AspNetCore.csproj" />
   </ItemGroup>
-
 </Project>