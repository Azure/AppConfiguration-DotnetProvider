﻿<Project Sdk="Microsoft.NET.Sdk">

  <PropertyGroup>
    <TargetFrameworks>net6.0;net7.0</TargetFrameworks>
    <LangVersion>8.0</LangVersion>
    <DelaySign>false</DelaySign>
    <SignAssembly>true</SignAssembly>
    <AssemblyOriginatorKeyFile>..\..\build\AzureAppConfiguration.snk</AssemblyOriginatorKeyFile>
    <IsPackable>false</IsPackable>
  </PropertyGroup>

  <ItemGroup>
<<<<<<< HEAD
    <PackageReference Include="Microsoft.Extensions.DependencyInjection" Version="5.0.1" />
=======
    <PackageReference Include="Microsoft.Extensions.DependencyInjection" Version="6.0.0" />
>>>>>>> 46f347a0
    <PackageReference Include="Microsoft.NET.Test.Sdk" Version="17.7.2" />
    <PackageReference Include="Moq" Version="4.16.0" />
    <PackageReference Include="xunit" Version="2.4.1" />
    <PackageReference Include="xunit.runner.visualstudio" Version="2.4.3" />
    <DotNetCliToolReference Include="dotnet-xunit" Version="2.3.1" />
  </ItemGroup>

  <ItemGroup>
    <ProjectReference Include="..\..\src\Microsoft.Azure.AppConfiguration.AspNetCore\Microsoft.Azure.AppConfiguration.AspNetCore.csproj" />
  </ItemGroup>
</Project><|MERGE_RESOLUTION|>--- conflicted
+++ resolved
@@ -10,11 +10,7 @@
   </PropertyGroup>
 
   <ItemGroup>
-<<<<<<< HEAD
-    <PackageReference Include="Microsoft.Extensions.DependencyInjection" Version="5.0.1" />
-=======
     <PackageReference Include="Microsoft.Extensions.DependencyInjection" Version="6.0.0" />
->>>>>>> 46f347a0
     <PackageReference Include="Microsoft.NET.Test.Sdk" Version="17.7.2" />
     <PackageReference Include="Moq" Version="4.16.0" />
     <PackageReference Include="xunit" Version="2.4.1" />
