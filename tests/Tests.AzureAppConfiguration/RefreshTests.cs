--- conflicted
+++ resolved
@@ -730,11 +730,7 @@
             .AddAzureAppConfiguration(options =>
             {
                 options.Select("TestKey*");
-<<<<<<< HEAD
-                options.MinBackoffDuration = TimeSpan.FromMilliseconds(1);
-=======
                 options.MinBackoffDuration = TimeSpan.FromTicks(1);
->>>>>>> fd3e5387
                 options.ClientManager = TestHelpers.CreateMockedConfigurationClientManager(mockClient.Object);
                 options.ConfigureRefresh(refreshOptions =>
                 {
@@ -751,12 +747,8 @@
             Assert.Null(configuration["TestKey2"]);
             Assert.Null(configuration["TestKey3"]);
 
-<<<<<<< HEAD
-            Thread.Sleep(1000);
-=======
             // Make sure MinBackoffDuration has ended
             Thread.Sleep(100);
->>>>>>> fd3e5387
 
             // Act
             await Assert.ThrowsAsync<RequestFailedException>(async () =>
@@ -813,11 +805,7 @@
             var config = new ConfigurationBuilder()
                 .AddAzureAppConfiguration(options =>
                 {
-<<<<<<< HEAD
-                    options.MinBackoffDuration = TimeSpan.FromMilliseconds(1);
-=======
                     options.MinBackoffDuration = TimeSpan.FromTicks(1);
->>>>>>> fd3e5387
                     options.ClientManager = TestHelpers.CreateMockedConfigurationClientManager(mockClient.Object);
                     options.Select("TestKey*", "label");
                     options.ConfigureRefresh(refreshOptions =>
