--- conflicted
+++ resolved
@@ -1,134 +1,3 @@
-<<<<<<< HEAD
-﻿//using Azure.Core.Http;
-//using Azure.Data.AppConfiguration;
-//using Microsoft.AspNetCore.Http;
-//using Microsoft.Azure.AppConfiguration.AspNetCore;
-//using Microsoft.Extensions.Configuration;
-//using Microsoft.Extensions.Configuration.AzureAppConfiguration;
-//using Microsoft.Extensions.Options;
-//using Moq;
-//using System;
-//using System.Collections.Generic;
-//using System.Linq;
-//using System.Threading;
-//using System.Threading.Tasks;
-//using Xunit;
-
-//namespace Tests.AzureAppConfiguration
-//{
-//    public class RefreshTests
-//    {
-//        string _connectionString = TestHelpers.CreateMockEndpointString();
-//        IOptions<AzureAppConfigurationMiddlewareOptions> _middlewareOptions = Options.Create(new AzureAppConfigurationMiddlewareOptions());
-
-//        IEnumerable<ConfigurationSetting> _kvCollection = new List<ConfigurationSetting>
-//        {
-//            new ConfigurationSetting("TestKey1", "TestValue1", "label")
-//            {
-//                ETag = new ETag("0a76e3d7-7ec1-4e37-883c-9ea6d0d89e63"),
-//                ContentType = "text"
-//            },
-//            new ConfigurationSetting("TestKey2", "TestValue2", "label")
-//            {
-//                ETag = new ETag("31c38369-831f-4bf1-b9ad-79db56c8b989"),
-//                ContentType = "text"
-//            },
-//            new ConfigurationSetting("TestKey3", "TestValue3", "label")
-//            {
-//                ETag = new ETag("bb203f2b-c113-44fc-995d-b933c2143339"),
-//                ContentType = "text"
-//            }
-//        };
-
-//        ConfigurationSetting FirstKeyValue => _kvCollection.First();
-
-//        [Fact]
-//        public void RefreshTests_RefreshRegisteredKeysAreLoadedOnStartup_DefaultUseQuery()
-//        {
-//            var testClient = new ConfigurationClient(_connectionString, new MockedGetKeyValueRequest(FirstKeyValue, _kvCollection));
-
-//            var options = new AzureAppConfigurationOptions { Client = testClient };
-
-//            options.ConfigureRefresh(refresh =>
-//            {
-//                refresh.Register("TestKey1")
-//                       .SetCacheExpiration(TimeSpan.FromSeconds(60));
-//            });
-
-//            var config = new ConfigurationBuilder()
-//                .AddAzureAppConfiguration(options)
-//                .Build();
-
-//            Assert.Equal("TestValue1", config["TestKey1"]);
-//        }
-
-//        [Fact]
-//        public void RefreshTests_RefreshRegisteredKeysAreLoadedOnStartup_CustomUseQuery()
-//        {
-//            var testClient = new ConfigurationClient(_connectionString, new MockedGetKeyValueRequest(FirstKeyValue, _kvCollection));
-
-//            var options = new AzureAppConfigurationOptions { Client = testClient };
-
-//            options.Use("TestKey1")
-//                   .ConfigureRefresh(refresh =>
-//                   {
-//                       refresh.Register("TestKey2")
-//                              .Register("TestKey3")
-//                              .SetCacheExpiration(TimeSpan.FromSeconds(60));
-//                   });
-
-//            var config = new ConfigurationBuilder()
-//                .AddAzureAppConfiguration(options)
-//                .Build();
-
-//            Assert.Equal("TestValue1", config["TestKey1"]);
-//            Assert.Equal("TestValue2", config["TestKey2"]);
-//            Assert.Equal("TestValue3", config["TestKey3"]);
-//        }
-
-//        [Fact]
-//        public void RefreshTests_RefreshIsSkippedIfCacheIsNotExpired()
-//        {
-//            var testClient = new ConfigurationClient(_connectionString, new MockedGetKeyValueRequest(FirstKeyValue, _kvCollection));
-
-//            var options = new AzureAppConfigurationOptions { Client = testClient };
-
-//            options.Use("TestKey*")
-//                   .ConfigureRefresh(refresh =>
-//                   {
-//                       refresh.Register("TestKey1")
-//                              .SetCacheExpiration(TimeSpan.FromSeconds(10));
-//                   });
-
-//            var config = new ConfigurationBuilder()
-//                .AddAzureAppConfiguration(options)
-//                .Build();
-
-//            Assert.Equal("TestValue1", config["TestKey1"]);
-//            FirstKeyValue.Value = "newValue1";
-
-//            // Wait for some time but not enough to let the cache expire
-//            Thread.Sleep(5000);
-
-//            options.GetRefresher().Refresh().Wait();
-
-//            Assert.Equal("TestValue1", config["TestKey1"]);
-//        }
-
-//        [Fact]
-//        public void RefreshTests_RefreshIsNotSkippedIfCacheIsExpired()
-//        {
-//            var testClient = new ConfigurationClient(_connectionString, new MockedGetKeyValueRequest(FirstKeyValue, _kvCollection));
-
-//            var options = new AzureAppConfigurationOptions { Client = testClient };
-
-//            options.Use("TestKey*")
-//                   .ConfigureRefresh(refresh =>
-//                   {
-//                       refresh.Register("TestKey1")
-//                              .SetCacheExpiration(TimeSpan.FromSeconds(1));
-//                   });
-=======
 ﻿using Microsoft.AspNetCore.Http;
 using Microsoft.Azure.AppConfiguration.Azconfig;
 using Microsoft.Azure.AppConfiguration.AspNetCore;
@@ -321,274 +190,49 @@
             using (var testClient = new AzconfigClient(_connectionString, new MockedGetKeyValueRequest(kvCollection.First(), kvCollection)))
             {
                 var options = new AzureAppConfigurationOptions { Client = testClient };
->>>>>>> 8ac910e7
-
-//            var config = new ConfigurationBuilder()
-//                .AddAzureAppConfiguration(options)
-//                .Build();
-
-//            Assert.Equal("TestValue1", config["TestKey1"]);
-//            FirstKeyValue.Value = "newValue";
-
-//            // Wait for the cache to expire
-//            Thread.Sleep(1500);
-
-//            options.GetRefresher().Refresh().Wait();
-
-//            Assert.Equal("newValue", config["TestKey1"]);
-//        }
-
-//        [Fact]
-//        public void RefreshTests_RefreshAllFalseDoesNotUpdateEntireConfiguration()
-//        {
-//            var kvCollection = new List<ConfigurationSetting>(_kvCollection);
-
-//            var testClient = new ConfigurationClient(_connectionString, new MockedGetKeyValueRequest(kvCollection.First(), kvCollection));
-
-<<<<<<< HEAD
-//            var options = new AzureAppConfigurationOptions { Client = testClient };
-
-//            options.Use("TestKey*")
-//                   .ConfigureRefresh(refresh =>
-//                   {
-//                       refresh.Register("TestKey1") // refreshAll: false
-//                              .SetCacheExpiration(TimeSpan.FromSeconds(1));
-//                   });
-
-//            var config = new ConfigurationBuilder()
-//                .AddAzureAppConfiguration(options)
-//                .Build();
-
-//            Assert.Equal("TestValue1", config["TestKey1"]);
-//            Assert.Equal("TestValue2", config["TestKey2"]);
-//            Assert.Equal("TestValue3", config["TestKey3"]);
-
-//            kvCollection.ForEach(kv => kv.Value = "newValue");
-
-//            // Wait for the cache to expire
-//            Thread.Sleep(1500);
-
-//            options.GetRefresher().Refresh().Wait();
-
-//            Assert.Equal("newValue", config["TestKey1"]);
-//            Assert.NotEqual("newValue", config["TestKey2"]);
-//            Assert.NotEqual("newValue", config["TestKey3"]);
-//        }
-
-//        [Fact]
-//        public void RefreshTests_RefreshAllTrueUpdatesEntireConfiguration()
-//        {
-//            var kvCollection = new List<ConfigurationSetting>(_kvCollection);
-
-//            var testClient = new ConfigurationClient(_connectionString, new MockedGetKeyValueRequest(kvCollection.First(), kvCollection));
-
-//            var options = new AzureAppConfigurationOptions { Client = testClient };
-
-//            options.Use("TestKey*")
-//                   .ConfigureRefresh(refresh =>
-//                   {
-//                       refresh.Register("TestKey1", refreshAll: true)
-//                              .SetCacheExpiration(TimeSpan.FromSeconds(1));
-//                   });
-
-//            var config = new ConfigurationBuilder()
-//                .AddAzureAppConfiguration(options)
-//                .Build();
-
-//            Assert.Equal("TestValue1", config["TestKey1"]);
-//            Assert.Equal("TestValue2", config["TestKey2"]);
-//            Assert.Equal("TestValue3", config["TestKey3"]);
-
-//            kvCollection.ForEach(kv => kv.Value = "newValue");
-
-//            // Wait for the cache to expire
-//            Thread.Sleep(1500);
-
-//            options.GetRefresher().Refresh().Wait();
-
-//            Assert.Equal("newValue", config["TestKey1"]);
-//            Assert.Equal("newValue", config["TestKey2"]);
-//            Assert.Equal("newValue", config["TestKey3"]);
-//        }
-
-//        [Fact]
-//        public void RefreshTests_RefreshAllTrueRemovesDeletedConfiguration()
-//        {
-//            var kvCollection = new List<ConfigurationSetting>(_kvCollection);
-
-//            var testClient = new ConfigurationClient(_connectionString, new MockedGetKeyValueRequest(kvCollection.First(), kvCollection));
-
-//            var options = new AzureAppConfigurationOptions { Client = testClient };
-
-//            options.Use("TestKey*")
-//                   .ConfigureRefresh(refresh =>
-//                   {
-//                       refresh.Register("TestKey1", refreshAll: true)
-//                              .SetCacheExpiration(TimeSpan.FromSeconds(1));
-//                   });
-
-//            var config = new ConfigurationBuilder()
-//                .AddAzureAppConfiguration(options)
-//                .Build();
-
-//            Assert.Equal("TestValue1", config["TestKey1"]);
-//            Assert.Equal("TestValue2", config["TestKey2"]);
-//            Assert.Equal("TestValue3", config["TestKey3"]);
-
-//            kvCollection.First().Value = "newValue";
-//            kvCollection.Remove(kvCollection.Last());
-
-//            // Wait for the cache to expire
-//            Thread.Sleep(1500);
-
-//            options.GetRefresher().Refresh().Wait();
-
-//            Assert.Equal("newValue", config["TestKey1"]);
-//            Assert.Equal("TestValue2", config["TestKey2"]);
-//            Assert.Null(config["TestKey3"]);
-//        }
-
-//        [Fact]
-//        public void RefreshTests_RefreshAllForNonExistentSentinelDoesNothing()
-//        {
-//            var kvCollection = new List<ConfigurationSetting>(_kvCollection);
-
-//            var testClient = new ConfigurationClient(_connectionString, new MockedGetKeyValueRequest(kvCollection.First(), kvCollection));
-
-//            var options = new AzureAppConfigurationOptions { Client = testClient };
-
-//            options.Use("TestKey*")
-//                   .ConfigureRefresh(refresh =>
-//                   {
-//                       refresh.Register("TestKey1")
-//                              .Register("NonExistentKey", refreshAll: true)
-//                              .SetCacheExpiration(TimeSpan.FromSeconds(1));
-//                   });
-
-//            var config = new ConfigurationBuilder()
-//                .AddAzureAppConfiguration(options)
-//                .Build();
-
-//            Assert.Equal("TestValue1", config["TestKey1"]);
-//            Assert.Equal("TestValue2", config["TestKey2"]);
-//            Assert.Equal("TestValue3", config["TestKey3"]);
-
-//            kvCollection.ElementAt(0).Value = "newValue1";
-//            kvCollection.ElementAt(1).Value = "newValue2";
-//            kvCollection.Remove(kvCollection.Last());
-
-//            // Wait for the cache to expire
-//            Thread.Sleep(1500);
-
-//            options.GetRefresher().Refresh().Wait();
-
-//            // Validate that key-values registered for refresh were updated
-//            Assert.Equal("newValue1", config["TestKey1"]);
-
-//            // Validate that other key-values were not updated, which means refresh all wasn't triggered
-//            Assert.Equal("TestValue2", config["TestKey2"]);
-//            Assert.Equal("TestValue3", config["TestKey3"]);
-//        }
-
-//        [Fact]
-//        public void RefreshTests_SingleServerCallOnSimultaneousMultipleRefresh()
-//        {
-//            var kvCollection = new List<ConfigurationSetting>(_kvCollection);
-//            var mockedHttpRequestHandler = new MockedGetKeyValueRequest(kvCollection.First(), kvCollection, 6000);
-
-//            var testClient = new ConfigurationClient(_connectionString, mockedHttpRequestHandler);
-
-//            var options = new AzureAppConfigurationOptions { Client = testClient };
-
-//            options.ConfigureRefresh(refresh =>
-//            {
-//                refresh.Register("TestKey1", "label")
-//                       .SetCacheExpiration(TimeSpan.FromSeconds(1));
-//            });
-
-//            var config = new ConfigurationBuilder()
-//                .AddAzureAppConfiguration(options)
-//                .Build();
-
-//            Assert.Equal("TestValue1", config["TestKey1"]);
-//            Assert.Equal(1, mockedHttpRequestHandler.RequestCount);
-
-//            kvCollection.First().Value = "newValue";
-
-//            // Simulate simultaneous refresh calls with expired cache from multiple threads
-//            var task1 = Task.Run(() => WaitAndRefresh(options, 1500));
-//            var task2 = Task.Run(() => WaitAndRefresh(options, 3000));
-//            var task3 = Task.Run(() => WaitAndRefresh(options, 4500));
-//            Task.WaitAll(task1, task2, task3);
-
-//            Assert.Equal("newValue", config["TestKey1"]);
-//            Assert.Equal(2, mockedHttpRequestHandler.RequestCount);
-//        }
-
-//        [Fact]
-//        public void RefreshMiddlewareTests_MiddlewareConstructorParsesIConfigurationRefresher()
-//        {
-//            // Arrange
-//            var delegateMock = new Mock<RequestDelegate>();
-//            var configuration = new ConfigurationBuilder()
-//                .AddAzureAppConfiguration(new AzureAppConfigurationOptions
-//                {
-//                    Client = new ConfigurationClient(_connectionString, new MockedGetKeyValueRequest(_kvCollection.First(), _kvCollection))
-//                })
-//                .Build();
-
-//            // Act
-//            var middleware = new AzureAppConfigurationRefreshMiddleware(delegateMock.Object, configuration, _middlewareOptions);
-
-//            // Assert
-//            Assert.NotNull(middleware.Refreshers);
-//            Assert.Equal(1, middleware.Refreshers.Count);
-//        }
-
-//        [Fact]
-//        public void RefreshMiddlewareTests_MiddlewareConstructorParsesMultipleIConfigurationRefreshers()
-//        {
-//            // Arrange
-//            var delegateMock = new Mock<RequestDelegate>();
-//            var configuration = new ConfigurationBuilder()
-//                .AddAzureAppConfiguration(new AzureAppConfigurationOptions
-//                {
-//                    Client = new ConfigurationClient(_connectionString, new MockedGetKeyValueRequest(_kvCollection.First(), _kvCollection))
-//                })
-//                .AddAzureAppConfiguration(new AzureAppConfigurationOptions
-//                {
-//                    Client = new ConfigurationClient(_connectionString, new MockedGetKeyValueRequest(_kvCollection.Last(), _kvCollection))
-//                })
-//                .Build();
-
-//            // Act
-//            var middleware = new AzureAppConfigurationRefreshMiddleware(delegateMock.Object, configuration, _middlewareOptions);
-
-//            // Assert
-//            Assert.NotNull(middleware.Refreshers);
-//            Assert.Equal(2, middleware.Refreshers.Count);
-//        }
-
-//        [Fact]
-//        public void RefreshMiddlewareTests_InvalidOperationExceptionOnIConfigurationCastFailure()
-//        {
-//            // Arrange
-//            var delegateMock = new Mock<RequestDelegate>();
-//            var configMock = new Mock<IConfiguration>();
-//            Action action = () => new AzureAppConfigurationRefreshMiddleware(delegateMock.Object, configMock.Object, _middlewareOptions);
-
-//            // Act and Assert
-//            Assert.Throws<InvalidOperationException>(action);
-//        }
-
-//        private void WaitAndRefresh(AzureAppConfigurationOptions options, int millisecondsDelay)
-//        {
-//            Task.Delay(millisecondsDelay).Wait();
-//            options.GetRefresher().Refresh().Wait();
-//        }
-//    }
-//}
-=======
+
+                options.Use("TestKey*")
+                       .ConfigureRefresh(refresh => {
+                           refresh.Register("TestKey1", refreshAll: true)
+                                  .SetCacheExpiration(TimeSpan.FromSeconds(1));
+                       });
+
+                var config = new ConfigurationBuilder()
+                    .AddAzureAppConfiguration(options)
+                    .Build();
+
+                Assert.Equal("TestValue1", config["TestKey1"]);
+                Assert.Equal("TestValue2", config["TestKey2"]);
+                Assert.Equal("TestValue3", config["TestKey3"]);
+
+                kvCollection.ForEach(kv => kv.Value = "newValue");
+
+                // Wait for the cache to expire
+                Thread.Sleep(1500);
+
+                options.GetRefresher().Refresh().Wait();
+
+                Assert.Equal("newValue", config["TestKey1"]);
+                Assert.Equal("newValue", config["TestKey2"]);
+                Assert.Equal("newValue", config["TestKey3"]);
+            }
+        }
+
+        [Fact]
+        public void RefreshTests_RefreshAllTrueRemovesDeletedConfiguration()
+        {
+            var kvCollection = new List<IKeyValue>(_kvCollection);
+
+            using (var testClient = new AzconfigClient(_connectionString, new MockedGetKeyValueRequest(kvCollection.First(), kvCollection)))
+            {
+                var options = new AzureAppConfigurationOptions { Client = testClient };
+
+                options.Use("TestKey*")
+                       .ConfigureRefresh(refresh => {
+                           refresh.Register("TestKey1", refreshAll: true)
+                                  .SetCacheExpiration(TimeSpan.FromSeconds(1));
+                       });
+
                 var config = new ConfigurationBuilder()
                     .AddAzureAppConfiguration(options)
                     .Build();
@@ -750,5 +394,4 @@
             options.GetRefresher().Refresh().Wait();
         }
     }
-}
->>>>>>> 8ac910e7
+}