﻿// Copyright (c) Microsoft Corporation.
// Licensed under the MIT license.
//
using Azure;
using Azure.Data.AppConfiguration;
using Azure.Identity;
using Microsoft.Extensions.Configuration;
using Microsoft.Extensions.Configuration.AzureAppConfiguration;
using Moq;
using System;
using System.Collections.Generic;
using System.Linq;
using System.Threading;
using System.Threading.Tasks;
using Xunit;

namespace Tests.AzureAppConfiguration
{
    public class FailOverTests
    {
        readonly ConfigurationSetting kv = ConfigurationModelFactory.ConfigurationSetting(key: "TestKey1", label: "label", value: "TestValue1",
                                                                                          eTag: new ETag("0a76e3d7-7ec1-4e37-883c-9ea6d0d89e63"),
                                                                                          contentType: "text");

        [Fact]
        public async Task FailOverTests_ReturnsAllClientsIfAllBackedOff()
        {
            // Arrange
            IConfigurationRefresher refresher = null;
            var mockResponse = new Mock<Response>();

            var mockClient1 = new Mock<ConfigurationClient>();
            mockClient1.Setup(c => c.GetConfigurationSettingsAsync(It.IsAny<SettingSelector>(), It.IsAny<CancellationToken>()))
                       .Throws(new RequestFailedException(503, "Request failed."));
            mockClient1.Setup(c => c.GetConfigurationSettingAsync(It.IsAny<string>(), It.IsAny<string>(), It.IsAny<CancellationToken>()))
                       .Throws(new RequestFailedException(503, "Request failed."));
            mockClient1.Setup(c => c.GetConfigurationSettingAsync(It.IsAny<ConfigurationSetting>(), It.IsAny<bool>(), It.IsAny<CancellationToken>()))
                       .Throws(new RequestFailedException(503, "Request failed."));
            mockClient1.Setup(c => c.Equals(mockClient1)).Returns(true);

            var mockClient2 = new Mock<ConfigurationClient>();
            mockClient2.Setup(c => c.GetConfigurationSettingsAsync(It.IsAny<SettingSelector>(), It.IsAny<CancellationToken>()))
                       .Throws(new RequestFailedException(503, "Request failed."));
            mockClient2.Setup(c => c.GetConfigurationSettingAsync(It.IsAny<string>(), It.IsAny<string>(), It.IsAny<CancellationToken>()))
                       .Throws(new RequestFailedException(503, "Request failed."));
            mockClient2.Setup(c => c.GetConfigurationSettingAsync(It.IsAny<ConfigurationSetting>(), It.IsAny<bool>(), It.IsAny<CancellationToken>()))
                       .Throws(new RequestFailedException(503, "Request failed."));
            mockClient2.Setup(c => c.Equals(mockClient2)).Returns(true);

            ConfigurationClientWrapper cw1 = new ConfigurationClientWrapper(TestHelpers.PrimaryConfigStoreEndpoint, mockClient1.Object);
            ConfigurationClientWrapper cw2 = new ConfigurationClientWrapper(TestHelpers.SecondaryConfigStoreEndpoint, mockClient2.Object);

            var clientList = new List<ConfigurationClientWrapper>() { cw1, cw2 };
            var configClientManager = new ConfigurationClientManager(clientList);

            // The client enumerator should return 2 clients
            Assert.Equal(2, configClientManager.GetClients().Count());

            var configBuilder = new ConfigurationBuilder()
                .AddAzureAppConfiguration(options =>
                {
                    options.ConfigureStartupOptions(startupOptions =>
                    {
                        startupOptions.Timeout = TimeSpan.FromSeconds(15);
                    });
                    options.ClientManager = configClientManager;
                    options.Select("TestKey*");
                    options.ConfigureRefresh(refreshOptions =>
                    {
                        refreshOptions.Register("TestKey1", "label")
                            .SetRefreshInterval(TimeSpan.FromSeconds(1));
                    });

                    options.ReplicaDiscoveryEnabled = false;

                    refresher = options.GetRefresher();
                });

            // Throws last exception when all clients fail.
            Exception exception = Assert.Throws<TimeoutException>(() => configBuilder.Build());

            // Assert the inner aggregate exception
            Assert.IsType<AggregateException>(exception.InnerException);

            // Assert the inner request failed exceptions
            Assert.True((exception.InnerException as AggregateException)?.InnerExceptions?.All(e => e is RequestFailedException) ?? false);

            await refresher.RefreshAsync();

            // The client manager should have called RefreshClients when all clients were backed off
            Assert.Equal(1, configClientManager.RefreshClientsCalled);
        }

        [Fact]
        public void FailOverTests_PropagatesNonFailOverableExceptions()
        {
            // Arrange
            IConfigurationRefresher refresher = null;
            var mockResponse = new Mock<Response>();

            var mockClient1 = new Mock<ConfigurationClient>();
            mockClient1.Setup(c => c.GetConfigurationSettingsAsync(It.IsAny<SettingSelector>(), It.IsAny<CancellationToken>()))
                       .Throws(new RequestFailedException(404, "Not found."));
            mockClient1.Setup(c => c.GetConfigurationSettingAsync(It.IsAny<string>(), It.IsAny<string>(), It.IsAny<CancellationToken>()))
                       .Throws(new RequestFailedException(404, "Not found."));
            mockClient1.Setup(c => c.GetConfigurationSettingAsync(It.IsAny<ConfigurationSetting>(), It.IsAny<bool>(), It.IsAny<CancellationToken>()))
                       .Throws(new RequestFailedException(404, "Not found."));
            mockClient1.Setup(c => c.Equals(mockClient1)).Returns(true);

            var mockClient2 = new Mock<ConfigurationClient>();
            mockClient2.Setup(c => c.GetConfigurationSettingsAsync(It.IsAny<SettingSelector>(), It.IsAny<CancellationToken>()))
                       .Throws(new RequestFailedException(503, "Request failed."));
            mockClient2.Setup(c => c.GetConfigurationSettingAsync(It.IsAny<string>(), It.IsAny<string>(), It.IsAny<CancellationToken>()))
                       .Throws(new RequestFailedException(503, "Request failed."));
            mockClient2.Setup(c => c.GetConfigurationSettingAsync(It.IsAny<ConfigurationSetting>(), It.IsAny<bool>(), It.IsAny<CancellationToken>()))
                       .Throws(new RequestFailedException(503, "Request failed."));
            mockClient2.Setup(c => c.Equals(mockClient2)).Returns(true);

            ConfigurationClientWrapper cw1 = new ConfigurationClientWrapper(TestHelpers.PrimaryConfigStoreEndpoint, mockClient1.Object);
            ConfigurationClientWrapper cw2 = new ConfigurationClientWrapper(TestHelpers.SecondaryConfigStoreEndpoint, mockClient2.Object);

            var clientList = new List<ConfigurationClientWrapper>() { cw1, cw2 };
            var configClientManager = new ConfigurationClientManager(clientList);

            // The client enumerator should return 2 clients
            Assert.Equal(2, configClientManager.GetClients().Count());

            var configBuilder = new ConfigurationBuilder()
                .AddAzureAppConfiguration(options =>
                {
                    options.ClientManager = configClientManager;
                    options.Select("TestKey*");
                    options.ConfigureRefresh(refreshOptions =>
                    {
                        refreshOptions.Register("TestKey1", "label")
                            .SetRefreshInterval(TimeSpan.FromSeconds(1));
                    });

                    refresher = options.GetRefresher();
                });

            // Throws last exception when all clients fail.
            Assert.Throws<RequestFailedException>(configBuilder.Build);
        }

        [Fact]
        public async Task FailOverTests_BackoffStateIsUpdatedOnSuccessfulRequest()
        {
            // Arrange
            IConfigurationRefresher refresher = null;
            var mockResponse = new Mock<Response>();

            var mockClient1 = new Mock<ConfigurationClient>();
            mockClient1.SetupSequence(c => c.GetConfigurationSettingsAsync(It.IsAny<SettingSelector>(), It.IsAny<CancellationToken>()))
                       .Throws(new RequestFailedException(503, "Request failed."))
                       .Returns(new MockAsyncPageable(Enumerable.Empty<ConfigurationSetting>().ToList()))
                       .Returns(new MockAsyncPageable(Enumerable.Empty<ConfigurationSetting>().ToList()));
            mockClient1.SetupSequence(c => c.GetConfigurationSettingAsync(It.IsAny<string>(), It.IsAny<string>(), It.IsAny<CancellationToken>()))
                       .Returns(Task.FromResult(Response.FromValue<ConfigurationSetting>(kv, mockResponse.Object)))
                       .Returns(Task.FromResult(Response.FromValue<ConfigurationSetting>(kv, mockResponse.Object)));
            mockClient1.SetupSequence(c => c.GetConfigurationSettingAsync(It.IsAny<ConfigurationSetting>(), It.IsAny<bool>(), It.IsAny<CancellationToken>()))
                       .Returns(Task.FromResult(Response.FromValue<ConfigurationSetting>(kv, mockResponse.Object)))
                       .Returns(Task.FromResult(Response.FromValue<ConfigurationSetting>(kv, mockResponse.Object)));
            mockClient1.Setup(c => c.Equals(mockClient1)).Returns(true);

            var mockClient2 = new Mock<ConfigurationClient>();
            mockClient2.SetupSequence(c => c.GetConfigurationSettingsAsync(It.IsAny<SettingSelector>(), It.IsAny<CancellationToken>()))
                       .Returns(new MockAsyncPageable(Enumerable.Empty<ConfigurationSetting>().ToList()))
                       .Returns(new MockAsyncPageable(Enumerable.Empty<ConfigurationSetting>().ToList()));
            mockClient2.SetupSequence(c => c.GetConfigurationSettingAsync(It.IsAny<string>(), It.IsAny<string>(), It.IsAny<CancellationToken>()))
                       .Returns(Task.FromResult(Response.FromValue<ConfigurationSetting>(kv, mockResponse.Object)))
                       .Returns(Task.FromResult(Response.FromValue<ConfigurationSetting>(kv, mockResponse.Object)));
            mockClient2.SetupSequence(c => c.GetConfigurationSettingAsync(It.IsAny<ConfigurationSetting>(), It.IsAny<bool>(), It.IsAny<CancellationToken>()))
                       .Returns(Task.FromResult(Response.FromValue<ConfigurationSetting>(kv, mockResponse.Object)))
                       .Returns(Task.FromResult(Response.FromValue<ConfigurationSetting>(kv, mockResponse.Object)));
            mockClient2.Setup(c => c.Equals(mockClient2)).Returns(true);

            ConfigurationClientWrapper cw1 = new ConfigurationClientWrapper(TestHelpers.PrimaryConfigStoreEndpoint, mockClient1.Object);
            ConfigurationClientWrapper cw2 = new ConfigurationClientWrapper(TestHelpers.SecondaryConfigStoreEndpoint, mockClient2.Object);

            var clientList = new List<ConfigurationClientWrapper>() { cw1, cw2 };
            var configClientManager = new ConfigurationClientManager(clientList);

            // The client enumerator should return 2 clients
            Assert.Equal(2, configClientManager.GetClients().Count());

            var config = new ConfigurationBuilder()
                .AddAzureAppConfiguration(options =>
                {
                    options.MinBackoffDuration = TimeSpan.FromSeconds(2);
                    options.ClientManager = configClientManager;
                    options.Select("TestKey*");
                    options.ConfigureRefresh(refreshOptions =>
                    {
                        refreshOptions.Register("TestKey1", "label")
                            .SetRefreshInterval(TimeSpan.FromSeconds(1));
                    });

                    refresher = options.GetRefresher();
                }).Build();

            await refresher.RefreshAsync();

            // The first client should not have been called during refresh
            mockClient1.Verify(mc => mc.GetConfigurationSettingAsync(It.IsAny<ConfigurationSetting>(), It.IsAny<bool>(), It.IsAny<CancellationToken>()), Times.Exactly(0));

            mockClient1.Verify(mc => mc.GetConfigurationSettingAsync(It.IsAny<string>(), It.IsAny<string>(), It.IsAny<CancellationToken>()), Times.Exactly(0));

            mockClient2.Verify(mc => mc.GetConfigurationSettingAsync(It.IsAny<string>(), It.IsAny<string>(), It.IsAny<CancellationToken>()), Times.Exactly(1));

            // Wait for client 1 backoff to end
            Thread.Sleep(2500);

            await refresher.RefreshAsync();

            // The first client should have been called now with refresh after the backoff time ends
            mockClient1.Verify(mc => mc.GetConfigurationSettingAsync(It.IsAny<ConfigurationSetting>(), It.IsAny<bool>(), It.IsAny<CancellationToken>()), Times.Exactly(1));
        }

        [Fact]
        public void FailOverTests_AutoFailover()
        {
            // Arrange
            IConfigurationRefresher refresher = null;
            var mockResponse = new Mock<Response>();

            var mockClient1 = new Mock<ConfigurationClient>();
            mockClient1.Setup(c => c.GetConfigurationSettingsAsync(It.IsAny<SettingSelector>(), It.IsAny<CancellationToken>()))
                       .Throws(new RequestFailedException(503, "Request failed."));
            mockClient1.Setup(c => c.GetConfigurationSettingAsync(It.IsAny<string>(), It.IsAny<string>(), It.IsAny<CancellationToken>()))
                       .Throws(new RequestFailedException(403, "Forbidden."));
            mockClient1.Setup(c => c.GetConfigurationSettingAsync(It.IsAny<ConfigurationSetting>(), It.IsAny<bool>(), It.IsAny<CancellationToken>()))
                       .Throws(new RequestFailedException(401, "Unauthorized."));
            mockClient1.Setup(c => c.Equals(mockClient1)).Returns(true);

            var mockClient2 = new Mock<ConfigurationClient>();
            mockClient2.Setup(c => c.GetConfigurationSettingsAsync(It.IsAny<SettingSelector>(), It.IsAny<CancellationToken>()))
                       .Returns(new MockAsyncPageable(Enumerable.Empty<ConfigurationSetting>().ToList()));
            mockClient2.Setup(c => c.GetConfigurationSettingAsync(It.IsAny<string>(), It.IsAny<string>(), It.IsAny<CancellationToken>()))
                       .Returns(Task.FromResult(Response.FromValue<ConfigurationSetting>(kv, mockResponse.Object)));
            mockClient2.Setup(c => c.GetConfigurationSettingAsync(It.IsAny<ConfigurationSetting>(), It.IsAny<bool>(), It.IsAny<CancellationToken>()))
                       .Returns(Task.FromResult(Response.FromValue<ConfigurationSetting>(kv, mockResponse.Object)));
            mockClient2.Setup(c => c.Equals(mockClient2)).Returns(true);

            ConfigurationClientWrapper cw1 = new ConfigurationClientWrapper(TestHelpers.PrimaryConfigStoreEndpoint, mockClient1.Object);
            ConfigurationClientWrapper cw2 = new ConfigurationClientWrapper(TestHelpers.SecondaryConfigStoreEndpoint, mockClient2.Object);

            var clientList = new List<ConfigurationClientWrapper>() { cw1 };
            var autoFailoverList = new List<ConfigurationClientWrapper>() { cw2 };
            var mockedConfigClientManager = new MockedConfigurationClientManager(clientList, autoFailoverList);

            // Should not throw exception.
            var config = new ConfigurationBuilder()
                .AddAzureAppConfiguration(options =>
                {
                    options.ClientManager = mockedConfigClientManager;
                    options.Select("TestKey*");
                    options.ConfigureRefresh(refreshOptions =>
                    {
                        refreshOptions.Register("TestKey1", "label")
                            .SetRefreshInterval(TimeSpan.FromSeconds(1));
                    });
                    refresher = options.GetRefresher();
                })
                .Build();
        }

        [Fact]
        public void FailOverTests_ValidateEndpoints()
        {
            var configClientManager = new ConfigurationClientManager(
                new[] { new Uri("https://foobar.azconfig.io") },
                new DefaultAzureCredential(),
                new ConfigurationClientOptions(),
                true,
                false);

            Assert.True(configClientManager.IsValidEndpoint("azure.azconfig.io"));
            Assert.True(configClientManager.IsValidEndpoint("appconfig.azconfig.io"));
            Assert.True(configClientManager.IsValidEndpoint("azure.privatelink.azconfig.io"));
            Assert.True(configClientManager.IsValidEndpoint("azure-replica.azconfig.io"));
            Assert.False(configClientManager.IsValidEndpoint("azure.badazconfig.io"));
            Assert.False(configClientManager.IsValidEndpoint("azure.azconfigbad.io"));
            Assert.False(configClientManager.IsValidEndpoint("azure.appconfig.azure.com"));
            Assert.False(configClientManager.IsValidEndpoint("azure.azconfig.bad.io"));

            var configClientManager2 = new ConfigurationClientManager(
                new[] { new Uri("https://foobar.appconfig.azure.com") },
                new DefaultAzureCredential(),
                new ConfigurationClientOptions(),
                true,
                false);

            Assert.True(configClientManager2.IsValidEndpoint("azure.appconfig.azure.com"));
            Assert.True(configClientManager2.IsValidEndpoint("azure.z1.appconfig.azure.com"));
            Assert.True(configClientManager2.IsValidEndpoint("azure-replia.z1.appconfig.azure.com"));
            Assert.True(configClientManager2.IsValidEndpoint("azure.privatelink.appconfig.azure.com"));
            Assert.True(configClientManager2.IsValidEndpoint("azconfig.appconfig.azure.com"));
            Assert.False(configClientManager2.IsValidEndpoint("azure.azconfig.io"));
            Assert.False(configClientManager2.IsValidEndpoint("azure.badappconfig.azure.com"));
            Assert.False(configClientManager2.IsValidEndpoint("azure.appconfigbad.azure.com"));

            var configClientManager3 = new ConfigurationClientManager(
                new[] { new Uri("https://foobar.azconfig-test.io") },
                new DefaultAzureCredential(),
                new ConfigurationClientOptions(),
                true,
                false);

            Assert.False(configClientManager3.IsValidEndpoint("azure.azconfig-test.io"));
            Assert.False(configClientManager3.IsValidEndpoint("azure.azconfig.io"));

            var configClientManager4 = new ConfigurationClientManager(
                new[] { new Uri("https://foobar.z1.appconfig-test.azure.com") },
                new DefaultAzureCredential(),
                new ConfigurationClientOptions(),
                true,
                false);

            Assert.False(configClientManager4.IsValidEndpoint("foobar.z2.appconfig-test.azure.com"));
            Assert.False(configClientManager4.IsValidEndpoint("foobar.appconfig-test.azure.com"));
            Assert.False(configClientManager4.IsValidEndpoint("foobar.appconfig.azure.com"));
        }

        [Fact]
        public void FailOverTests_GetNoDynamicClient()
        {
            var configClientManager = new ConfigurationClientManager(
                new[] { new Uri("https://azure.azconfig.io") },
                new DefaultAzureCredential(),
                new ConfigurationClientOptions(),
                true,
                false);

            var clients = configClientManager.GetClients();

            // Only contains the client that passed while constructing the ConfigurationClientManager
            Assert.Single(clients);
        }
<<<<<<< HEAD
=======

        [Fact]
        public void FailOverTests_FailOverOnKeyVaultReferenceException()
        {
            // Arrange
            IConfigurationRefresher refresher = null;
            var mockResponse = new Mock<Response>();

            var mockClient1 = new Mock<ConfigurationClient>();
            mockClient1.Setup(c => c.GetConfigurationSettingsAsync(It.IsAny<SettingSelector>(), It.IsAny<CancellationToken>()))
                       .Throws(new KeyVaultReferenceException("Key vault reference failed.", new RequestFailedException(503, "Request failed.")));
            mockClient1.Setup(c => c.GetConfigurationSettingAsync(It.IsAny<string>(), It.IsAny<string>(), It.IsAny<CancellationToken>()))
                       .Throws(new KeyVaultReferenceException("Key vault reference failed.", new RequestFailedException(503, "Request failed.")));
            mockClient1.Setup(c => c.GetConfigurationSettingAsync(It.IsAny<ConfigurationSetting>(), It.IsAny<bool>(), It.IsAny<CancellationToken>()))
                       .Throws(new KeyVaultReferenceException("Key vault reference failed.", new RequestFailedException(503, "Request failed.")));
            mockClient1.Setup(c => c.Equals(mockClient1)).Returns(true);

            var mockClient2 = new Mock<ConfigurationClient>();
            mockClient2.Setup(c => c.GetConfigurationSettingsAsync(It.IsAny<SettingSelector>(), It.IsAny<CancellationToken>()))
                       .Returns(new MockAsyncPageable(Enumerable.Empty<ConfigurationSetting>().ToList()));
            mockClient2.Setup(c => c.GetConfigurationSettingAsync(It.IsAny<string>(), It.IsAny<string>(), It.IsAny<CancellationToken>()))
                       .Returns(Task.FromResult(Response.FromValue<ConfigurationSetting>(kv, mockResponse.Object)));
            mockClient2.Setup(c => c.GetConfigurationSettingAsync(It.IsAny<ConfigurationSetting>(), It.IsAny<bool>(), It.IsAny<CancellationToken>()))
                       .Returns(Task.FromResult(Response.FromValue<ConfigurationSetting>(kv, mockResponse.Object)));
            mockClient2.Setup(c => c.Equals(mockClient2)).Returns(true);

            ConfigurationClientWrapper cw1 = new ConfigurationClientWrapper(TestHelpers.PrimaryConfigStoreEndpoint, mockClient1.Object);
            ConfigurationClientWrapper cw2 = new ConfigurationClientWrapper(TestHelpers.SecondaryConfigStoreEndpoint, mockClient2.Object);

            var clientList = new List<ConfigurationClientWrapper>() { cw1, cw2 };
            var configClientManager = new ConfigurationClientManager(clientList);

            var config = new ConfigurationBuilder()
                .AddAzureAppConfiguration(options =>
                {
                    options.ClientManager = configClientManager;
                    options.Select("TestKey*");
                    options.ConfigureRefresh(refreshOptions =>
                    {
                        refreshOptions.Register("TestKey1", "label")
                            .SetRefreshInterval(TimeSpan.FromSeconds(1));
                    });

                    refresher = options.GetRefresher();
                })
                .Build();

            // The build should be successful since one client was backed off and it failed over to the second client.
            Assert.Equal("TestValue1", config["TestKey1"]);
        }
>>>>>>> d5515369
    }
}<|MERGE_RESOLUTION|>--- conflicted
+++ resolved
@@ -337,58 +337,5 @@
             // Only contains the client that passed while constructing the ConfigurationClientManager
             Assert.Single(clients);
         }
-<<<<<<< HEAD
-=======
-
-        [Fact]
-        public void FailOverTests_FailOverOnKeyVaultReferenceException()
-        {
-            // Arrange
-            IConfigurationRefresher refresher = null;
-            var mockResponse = new Mock<Response>();
-
-            var mockClient1 = new Mock<ConfigurationClient>();
-            mockClient1.Setup(c => c.GetConfigurationSettingsAsync(It.IsAny<SettingSelector>(), It.IsAny<CancellationToken>()))
-                       .Throws(new KeyVaultReferenceException("Key vault reference failed.", new RequestFailedException(503, "Request failed.")));
-            mockClient1.Setup(c => c.GetConfigurationSettingAsync(It.IsAny<string>(), It.IsAny<string>(), It.IsAny<CancellationToken>()))
-                       .Throws(new KeyVaultReferenceException("Key vault reference failed.", new RequestFailedException(503, "Request failed.")));
-            mockClient1.Setup(c => c.GetConfigurationSettingAsync(It.IsAny<ConfigurationSetting>(), It.IsAny<bool>(), It.IsAny<CancellationToken>()))
-                       .Throws(new KeyVaultReferenceException("Key vault reference failed.", new RequestFailedException(503, "Request failed.")));
-            mockClient1.Setup(c => c.Equals(mockClient1)).Returns(true);
-
-            var mockClient2 = new Mock<ConfigurationClient>();
-            mockClient2.Setup(c => c.GetConfigurationSettingsAsync(It.IsAny<SettingSelector>(), It.IsAny<CancellationToken>()))
-                       .Returns(new MockAsyncPageable(Enumerable.Empty<ConfigurationSetting>().ToList()));
-            mockClient2.Setup(c => c.GetConfigurationSettingAsync(It.IsAny<string>(), It.IsAny<string>(), It.IsAny<CancellationToken>()))
-                       .Returns(Task.FromResult(Response.FromValue<ConfigurationSetting>(kv, mockResponse.Object)));
-            mockClient2.Setup(c => c.GetConfigurationSettingAsync(It.IsAny<ConfigurationSetting>(), It.IsAny<bool>(), It.IsAny<CancellationToken>()))
-                       .Returns(Task.FromResult(Response.FromValue<ConfigurationSetting>(kv, mockResponse.Object)));
-            mockClient2.Setup(c => c.Equals(mockClient2)).Returns(true);
-
-            ConfigurationClientWrapper cw1 = new ConfigurationClientWrapper(TestHelpers.PrimaryConfigStoreEndpoint, mockClient1.Object);
-            ConfigurationClientWrapper cw2 = new ConfigurationClientWrapper(TestHelpers.SecondaryConfigStoreEndpoint, mockClient2.Object);
-
-            var clientList = new List<ConfigurationClientWrapper>() { cw1, cw2 };
-            var configClientManager = new ConfigurationClientManager(clientList);
-
-            var config = new ConfigurationBuilder()
-                .AddAzureAppConfiguration(options =>
-                {
-                    options.ClientManager = configClientManager;
-                    options.Select("TestKey*");
-                    options.ConfigureRefresh(refreshOptions =>
-                    {
-                        refreshOptions.Register("TestKey1", "label")
-                            .SetRefreshInterval(TimeSpan.FromSeconds(1));
-                    });
-
-                    refresher = options.GetRefresher();
-                })
-                .Build();
-
-            // The build should be successful since one client was backed off and it failed over to the second client.
-            Assert.Equal("TestValue1", config["TestKey1"]);
-        }
->>>>>>> d5515369
     }
 }