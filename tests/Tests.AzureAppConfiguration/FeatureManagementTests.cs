﻿// Copyright (c) Microsoft Corporation.
// Licensed under the MIT license.
//
using Azure;
using Azure.Core.Diagnostics;
using Azure.Core.Testing;
using Azure.Data.AppConfiguration;
using Azure.Data.AppConfiguration.Tests;
using Azure.Identity;
using Microsoft.Extensions.Configuration;
using Microsoft.Extensions.Configuration.AzureAppConfiguration;
using Microsoft.Extensions.Configuration.AzureAppConfiguration.FeatureManagement;
using Moq;
using System;
using System.Collections.Generic;
using System.Diagnostics.Tracing;
using System.Linq;
using System.Security.Cryptography;
using System.Text;
using System.Text.Json;
using System.Threading;
using System.Threading.Tasks;
using Xunit;

namespace Tests.AzureAppConfiguration
{
    public class FeatureManagementTests
    {
        private ConfigurationSetting _kv = ConfigurationModelFactory.ConfigurationSetting(
            key: FeatureManagementConstants.FeatureFlagMarker + "myFeature",
            value: @"
                    {
                      ""id"": ""Beta"",
                      ""description"": ""The new beta version of our web site."",
                      ""display_name"": ""Beta Feature"",
                      ""enabled"": true,
                      ""conditions"": {
                        ""client_filters"": [
                          {
                            ""name"": ""Browser"",
                            ""parameters"": {
                              ""AllowedBrowsers"": [ ""Firefox"", ""Safari"" ]
                            }
                          },
                          {
                            ""name"": ""RollOut"",
                            ""parameters"": {
                              ""percentage"": ""20"",
                              ""region"": ""US""
                            }
                          },
                          {
                            ""name"": ""SuperUsers""
                          },
                          {
                            ""name"": ""TimeWindow"",
                            ""parameters"": {
	                          ""Start"": ""\/Date(1578643200000)\/"",
	                          ""End"": ""\/Date(1578686400000)\/""
                            }
                          }
                        ]
                      }
                    }
                    ",
            label: default,
            contentType: FeatureManagementConstants.ContentType + ";charset=utf-8",
            eTag: new ETag("c3c231fd-39a0-4cb6-3237-4614474b92c1"));

        private ConfigurationSetting _kv2 = ConfigurationModelFactory.ConfigurationSetting(
            key: FeatureManagementConstants.FeatureFlagMarker + "myFeature2",
            value: @"
                    {
                      ""id"": ""MyFeature2"",
                      ""description"": ""The new beta version of our web site."",
                      ""display_name"": ""Beta Feature"",
                      ""enabled"": true,
                      ""conditions"": {
                        ""client_filters"": [
                          {
                            ""name"": ""SuperUsers""
                          }
                        ]
                      }
                    }
                    ",
            label: default,
            contentType: FeatureManagementConstants.ContentType + ";charset=utf-8",
            eTag: new ETag("c3c231fd-39a0-4cb6-3237-4614474b92c1"));

        List<ConfigurationSetting> _nullOrMissingConditionsFeatureFlagCollection = new List<ConfigurationSetting>
        {
            ConfigurationModelFactory.ConfigurationSetting(
            key: FeatureManagementConstants.FeatureFlagMarker + "NullParameters",
            value: @"
                            {
                              ""id"": ""NullParameters"",
                              ""description"": """",
                              ""display_name"": ""Null Parameters"",
                              ""enabled"": true,
                              ""conditions"": {
                                ""client_filters"": [
                                  {
                                    ""name"": ""Filter"",
                                    ""parameters"": null
                                  }
                                ]
                              }
                            }
                            ",
            label: default,
            contentType: FeatureManagementConstants.ContentType + ";charset=utf-8",
            eTag: new ETag("c3c231fd-39a0-4cb6-3237-4614474b92c1")),

            ConfigurationModelFactory.ConfigurationSetting(
            key: FeatureManagementConstants.FeatureFlagMarker + "NullConditions",
            value: @"
                            {
                              ""id"": ""NullConditions"",
                              ""description"": """",
                              ""display_name"": ""Null Conditions"",
                              ""enabled"": true,
                              ""conditions"": null
                            }
                            ",
            label: default,
            contentType: FeatureManagementConstants.ContentType + ";charset=utf-8",
            eTag: new ETag("c3c231fd-39a0-4cb6-3237-4614474b92c1")),

            ConfigurationModelFactory.ConfigurationSetting(
            key: FeatureManagementConstants.FeatureFlagMarker + "NullClientFilters",
            value: @"
                            {
                              ""id"": ""NullClientFilters"",
                              ""description"": """",
                              ""display_name"": ""Null Client Filters"",
                              ""enabled"": true,
                              ""conditions"": {
                                ""client_filters"": null
                              }
                            }
                            ",
            label: default,
            contentType: FeatureManagementConstants.ContentType + ";charset=utf-8",
            eTag: new ETag("c3c231fd-39a0-4cb6-3237-4614474b92c1")),

            ConfigurationModelFactory.ConfigurationSetting(
            key: FeatureManagementConstants.FeatureFlagMarker + "NoConditions",
            value: @"
                            {
                              ""id"": ""NoConditions"",
                              ""description"": """",
                              ""display_name"": ""No Conditions"",
                              ""enabled"": true
                            }
                            ",
            label: default,
            contentType: FeatureManagementConstants.ContentType + ";charset=utf-8",
            eTag: new ETag("c3c231fd-39a0-4cb6-3237-4614474b92c1")),

            ConfigurationModelFactory.ConfigurationSetting(
            key: FeatureManagementConstants.FeatureFlagMarker + "EmptyConditions",
            value: @"
                            {
                              ""id"": ""EmptyConditions"",
                              ""description"": """",
                              ""display_name"": ""Empty Conditions"",
                              ""conditions"": {},
                              ""enabled"": true
                            }
                            ",
            label: default,
            contentType: FeatureManagementConstants.ContentType + ";charset=utf-8",
            eTag: new ETag("c3c231fd-39a0-4cb6-3237-4614474b92c1")),

            ConfigurationModelFactory.ConfigurationSetting(
            key: FeatureManagementConstants.FeatureFlagMarker + "EmptyClientFilter",
            value: @"
                            {
                              ""id"": ""EmptyClientFilter"",
                              ""description"": """",
                              ""display_name"": ""Empty Client Filter"",
                              ""conditions"": {
                                ""client_filters"": [
                                    {}
                                ]
                              },
                              ""enabled"": true
                            }
                            ",
            label: default,
            contentType: FeatureManagementConstants.ContentType + ";charset=utf-8",
            eTag: new ETag("c3c231fd-39a0-4cb6-3237-4614474b92c1"))
        };

        List<ConfigurationSetting> _validFormatFeatureFlagCollection = new List<ConfigurationSetting>
        {
            ConfigurationModelFactory.ConfigurationSetting(
            key: FeatureManagementConstants.FeatureFlagMarker + "AdditionalProperty",
            value: @"
                            {
                              ""id"": ""AdditionalProperty"",
                              ""description"": ""Should not throw an exception, additional properties are skipped."",
                              ""ignored_object"": {
                                ""id"": false
                              },
                              ""enabled"": true,
                              ""conditions"": {}
                            }
                            ",
            label: default,
            contentType: FeatureManagementConstants.ContentType + ";charset=utf-8",
            eTag: new ETag("c3c231fd-39a0-4cb6-3237-4614474b92c1")),

            ConfigurationModelFactory.ConfigurationSetting(
            key: FeatureManagementConstants.FeatureFlagMarker + "DuplicateProperty",
            value: @"
                            {
                              ""id"": ""DuplicateProperty"",
                              ""description"": ""Should not throw an exception, last of duplicate properties will win."",
                              ""enabled"": false,
                              ""enabled"": true,
                              ""conditions"": {}
                            }
                            ",
            label: default,
            contentType: FeatureManagementConstants.ContentType + ";charset=utf-8",
            eTag: new ETag("c3c231fd-39a0-4cb6-3237-4614474b92c1")),

            ConfigurationModelFactory.ConfigurationSetting(
            key: FeatureManagementConstants.FeatureFlagMarker + "AllowNullRequirementType",
            value: @"
                            {
                              ""id"": ""AllowNullRequirementType"",
                              ""description"": ""Should not throw an exception, requirement type is allowed as null."",
                              ""enabled"": true,
                              ""conditions"": {
                                ""requirement_type"": null
                              }
                            }
                            ",
            label: default,
            contentType: FeatureManagementConstants.ContentType + ";charset=utf-8",
            eTag: new ETag("c3c231fd-39a0-4cb6-3237-4614474b92c1"))
        };

        List<ConfigurationSetting> _invalidFormatFeatureFlagCollection = new List<ConfigurationSetting>
        {
            ConfigurationModelFactory.ConfigurationSetting(
            key: FeatureManagementConstants.FeatureFlagMarker + "MissingClosingBracket1",
            value: @"
                            {
                              ""id"": ""MissingClosingBracket1"",
                              ""description"": ""Should throw an exception, invalid end of json."",
                              ""enabled"": true,
                              ""conditions"": {}
                            ",
            label: default,
            contentType: FeatureManagementConstants.ContentType + ";charset=utf-8",
            eTag: new ETag("c3c231fd-39a0-4cb6-3237-4614474b92c1")),

            ConfigurationModelFactory.ConfigurationSetting(
            key: FeatureManagementConstants.FeatureFlagMarker + "MissingClosingBracket2",
            value: @"
                            {
                              ""id"": ""MissingClosingBracket2"",
                              ""description"": ""Should throw an exception, invalid end of conditions object."",
                              ""conditions"": {,
                              ""enabled"": true
                            }
                            ",
            label: default,
            contentType: FeatureManagementConstants.ContentType + ";charset=utf-8",
            eTag: new ETag("c3c231fd-39a0-4cb6-3237-4614474b92c1")),

            ConfigurationModelFactory.ConfigurationSetting(
            key: FeatureManagementConstants.FeatureFlagMarker + "MissingClosingBracket3",
            value: @"
                            {
                              ""id"": ""MissingClosingBracket3"",
                              ""description"": ""Should throw an exception, no closing bracket on client filters array."",
                              ""conditions"": {
                                ""client_filters"": [
                              },
                              ""enabled"": true
                            }
                            ",
            label: default,
            contentType: FeatureManagementConstants.ContentType + ";charset=utf-8",
            eTag: new ETag("c3c231fd-39a0-4cb6-3237-4614474b92c1")),

            ConfigurationModelFactory.ConfigurationSetting(
            key: FeatureManagementConstants.FeatureFlagMarker + "MissingOpeningBracket1",
            value: @"
                            {
                              ""id"": ""MissingOpeningBracket1"",
                              ""description"": ""Should throw an exception, no opening bracket on conditions object."",
                              ""conditions"": },
                              ""enabled"": true
                            }
                            ",
            label: default,
            contentType: FeatureManagementConstants.ContentType + ";charset=utf-8",
            eTag: new ETag("c3c231fd-39a0-4cb6-3237-4614474b92c1")),

            ConfigurationModelFactory.ConfigurationSetting(
            key: FeatureManagementConstants.FeatureFlagMarker + "MissingOpeningBracket2",
            value: @"
                            {
                              ""id"": ""MissingOpeningBracket2"",
                              ""description"": ""Should throw an exception, no opening bracket on client filters array."",
                              ""conditions"": {
                                ""client_filters"": ]
                              },
                              ""enabled"": true
                            }
                            ",
            label: default,
            contentType: FeatureManagementConstants.ContentType + ";charset=utf-8",
            eTag: new ETag("c3c231fd-39a0-4cb6-3237-4614474b92c1"))
        };

<<<<<<< HEAD
        List<ConfigurationSetting> _featureFlagCollection = new List<ConfigurationSetting>
=======
        List <ConfigurationSetting> _featureFlagCollection = new List<ConfigurationSetting>
>>>>>>> 487c6c87
        {
            ConfigurationModelFactory.ConfigurationSetting(
                key: FeatureManagementConstants.FeatureFlagMarker + "App1_Feature1",
                value: @"
                        {
                          ""id"": ""App1_Feature1"",
                          ""enabled"": true,
                          ""conditions"": {
                            ""client_filters"": []
                          }
                        }
                        ",
                label: "App1_Label",
                contentType: FeatureManagementConstants.ContentType + ";charset=utf-8",
                eTag: new ETag("c3c231fd-39a0-4cb6-3237-4614474b92c1")),

            ConfigurationModelFactory.ConfigurationSetting(
                key: FeatureManagementConstants.FeatureFlagMarker + "App1_Feature2",
                value: @"
                        {
                          ""id"": ""App1_Feature2"",
                          ""enabled"": false,
                          ""conditions"": {
                            ""client_filters"": []
                          }
                        }
                        ",
                label: "App1_Label",
                contentType: FeatureManagementConstants.ContentType + ";charset=utf-8",
                eTag: new ETag("c3c231fd-39a0-4cb6-3237-4614474b92c1")),

            ConfigurationModelFactory.ConfigurationSetting(
                key: FeatureManagementConstants.FeatureFlagMarker + "Feature1",
                value: @"
                        {
                          ""id"": ""Feature1"",
                          ""enabled"": false,
                          ""conditions"": {
                            ""client_filters"": []
                          }
                        }
                        ",
                label: "App1_Label",
                contentType: FeatureManagementConstants.ContentType + ";charset=utf-8",
                eTag: new ETag("c3c231fd-39a0-4cb6-3237-4614474b92c1")),

            ConfigurationModelFactory.ConfigurationSetting(
                key: FeatureManagementConstants.FeatureFlagMarker + "App2_Feature1",
                value: @"
                        {
                          ""id"": ""App2_Feature1"",
                          ""enabled"": false,
                          ""conditions"": {
                            ""client_filters"": []
                          }
                        }
                        ",
                label: "App2_Label",
                contentType: FeatureManagementConstants.ContentType + ";charset=utf-8",
                eTag: new ETag("c3c231fd-39a0-4cb6-3237-4614474b92c1")),

            ConfigurationModelFactory.ConfigurationSetting(
                key: FeatureManagementConstants.FeatureFlagMarker + "App2_Feature2",
                value: @"
                        {
                          ""id"": ""App2_Feature2"",
                          ""enabled"": true,
                          ""conditions"": {
                            ""client_filters"": []
                          }
                        }
                        ",
                label: "App2_Label",
                contentType: FeatureManagementConstants.ContentType + ";charset=utf-8",
                eTag: new ETag("c3c231fd-39a0-4cb6-3237-4614474b92c1")),

            ConfigurationModelFactory.ConfigurationSetting(
                key: FeatureManagementConstants.FeatureFlagMarker + "Feature1",
                value: @"
                        {
                          ""id"": ""Feature1"",
                          ""enabled"": true,
                          ""conditions"": {
                            ""client_filters"": []
                          }
                        }
                        ",
                label: "App2_Label",
                contentType: FeatureManagementConstants.ContentType + ";charset=utf-8",
                eTag: new ETag("c3c231fd-39a0-4cb6-3237-4614474b92c1")),
        };

        ConfigurationSetting FirstKeyValue = ConfigurationModelFactory.ConfigurationSetting(
                key: "TestKey1",
                label: "label",
                value: "TestValue1",
                eTag: new ETag("0a76e3d7-7ec1-4e37-883c-9ea6d0d89e63"),
                contentType: "text");

        List<ConfigurationSetting> _variantFeatureFlagCollection = new List<ConfigurationSetting>
        {
            ConfigurationModelFactory.ConfigurationSetting(
                key: FeatureManagementConstants.FeatureFlagMarker + "VariantsFeature1",
                value: @"
                        {
                            ""id"": ""VariantsFeature1"",
                            ""enabled"": true,
                            ""variants"": [
		                    {
			                    ""name"": ""Big"",
			                    ""configuration_value"": ""600px""
		                    },
		                    {
			                    ""name"": ""Small"",
			                    ""configuration_reference"": ""ShoppingCart:Small"",
			                    ""status_override"": ""Disabled""
		                    }
	                        ],
	                        ""allocation"": {
		                        ""seed"": ""13992821"",
		                        ""default_when_disabled"": ""Small"",
		                        ""default_when_enabled"": ""Small"",
		                        ""user"": [
			                        {
				                        ""variant"": ""Big"",
				                        ""users"": [
					                        ""Marsha"",
                                            ""John""
				                        ]
			                        },
                                    {
                                        ""variant"": ""Small"",
                                        ""users"": [
                                            ""Alice"",
                                            ""Bob""
                                        ]
                                    }   
		                        ],
		                        ""group"": [
			                        {
				                        ""variant"": ""Big"",
				                        ""groups"": [
					                        ""Ring1""
				                        ]
			                        },
                                    {
                                        ""variant"": ""Small"",
                                        ""groups"": [
                                            ""Ring2"",
                                            ""Ring3""
                                        ]
                                    }
		                        ],
		                        ""percentile"": [
			                        {
				                        ""variant"": ""Big"",
				                        ""from"": 0,
				                        ""to"": 50
			                        },
                                    {
                                        ""variant"": ""Small"",
                                        ""from"": 50,
                                        ""to"": 100
                                    }
		                        ]
	                        }
                        }
                        ",
                label: default,
                contentType: FeatureManagementConstants.ContentType + ";charset=utf-8",
                eTag: new ETag("c3c231fd-39a0-4cb6-3237-4614474b92c1")),

            ConfigurationModelFactory.ConfigurationSetting(
                key: FeatureManagementConstants.FeatureFlagMarker + "VariantsFeature2",
                value: @"
                            {
                                ""id"": ""VariantsFeature2"",
                                ""enabled"": false,
                                ""variants"": [
		                        {
			                        ""name"": ""ObjectVariant"",
			                        ""configuration_value"": {
                                        ""Key1"": ""Value1"",
                                        ""Key2"": {
                                            ""InsideKey2"": ""Value2""
                                        }
                                    }
		                        },
		                        {
			                        ""name"": ""NumberVariant"",
			                        ""configuration_value"": 100
		                        },
		                        {
			                        ""name"": ""NullVariant"",
			                        ""configuration_value"": null
		                        },
		                        {
			                        ""name"": ""MissingValueVariant""
		                        },
		                        {
			                        ""name"": ""BooleanVariant"",
			                        ""configuration_value"": true
		                        }
	                            ],
	                            ""allocation"": {
		                            ""default_when_disabled"": ""ObjectVariant"",
		                            ""default_when_enabled"": ""ObjectVariant""
	                            }
                            }
                            ",
                label: default,
                contentType: FeatureManagementConstants.ContentType + ";charset=utf-8",
                eTag: new ETag("c3c231fd-39a0-4cb6-3237-4614474b92c1")),

            ConfigurationModelFactory.ConfigurationSetting(
                key: FeatureManagementConstants.FeatureFlagMarker + "VariantsFeature3",
                value: @"
                            {
                                ""id"": ""VariantsFeature3"",
                                ""enabled"": ""true"",
                                ""variants"": [
		                        {
			                        ""name"": ""NumberVariant"",
			                        ""configuration_value"": 1
		                        },
		                        {
			                        ""name"": ""NumberVariant"",
			                        ""configuration_value"": 2
		                        },
		                        {
			                        ""name"": ""OtherVariant"",
			                        ""configuration_value"": ""Other""
		                        }
	                            ],
                                ""allocation"": {
                                    ""default_when_enabled"": ""OtherVariant"",
                                    ""default_when_enabled"": ""NumberVariant""
                                }
                            }
                            ",
                label: default,
                contentType: FeatureManagementConstants.ContentType + ";charset=utf-8",
                eTag: new ETag("c3c231fd-39a0-4cb6-3237-4614474b92c1")),

            ConfigurationModelFactory.ConfigurationSetting(
                key: FeatureManagementConstants.FeatureFlagMarker + "VariantsFeature4",
                value: @"
                            {
                                ""id"": ""VariantsFeature4"",
                                ""enabled"": true,
                                ""variants"": null,
	                            ""allocation"": null
                            }
                            ",
                label: default,
                contentType: FeatureManagementConstants.ContentType + ";charset=utf-8",
                eTag: new ETag("c3c231fd-39a0-4cb6-3237-4614474b92c1"))
        };

        List<ConfigurationSetting> _telemetryFeatureFlagCollection = new List<ConfigurationSetting>
        {
            ConfigurationModelFactory.ConfigurationSetting(
                key: FeatureManagementConstants.FeatureFlagMarker + "TelemetryFeature1",
                value: @"
                        {
                            ""id"": ""TelemetryFeature1"",
                            ""enabled"": true,
                            ""telemetry"": {
                                ""enabled"": ""true"",
                                ""metadata"": {
		                            ""Tags.Tag1"": ""Tag1Value"",
		                            ""Tags.Tag2"": ""Tag2Value""
	                            }
                            }
                        }
                        ",
                label: "label",
                contentType: FeatureManagementConstants.ContentType + ";charset=utf-8",
                eTag: new ETag("c3c231fd-39a0-4cb6-3237-4614474b92c1")),

            ConfigurationModelFactory.ConfigurationSetting(
                key: FeatureManagementConstants.FeatureFlagMarker + "TelemetryFeature2",
                value: @"
                        {
                            ""id"": ""TelemetryFeature2"",
                            ""enabled"": true,
                            ""telemetry"": {
                                ""enabled"": false,
                                ""enabled"": true,
                                ""metadata"": {
		                            ""Tags.Tag1"": ""Tag1Value"",
		                            ""Tags.Tag1"": ""Tag2Value""
	                            }
                            }
                        }
                        ",
                label: "label",
                contentType: FeatureManagementConstants.ContentType + ";charset=utf-8",
                eTag: new ETag("c3c231fd-39a0-4cb6-3237-4614474b92c1"))
        };

        TimeSpan RefreshInterval = TimeSpan.FromSeconds(1);

        [Fact]
        public void UsesFeatureFlags()
        {
            var mockResponse = new Mock<Response>();
            var mockClient = new Mock<ConfigurationClient>(MockBehavior.Strict);

            var featureFlags = new List<ConfigurationSetting> { _kv };

            mockClient.Setup(c => c.GetConfigurationSettingsAsync(It.IsAny<SettingSelector>(), It.IsAny<CancellationToken>()))
                .Returns(new MockAsyncPageable(featureFlags));

            var testClient = mockClient.Object;

            var config = new ConfigurationBuilder()
                .AddAzureAppConfiguration(options =>
                {
                    options.ClientManager = TestHelpers.CreateMockedConfigurationClientManager(testClient);
                    options.UseFeatureFlags();
                })
                .Build();

            Assert.Equal("Beta", config["feature_management:feature_flags:0:id"]);
            Assert.Equal("True", config["feature_management:feature_flags:0:enabled"]);
            Assert.Equal("Browser", config["feature_management:feature_flags:0:conditions:client_filters:0:name"]);
            Assert.Equal("Firefox", config["feature_management:feature_flags:0:conditions:client_filters:0:parameters:AllowedBrowsers:0"]);
            Assert.Equal("Safari", config["feature_management:feature_flags:0:conditions:client_filters:0:parameters:AllowedBrowsers:1"]);
            Assert.Equal("RollOut", config["feature_management:feature_flags:0:conditions:client_filters:1:name"]);
            Assert.Equal("20", config["feature_management:feature_flags:0:conditions:client_filters:1:parameters:Percentage"]);
            Assert.Equal("US", config["feature_management:feature_flags:0:conditions:client_filters:1:parameters:Region"]);
            Assert.Equal("SuperUsers", config["feature_management:feature_flags:0:conditions:client_filters:2:name"]);
            Assert.Equal("TimeWindow", config["feature_management:feature_flags:0:conditions:client_filters:3:name"]);
            Assert.Equal("/Date(1578643200000)/", config["feature_management:feature_flags:0:conditions:client_filters:3:parameters:Start"]);
            Assert.Equal("/Date(1578686400000)/", config["feature_management:feature_flags:0:conditions:client_filters:3:parameters:End"]);
        }

        [Fact]
        public async Task WatchesFeatureFlags()
        {
            var featureFlags = new List<ConfigurationSetting> { _kv };

            var mockResponse = new Mock<Response>();
            var mockClient = new Mock<ConfigurationClient>(MockBehavior.Strict);

            mockClient.Setup(c => c.GetConfigurationSettingsAsync(It.IsAny<SettingSelector>(), It.IsAny<CancellationToken>()))
                .Returns(new MockAsyncPageable(featureFlags));

            IConfigurationRefresher refresher = null;
            var config = new ConfigurationBuilder()
                .AddAzureAppConfiguration(options =>
                {
                    options.ClientManager = TestHelpers.CreateMockedConfigurationClientManager(mockClient.Object);
                    options.UseFeatureFlags(o => o.SetRefreshInterval(RefreshInterval));

                    refresher = options.GetRefresher();
                })
                .Build();

            Assert.Equal("Beta", config["feature_management:feature_flags:0:id"]);
            Assert.Equal("True", config["feature_management:feature_flags:0:enabled"]);
            Assert.Equal("Browser", config["feature_management:feature_flags:0:conditions:client_filters:0:name"]);
            Assert.Equal("Firefox", config["feature_management:feature_flags:0:conditions:client_filters:0:parameters:AllowedBrowsers:0"]);
            Assert.Equal("Safari", config["feature_management:feature_flags:0:conditions:client_filters:0:parameters:AllowedBrowsers:1"]);
            Assert.Equal("RollOut", config["feature_management:feature_flags:0:conditions:client_filters:1:name"]);
            Assert.Equal("20", config["feature_management:feature_flags:0:conditions:client_filters:1:parameters:Percentage"]);
            Assert.Equal("US", config["feature_management:feature_flags:0:conditions:client_filters:1:parameters:Region"]);
            Assert.Equal("SuperUsers", config["feature_management:feature_flags:0:conditions:client_filters:2:name"]);
            Assert.Equal("TimeWindow", config["feature_management:feature_flags:0:conditions:client_filters:3:name"]);
            Assert.Equal("/Date(1578643200000)/", config["feature_management:feature_flags:0:conditions:client_filters:3:parameters:Start"]);
            Assert.Equal("/Date(1578686400000)/", config["feature_management:feature_flags:0:conditions:client_filters:3:parameters:End"]);

            featureFlags[0] = ConfigurationModelFactory.ConfigurationSetting(
                key: FeatureManagementConstants.FeatureFlagMarker + "myFeature",
                value: @"
                        {
                          ""id"": ""Beta"",
                          ""description"": ""The new beta version of our web site."",
                          ""display_name"": ""Beta Feature"",
                          ""enabled"": true,
                          ""conditions"": {
                            ""client_filters"": [
                              {
                                ""name"": ""Browser"",
                                ""parameters"": {
                                  ""AllowedBrowsers"": [ ""Chrome"", ""Edge"" ]
                                }
                              }
                            ]
                          }
                        }
                        ",
                label: default,
                contentType: FeatureManagementConstants.ContentType + ";charset=utf-8",
                eTag: new ETag("c3c231fd-39a0-4cb6-3237-4614474b92c1" + "f"));

            featureFlags.Add(_kv2);

            // Sleep to let the refresh interval elapse
            Thread.Sleep(RefreshInterval);
            refresher.RefreshAsync().Wait();

            Assert.Equal("Beta", config["feature_management:feature_flags:0:id"]);
            Assert.Equal("True", config["feature_management:feature_flags:0:enabled"]);
            Assert.Equal("Browser", config["feature_management:feature_flags:0:conditions:client_filters:0:name"]);
            Assert.Equal("Chrome", config["feature_management:feature_flags:0:conditions:client_filters:0:parameters:AllowedBrowsers:0"]);
            Assert.Equal("Edge", config["feature_management:feature_flags:0:conditions:client_filters:0:parameters:AllowedBrowsers:1"]);
            Assert.Equal("SuperUsers", config["feature_management:feature_flags:1:conditions:client_filters:0:name"]);
        }

        [Fact]
        public void WatchesFeatureFlagsUsingCacheExpirationInterval()
        {
            var featureFlags = new List<ConfigurationSetting> { _kv };

            var mockResponse = new Mock<Response>();
            var mockClient = new Mock<ConfigurationClient>(MockBehavior.Strict);

            mockClient.Setup(c => c.GetConfigurationSettingsAsync(It.IsAny<SettingSelector>(), It.IsAny<CancellationToken>()))
                .Returns(new MockAsyncPageable(featureFlags));

            var cacheExpirationInterval = TimeSpan.FromSeconds(1);

            IConfigurationRefresher refresher = null;
            var config = new ConfigurationBuilder()
                .AddAzureAppConfiguration(options =>
                {
                    options.ClientManager = TestHelpers.CreateMockedConfigurationClientManager(mockClient.Object);
                    options.UseFeatureFlags(o => o.CacheExpirationInterval = cacheExpirationInterval);

                    refresher = options.GetRefresher();
                })
                .Build();

            Assert.Equal("Beta", config["feature_management:feature_flags:0:id"]);
            Assert.Equal("True", config["feature_management:feature_flags:0:enabled"]);
            Assert.Equal("Browser", config["feature_management:feature_flags:0:conditions:client_filters:0:name"]);
            Assert.Equal("Firefox", config["feature_management:feature_flags:0:conditions:client_filters:0:parameters:AllowedBrowsers:0"]);
            Assert.Equal("Safari", config["feature_management:feature_flags:0:conditions:client_filters:0:parameters:AllowedBrowsers:1"]);
            Assert.Equal("RollOut", config["feature_management:feature_flags:0:conditions:client_filters:1:name"]);
            Assert.Equal("20", config["feature_management:feature_flags:0:conditions:client_filters:1:parameters:Percentage"]);
            Assert.Equal("US", config["feature_management:feature_flags:0:conditions:client_filters:1:parameters:Region"]);
            Assert.Equal("SuperUsers", config["feature_management:feature_flags:0:conditions:client_filters:2:name"]);
            Assert.Equal("TimeWindow", config["feature_management:feature_flags:0:conditions:client_filters:3:name"]);
            Assert.Equal("/Date(1578643200000)/", config["feature_management:feature_flags:0:conditions:client_filters:3:parameters:Start"]);
            Assert.Equal("/Date(1578686400000)/", config["feature_management:feature_flags:0:conditions:client_filters:3:parameters:End"]);

            featureFlags[0] = ConfigurationModelFactory.ConfigurationSetting(
                key: FeatureManagementConstants.FeatureFlagMarker + "myFeature",
                value: @"
                        {
                          ""id"": ""Beta"",
                          ""description"": ""The new beta version of our web site."",
                          ""display_name"": ""Beta Feature"",
                          ""enabled"": true,
                          ""conditions"": {
                            ""client_filters"": [
                              {
                                ""name"": ""Browser"",
                                ""parameters"": {
                                  ""AllowedBrowsers"": [ ""Chrome"", ""Edge"" ]
                                }
                              }
                            ]
                          }
                        }
                        ",
                label: default,
                contentType: FeatureManagementConstants.ContentType + ";charset=utf-8",
                eTag: new ETag("c3c231fd-39a0-4cb6-3237-4614474b92c1" + "f"));

            featureFlags.Add(_kv2);

            // Sleep to let the cache expire
<<<<<<< HEAD
            Thread.Sleep(cacheExpirationInterval);
            refresher.RefreshAsync().Wait();
=======
            Thread.Sleep(cacheExpirationTimeSpan);
            await refresher.RefreshAsync();
>>>>>>> 487c6c87

            Assert.Equal("Beta", config["feature_management:feature_flags:0:id"]);
            Assert.Equal("True", config["feature_management:feature_flags:0:enabled"]);
            Assert.Equal("Browser", config["feature_management:feature_flags:0:conditions:client_filters:0:name"]);
            Assert.Equal("Chrome", config["feature_management:feature_flags:0:conditions:client_filters:0:parameters:AllowedBrowsers:0"]);
            Assert.Equal("Edge", config["feature_management:feature_flags:0:conditions:client_filters:0:parameters:AllowedBrowsers:1"]);
            Assert.Equal("SuperUsers", config["feature_management:feature_flags:1:conditions:client_filters:0:name"]);
        }

        [Fact]
        public void SkipRefreshIfRefreshIntervalHasNotElapsed()
        {
            var featureFlags = new List<ConfigurationSetting> { _kv };

            var mockResponse = new Mock<Response>();
            var mockClient = new Mock<ConfigurationClient>(MockBehavior.Strict);

            mockClient.Setup(c => c.GetConfigurationSettingsAsync(It.IsAny<SettingSelector>(), It.IsAny<CancellationToken>()))
                .Returns(new MockAsyncPageable(featureFlags));

            IConfigurationRefresher refresher = null;
            var config = new ConfigurationBuilder()
                .AddAzureAppConfiguration(options =>
                {
                    options.ClientManager = TestHelpers.CreateMockedConfigurationClientManager(mockClient.Object);
                    options.UseFeatureFlags(o => o.SetRefreshInterval(TimeSpan.FromSeconds(10)));

                    refresher = options.GetRefresher();
                })
                .Build();

            Assert.Equal("Beta", config["feature_management:feature_flags:0:id"]);
            Assert.Equal("True", config["feature_management:feature_flags:0:enabled"]);
            Assert.Equal("Browser", config["feature_management:feature_flags:0:conditions:client_filters:0:name"]);
            Assert.Equal("Firefox", config["feature_management:feature_flags:0:conditions:client_filters:0:parameters:AllowedBrowsers:0"]);
            Assert.Equal("Safari", config["feature_management:feature_flags:0:conditions:client_filters:0:parameters:AllowedBrowsers:1"]);
            Assert.Equal("RollOut", config["feature_management:feature_flags:0:conditions:client_filters:1:name"]);
            Assert.Equal("20", config["feature_management:feature_flags:0:conditions:client_filters:1:parameters:Percentage"]);
            Assert.Equal("US", config["feature_management:feature_flags:0:conditions:client_filters:1:parameters:Region"]);
            Assert.Equal("SuperUsers", config["feature_management:feature_flags:0:conditions:client_filters:2:name"]);
            Assert.Equal("TimeWindow", config["feature_management:feature_flags:0:conditions:client_filters:3:name"]);
            Assert.Equal("/Date(1578643200000)/", config["feature_management:feature_flags:0:conditions:client_filters:3:parameters:Start"]);
            Assert.Equal("/Date(1578686400000)/", config["feature_management:feature_flags:0:conditions:client_filters:3:parameters:End"]);

            featureFlags[0] = ConfigurationModelFactory.ConfigurationSetting(
                key: FeatureManagementConstants.FeatureFlagMarker + "myFeature",
                value: @"
                        {
                          ""id"": ""Beta"",
                          ""description"": ""The new beta version of our web site."",
                          ""display_name"": ""Beta Feature"",
                          ""enabled"": true,
                          ""conditions"": {
                            ""client_filters"": [
                              {
                                ""name"": ""Browser"",
                                ""parameters"": {
                                  ""AllowedBrowsers"": [ ""Chrome"", ""Edge"" ]
                                }
                              }
                            ]
                          }
                        }
                        ",
                label: default,
                contentType: FeatureManagementConstants.ContentType + ";charset=utf-8",
                eTag: new ETag("c3c231fd-39a0-4cb6-3237-4614474b92c1" + "f"));

            featureFlags.Add(_kv2);

            refresher.RefreshAsync().Wait();

            Assert.Equal("Beta", config["feature_management:feature_flags:0:id"]);
            Assert.Equal("True", config["feature_management:feature_flags:0:enabled"]);
            Assert.Equal("Browser", config["feature_management:feature_flags:0:conditions:client_filters:0:name"]);
            Assert.Equal("Firefox", config["feature_management:feature_flags:0:conditions:client_filters:0:parameters:AllowedBrowsers:0"]);
            Assert.Equal("Safari", config["feature_management:feature_flags:0:conditions:client_filters:0:parameters:AllowedBrowsers:1"]);
            Assert.Null(config["feature_management:feature_flags:1:conditions:client_filters:0:name"]);
        }

        [Fact]
<<<<<<< HEAD
        public void SkipRefreshIfCacheExpirationIntervalHasNotElapsed()
=======
        public async Task SkipRefreshIfCacheNotExpired()
>>>>>>> 487c6c87
        {
            var featureFlags = new List<ConfigurationSetting> { _kv };

            var mockResponse = new Mock<Response>();
            var mockClient = new Mock<ConfigurationClient>(MockBehavior.Strict);

            mockClient.Setup(c => c.GetConfigurationSettingsAsync(It.IsAny<SettingSelector>(), It.IsAny<CancellationToken>()))
                .Returns(new MockAsyncPageable(featureFlags));

            IConfigurationRefresher refresher = null;
            var config = new ConfigurationBuilder()
                .AddAzureAppConfiguration(options =>
                {
                    options.ClientManager = TestHelpers.CreateMockedConfigurationClientManager(mockClient.Object);
                    options.UseFeatureFlags(o => o.CacheExpirationInterval = TimeSpan.FromSeconds(10));

                    refresher = options.GetRefresher();
                })
                .Build();

            Assert.Equal("Beta", config["feature_management:feature_flags:0:id"]);
            Assert.Equal("True", config["feature_management:feature_flags:0:enabled"]);
            Assert.Equal("Browser", config["feature_management:feature_flags:0:conditions:client_filters:0:name"]);
            Assert.Equal("Firefox", config["feature_management:feature_flags:0:conditions:client_filters:0:parameters:AllowedBrowsers:0"]);
            Assert.Equal("Safari", config["feature_management:feature_flags:0:conditions:client_filters:0:parameters:AllowedBrowsers:1"]);
            Assert.Equal("RollOut", config["feature_management:feature_flags:0:conditions:client_filters:1:name"]);
            Assert.Equal("20", config["feature_management:feature_flags:0:conditions:client_filters:1:parameters:Percentage"]);
            Assert.Equal("US", config["feature_management:feature_flags:0:conditions:client_filters:1:parameters:Region"]);
            Assert.Equal("SuperUsers", config["feature_management:feature_flags:0:conditions:client_filters:2:name"]);
            Assert.Equal("TimeWindow", config["feature_management:feature_flags:0:conditions:client_filters:3:name"]);
            Assert.Equal("/Date(1578643200000)/", config["feature_management:feature_flags:0:conditions:client_filters:3:parameters:Start"]);
            Assert.Equal("/Date(1578686400000)/", config["feature_management:feature_flags:0:conditions:client_filters:3:parameters:End"]);

            featureFlags[0] = ConfigurationModelFactory.ConfigurationSetting(
                key: FeatureManagementConstants.FeatureFlagMarker + "myFeature",
                value: @"
                        {
                          ""id"": ""Beta"",
                          ""description"": ""The new beta version of our web site."",
                          ""display_name"": ""Beta Feature"",
                          ""enabled"": true,
                          ""conditions"": {
                            ""client_filters"": [
                              {
                                ""name"": ""Browser"",
                                ""parameters"": {
                                  ""AllowedBrowsers"": [ ""Chrome"", ""Edge"" ]
                                }
                              }
                            ]
                          }
                        }
                        ",
                label: default,
                contentType: FeatureManagementConstants.ContentType + ";charset=utf-8",
                eTag: new ETag("c3c231fd-39a0-4cb6-3237-4614474b92c1" + "f"));

            featureFlags.Add(_kv2);

            await refresher.RefreshAsync();

            Assert.Equal("Beta", config["feature_management:feature_flags:0:id"]);
            Assert.Equal("True", config["feature_management:feature_flags:0:enabled"]);
            Assert.Equal("Browser", config["feature_management:feature_flags:0:conditions:client_filters:0:name"]);
            Assert.Equal("Firefox", config["feature_management:feature_flags:0:conditions:client_filters:0:parameters:AllowedBrowsers:0"]);
            Assert.Equal("Safari", config["feature_management:feature_flags:0:conditions:client_filters:0:parameters:AllowedBrowsers:1"]);
            Assert.Null(config["feature_management:feature_flags:1:conditions:client_filters:0:name"]);
        }

        [Fact]
        public void PreservesDefaultQuery()
        {
            var mockTransport = new MockTransport(req =>
            {
                var response = new MockResponse(200);
                response.SetContent(SerializationHelpers.Serialize(new[] { _kv }, TestHelpers.SerializeBatch));
                return response;
            });

            var options = new AzureAppConfigurationOptions();
            options.ClientOptions.Transport = mockTransport;
            var clientManager = TestHelpers.CreateMockedConfigurationClientManager(options);

            var builder = new ConfigurationBuilder();
            builder.AddAzureAppConfiguration(options =>
            {
                options.ClientManager = clientManager;
                options.UseFeatureFlags();
            }).Build();

            bool performedDefaultQuery = mockTransport.Requests.Any(r => r.Uri.PathAndQuery.Contains("/kv?key=%2A&label=%00"));
            bool queriedFeatureFlags = mockTransport.Requests.Any(r => r.Uri.PathAndQuery.Contains(Uri.EscapeDataString(FeatureManagementConstants.FeatureFlagMarker)));

            Assert.True(performedDefaultQuery);
            Assert.True(queriedFeatureFlags);
        }

        [Fact]
        public async Task QueriesFeatureFlags()
        {
            var mockTransport = new MockTransport(req =>
            {
                var response = new MockResponse(200);
                response.SetContent(SerializationHelpers.Serialize(new[] { _kv }, TestHelpers.SerializeBatch));
                return response;
            });

            var options = new AzureAppConfigurationOptions();
            options.ClientOptions.Transport = mockTransport;
            var clientManager = TestHelpers.CreateMockedConfigurationClientManager(options);
            var config = new ConfigurationBuilder()
                .AddAzureAppConfiguration(options =>
                {
                    options.ClientManager = clientManager;
                    options.UseFeatureFlags(o => o.Label = "myLabel");
                })
                .Build();

            bool performedDefaultQuery = mockTransport.Requests.Any(r => r.Uri.PathAndQuery.Contains("/kv?key=%2A&label=%00"));
            bool queriedFeatureFlags = mockTransport.Requests.Any(r => r.Uri.PathAndQuery.Contains(Uri.EscapeDataString(FeatureManagementConstants.FeatureFlagMarker)));

            Assert.True(performedDefaultQuery);
            Assert.True(queriedFeatureFlags);
        }

        [Fact]
        public async Task UsesEtagForFeatureFlagRefresh()
        {
            var mockClient = new Mock<ConfigurationClient>(MockBehavior.Strict);
            mockClient.Setup(c => c.GetConfigurationSettingsAsync(It.IsAny<SettingSelector>(), It.IsAny<CancellationToken>()))
                .Returns(new MockAsyncPageable(new List<ConfigurationSetting> { _kv }));

            IConfigurationRefresher refresher = null;
            var config = new ConfigurationBuilder()
                .AddAzureAppConfiguration(options =>
                {
                    options.ClientManager = TestHelpers.CreateMockedConfigurationClientManager(mockClient.Object);
                    options.UseFeatureFlags(o => o.SetRefreshInterval(RefreshInterval));

                    refresher = options.GetRefresher();
                })
                .Build();

            // Sleep to wait for refresh interval to elapse
            Thread.Sleep(RefreshInterval);

            await refresher.TryRefreshAsync();
            mockClient.Verify(c => c.GetConfigurationSettingsAsync(It.IsAny<SettingSelector>(), It.IsAny<CancellationToken>()), Times.Exactly(3));
        }

        [Fact]
        public void SelectFeatureFlags()
        {
            var mockResponse = new Mock<Response>();
            var mockClient = new Mock<ConfigurationClient>(MockBehavior.Strict);
            var featureFlagPrefix = "App1";
            var labelFilter = "App1_Label";

            mockClient.Setup(c => c.GetConfigurationSettingsAsync(It.IsAny<SettingSelector>(), It.IsAny<CancellationToken>()))
                .Returns(new MockAsyncPageable(_featureFlagCollection.Where(s => s.Key.StartsWith(FeatureManagementConstants.FeatureFlagMarker + featureFlagPrefix) && s.Label == labelFilter).ToList()));

            var testClient = mockClient.Object;

            var config = new ConfigurationBuilder()
                .AddAzureAppConfiguration(options =>
                {
                    options.ClientManager = TestHelpers.CreateMockedConfigurationClientManager(testClient);
                    options.UseFeatureFlags(ff =>
                    {
                        ff.SetRefreshInterval(RefreshInterval);
                        ff.Select(featureFlagPrefix + "*", labelFilter);
                    });
                })
                .Build();

            Assert.Equal("True", config["feature_management:feature_flags:0:enabled"]);
            Assert.Equal("False", config["feature_management:feature_flags:1:enabled"]);

            // Verify that the feature flag that did not start with the specified prefix was not loaded
            Assert.Null(config["feature_management:feature_flags:2"]);

            // Verify that the feature flag that did not match the specified label was not loaded
            Assert.Null(config["feature_management:feature_flags:3"]);
            Assert.Null(config["feature_management:feature_flags:4"]);
        }

        [Fact]
        public void TestNullAndMissingValuesForConditions()
        {
            var mockResponse = new Mock<Response>();
            var mockClient = new Mock<ConfigurationClient>(MockBehavior.Strict);
            var cacheExpiration = TimeSpan.FromSeconds(1);

            mockClient.Setup(c => c.GetConfigurationSettingsAsync(It.IsAny<SettingSelector>(), It.IsAny<CancellationToken>()))
                .Returns(new MockAsyncPageable(_nullOrMissingConditionsFeatureFlagCollection));

            var testClient = mockClient.Object;

            // Makes sure that adapter properly processes values and doesn't throw an exception
            var config = new ConfigurationBuilder()
                .AddAzureAppConfiguration(options =>
                {
                    options.ClientManager = TestHelpers.CreateMockedConfigurationClientManager(testClient);
                    options.UseFeatureFlags(ff =>
                    {
                        ff.CacheExpirationInterval = cacheExpiration;
                        ff.Select(KeyFilter.Any);
                    });
                })
                .Build();

            Assert.Equal("Filter", config["feature_management:feature_flags:0:conditions:client_filters:0:name"]);
            Assert.Null(config["feature_management:feature_flags:0:conditions:client_filters:0:parameters"]);
            Assert.Null(config["feature_management:feature_flags:1:conditions"]);
            Assert.Null(config["feature_management:feature_flags:2:conditions"]);
            Assert.Null(config["feature_management:feature_flags:3:conditions"]);
            Assert.Null(config["feature_management:feature_flags:4:conditions"]);
            Assert.Null(config["feature_management:feature_flags:5:conditions"]);
        }

        [Fact]
        public void InvalidFeatureFlagFormatsThrowFormatException()
        {
            var mockResponse = new Mock<Response>();
            var mockClient = new Mock<ConfigurationClient>(MockBehavior.Strict);
            var cacheExpiration = TimeSpan.FromSeconds(1);

            mockClient.Setup(c => c.GetConfigurationSettingsAsync(It.IsAny<SettingSelector>(), It.IsAny<CancellationToken>()))
                .Returns((Func<SettingSelector, CancellationToken, MockAsyncPageable>)GetTestKeys);

            MockAsyncPageable GetTestKeys(SettingSelector selector, CancellationToken ct)
            {
                var copy = new List<ConfigurationSetting>();
                var newSetting = _invalidFormatFeatureFlagCollection.FirstOrDefault(s => s.Key == selector.KeyFilter);
                if (newSetting != null)
                    copy.Add(TestHelpers.CloneSetting(newSetting));
                return new MockAsyncPageable(copy);
            };

            var testClient = mockClient.Object;

            foreach (ConfigurationSetting setting in _invalidFormatFeatureFlagCollection)
            {
                void action() => new ConfigurationBuilder()
                .AddAzureAppConfiguration(options =>
                {
                    options.Select("_");
                    options.ClientManager = TestHelpers.CreateMockedConfigurationClientManager(testClient);
                    options.UseFeatureFlags(ff =>
                    {
                        ff.CacheExpirationInterval = cacheExpiration;
                        ff.Select(setting.Key.Substring(FeatureManagementConstants.FeatureFlagMarker.Length));
                    });
                })
                .Build();

                // Each of the feature flags should throw an exception
                Assert.Throws<FormatException>(action);
            }
        }

        [Fact]
        public void AlternateValidFeatureFlagFormats()
        {
            var mockResponse = new Mock<Response>();
            var mockClient = new Mock<ConfigurationClient>(MockBehavior.Strict);
            var cacheExpiration = TimeSpan.FromSeconds(1);

            mockClient.Setup(c => c.GetConfigurationSettingsAsync(It.IsAny<SettingSelector>(), It.IsAny<CancellationToken>()))
                .Returns(new MockAsyncPageable(_validFormatFeatureFlagCollection));

            var testClient = mockClient.Object;

            var config = new ConfigurationBuilder()
            .AddAzureAppConfiguration(options =>
            {
                options.ClientManager = TestHelpers.CreateMockedConfigurationClientManager(testClient);
                options.UseFeatureFlags(ff =>
                {
                    ff.CacheExpirationInterval = cacheExpiration;
                    ff.Select(KeyFilter.Any);
                });
            })
            .Build();

            // None of the feature flags should throw an exception, and the flag should be loaded like normal
            Assert.Equal("True", config[$"feature_management:feature_flags:0:enabled"]);
            Assert.Equal("True", config[$"feature_management:feature_flags:1:enabled"]);
            Assert.Equal("True", config[$"feature_management:feature_flags:2:enabled"]);
        }

        [Fact]
        public void TestNullAndMissingValuesForConditions()
        {
            var mockResponse = new Mock<Response>();
            var mockClient = new Mock<ConfigurationClient>(MockBehavior.Strict);
            var cacheExpiration = TimeSpan.FromSeconds(1);

            mockClient.Setup(c => c.GetConfigurationSettingsAsync(It.IsAny<SettingSelector>(), It.IsAny<CancellationToken>()))
                .Returns(new MockAsyncPageable(_nullOrMissingConditionsFeatureFlagCollection));

            var testClient = mockClient.Object;

            // Makes sure that adapter properly processes values and doesn't throw an exception
            var config = new ConfigurationBuilder()
                .AddAzureAppConfiguration(options =>
                {
                    options.ClientManager = TestHelpers.CreateMockedConfigurationClientManager(testClient);
                    options.UseFeatureFlags(ff =>
                    {
                        ff.CacheExpirationInterval = cacheExpiration;
                        ff.Select(KeyFilter.Any);
                    });
                })
                .Build();

            Assert.Null(config["FeatureManagement:NullConditions:EnabledFor"]);
            Assert.Equal("Filter", config["FeatureManagement:NullParameters:EnabledFor:0:Name"]);
            Assert.Null(config["FeatureManagement:NullParameters:EnabledFor:0:Parameters"]);
            Assert.Null(config["FeatureManagement:NullClientFilters:EnabledFor"]);
            Assert.Null(config["FeatureManagement:NoConditions:EnabledFor"]);
            Assert.Null(config["FeatureManagement:EmptyConditions:EnabledFor"]);
            Assert.Null(config["FeatureManagement:EmptyClientFilter:EnabledFor"]);
        }

        [Fact]
        public void InvalidFeatureFlagFormatsThrowFormatException()
        {
            var mockResponse = new Mock<Response>();
            var mockClient = new Mock<ConfigurationClient>(MockBehavior.Strict);
            var cacheExpiration = TimeSpan.FromSeconds(1);

            mockClient.Setup(c => c.GetConfigurationSettingsAsync(It.IsAny<SettingSelector>(), It.IsAny<CancellationToken>()))
                .Returns((Func<SettingSelector, CancellationToken, MockAsyncPageable>)GetTestKeys);

            MockAsyncPageable GetTestKeys(SettingSelector selector, CancellationToken ct)
            {
                var copy = new List<ConfigurationSetting>();
                var newSetting = _invalidFormatFeatureFlagCollection.FirstOrDefault(s => s.Key == selector.KeyFilter);
                if (newSetting != null)
                    copy.Add(TestHelpers.CloneSetting(newSetting));
                return new MockAsyncPageable(copy);
            };

            var testClient = mockClient.Object;

            foreach (ConfigurationSetting setting in _invalidFormatFeatureFlagCollection)
            {
                void action() => new ConfigurationBuilder()
                .AddAzureAppConfiguration(options =>
                {
                    options.Select("_");
                    options.ClientManager = TestHelpers.CreateMockedConfigurationClientManager(testClient);
                    options.UseFeatureFlags(ff =>
                    {
                        ff.CacheExpirationInterval = cacheExpiration;
                        ff.Select(setting.Key.Substring(FeatureManagementConstants.FeatureFlagMarker.Length));
                    });
                })
                .Build();

                // Each of the feature flags should throw an exception
                Assert.Throws<FormatException>(action);
            }
        }

        [Fact]
        public void AlternateValidFeatureFlagFormats()
        {
            var mockResponse = new Mock<Response>();
            var mockClient = new Mock<ConfigurationClient>(MockBehavior.Strict);
            var cacheExpiration = TimeSpan.FromSeconds(1);

            mockClient.Setup(c => c.GetConfigurationSettingsAsync(It.IsAny<SettingSelector>(), It.IsAny<CancellationToken>()))
                .Returns((Func<SettingSelector, CancellationToken, MockAsyncPageable>)GetTestKeys);

            MockAsyncPageable GetTestKeys(SettingSelector selector, CancellationToken ct)
            {
                var copy = new List<ConfigurationSetting>();
                var newSetting = _validFormatFeatureFlagCollection.FirstOrDefault(s => s.Key == selector.KeyFilter);
                if (newSetting != null)
                    copy.Add(TestHelpers.CloneSetting(newSetting));
                return new MockAsyncPageable(copy);
            };

            var testClient = mockClient.Object;

            foreach (ConfigurationSetting setting in _validFormatFeatureFlagCollection)
            {
                string flagKey = setting.Key.Substring(FeatureManagementConstants.FeatureFlagMarker.Length);

                var config = new ConfigurationBuilder()
                .AddAzureAppConfiguration(options =>
                {
                    options.Select("_");
                    options.ClientManager = TestHelpers.CreateMockedConfigurationClientManager(testClient);
                    options.UseFeatureFlags(ff =>
                    {
                        ff.CacheExpirationInterval = cacheExpiration;
                        ff.Select(flagKey);
                    });
                })
                .Build();

                // None of the feature flags should throw an exception, and the flag should be loaded like normal
                Assert.Equal("True", config[$"FeatureManagement:{flagKey}"]);
            }
        }

        [Fact]
        public void MultipleSelectsInSameUseFeatureFlags()
        {
            var mockResponse = new Mock<Response>();
            var mockClient = new Mock<ConfigurationClient>(MockBehavior.Strict);
            var prefix1 = "App1";
            var prefix2 = "App2";
            var label1 = "App1_Label";
            var label2 = "App2_Label";

            mockClient.Setup(c => c.GetConfigurationSettingsAsync(It.IsAny<SettingSelector>(), It.IsAny<CancellationToken>()))
                .Returns(() =>
                {
                    return new MockAsyncPageable(_featureFlagCollection.Where(s =>
                        (s.Key.StartsWith(FeatureManagementConstants.FeatureFlagMarker + prefix1) && s.Label == label1) ||
                        (s.Key.StartsWith(FeatureManagementConstants.FeatureFlagMarker + prefix2) && s.Label == label2)).ToList());
                });

            var testClient = mockClient.Object;

            var config = new ConfigurationBuilder()
                .AddAzureAppConfiguration(options =>
                {
                    options.ClientManager = TestHelpers.CreateMockedConfigurationClientManager(testClient);
                    options.UseFeatureFlags(ff =>
                    {
                        ff.Select(prefix1 + "*", label1);
                        ff.Select(prefix2 + "*", label2);
                    });
                })
                .Build();

            Assert.Equal("True", config["feature_management:feature_flags:0:enabled"]);
            Assert.Equal("App1_Feature1", config["feature_management:feature_flags:0:id"]);
            Assert.Equal("False", config["feature_management:feature_flags:1:enabled"]);
            Assert.Equal("App1_Feature2", config["feature_management:feature_flags:1:id"]);
            Assert.Equal("False", config["feature_management:feature_flags:2:enabled"]);
            Assert.Equal("App2_Feature1", config["feature_management:feature_flags:2:id"]);
            Assert.Equal("True", config["feature_management:feature_flags:3:enabled"]);
            Assert.Equal("App2_Feature2", config["feature_management:feature_flags:3:id"]);

            // Verify that the feature flag that did not start with the specified prefix was not loaded
            Assert.Null(config["feature_management:feature_flags:4"]);
        }

        [Fact]
        public void KeepSelectorPrecedenceAfterDedup()
        {
            var mockResponse = new Mock<Response>();
            var mockClient = new Mock<ConfigurationClient>(MockBehavior.Strict);
            var prefix = "Feature1";
            var label1 = "App1_Label";
            var label2 = "App2_Label";

            mockClient.Setup(c => c.GetConfigurationSettingsAsync(It.IsAny<SettingSelector>(), It.IsAny<CancellationToken>()))
                .Returns(() =>
                {
                    return new MockAsyncPageable(_featureFlagCollection.Where(s =>
                        (s.Key.StartsWith(FeatureManagementConstants.FeatureFlagMarker + prefix) && s.Label == label1) ||
                        (s.Key.StartsWith(FeatureManagementConstants.FeatureFlagMarker + prefix) && s.Label == label2)).ToList());
                });

            var testClient = mockClient.Object;

            var config = new ConfigurationBuilder()
                .AddAzureAppConfiguration(options =>
                {
                    options.ClientManager = TestHelpers.CreateMockedConfigurationClientManager(testClient);
                    options.UseFeatureFlags(ff =>
                    {
                        ff.Select(prefix + "*", label1); // to be deduped
                        ff.Select(prefix + "*", label2); // lower precedence
                        ff.Select(prefix + "*", label1); // higher precedence, taking effect
                    });
                })
                .Build();
            // label: App1_Label has higher precedence
            Assert.Equal("Feature1", config["feature_management:feature_flags:0:id"]);
            Assert.Equal("True", config["feature_management:feature_flags:0:enabled"]);
        }

        [Fact]
        public void UseFeatureFlagsThrowsIfBothSelectAndLabelPresent()
        {
            void action() => new ConfigurationBuilder()
                .AddAzureAppConfiguration(options =>
                {
                    options.UseFeatureFlags(ff =>
                    {
                        ff.Select("MyApp*", "Label1");
                        ff.Label = "Label1";
                    });
                })
                .Build();

            Assert.Throws<ArgumentException>(action);
        }

        [Fact]
        public void UseFeatureFlagsThrowsIfFeatureFlagFilterIsInvalid()
        {
            void action() => new ConfigurationBuilder()
                .AddAzureAppConfiguration(options =>
                {
                    options.UseFeatureFlags(ff =>
                    {
                        ff.Select(@"MyApp\*", "Label1");
                        ff.Label = "Label1";
                    });
                })
                .Build();

            Assert.Throws<ArgumentException>(action);
        }

        [Fact]
        public void MultipleCallsToUseFeatureFlags()
        {
            var mockResponse = new Mock<Response>();
            var mockClient = new Mock<ConfigurationClient>(MockBehavior.Strict);
            var prefix1 = "App1";
            var prefix2 = "App2";
            var label1 = "App1_Label";
            var label2 = "App2_Label";

            mockClient.Setup(c => c.GetConfigurationSettingsAsync(It.IsAny<SettingSelector>(), It.IsAny<CancellationToken>()))
                .Returns(() =>
                {
                    return new MockAsyncPageable(_featureFlagCollection.Where(s =>
                        (s.Key.StartsWith(FeatureManagementConstants.FeatureFlagMarker + prefix1) && s.Label == label1) ||
                        (s.Key.StartsWith(FeatureManagementConstants.FeatureFlagMarker + prefix2) && s.Label == label2)).ToList());
                });

            var testClient = mockClient.Object;

            var config = new ConfigurationBuilder()
                .AddAzureAppConfiguration(options =>
                {
                    options.ClientManager = TestHelpers.CreateMockedConfigurationClientManager(testClient);
                    options.UseFeatureFlags(ff =>
                    {
                        ff.Select(prefix1 + "*", label1);
                    });
                    options.UseFeatureFlags(ff =>
                    {
                        ff.Select(prefix2 + "*", label2);
                    });
                })
                .Build();

            Assert.Equal("True", config["feature_management:feature_flags:0:enabled"]);
            Assert.Equal("App1_Feature1", config["feature_management:feature_flags:0:id"]);
            Assert.Equal("False", config["feature_management:feature_flags:1:enabled"]);
            Assert.Equal("App1_Feature2", config["feature_management:feature_flags:1:id"]);
            Assert.Equal("False", config["feature_management:feature_flags:2:enabled"]);
            Assert.Equal("App2_Feature1", config["feature_management:feature_flags:2:id"]);
            Assert.Equal("True", config["feature_management:feature_flags:3:enabled"]);
            Assert.Equal("App2_Feature2", config["feature_management:feature_flags:3:id"]);

            // Verify that the feature flag Feature1 did not start with the specified prefix was not loaded
            Assert.Null(config["feature_management:feature_flags:4"]);
        }

        [Fact]
        public void MultipleCallsToUseFeatureFlagsWithSelectAndLabel()
        {
            var mockResponse = new Mock<Response>();
            var mockClient = new Mock<ConfigurationClient>(MockBehavior.Strict);
            var prefix1 = "App1";
            var label1 = "App1_Label";
            var label2 = "App2_Label";

            mockClient.Setup(c => c.GetConfigurationSettingsAsync(It.IsAny<SettingSelector>(), It.IsAny<CancellationToken>()))
                .Returns(() =>
                {
                    return new MockAsyncPageable(_featureFlagCollection.Where(s =>
                        (s.Key.StartsWith(FeatureManagementConstants.FeatureFlagMarker + prefix1) && s.Label == label1) ||
                        (s.Label == label2)).ToList());
                });

            var testClient = mockClient.Object;

            var config = new ConfigurationBuilder()
                .AddAzureAppConfiguration(options =>
                {
                    options.ClientManager = TestHelpers.CreateMockedConfigurationClientManager(testClient);
                    options.UseFeatureFlags(ff =>
                    {
                        ff.Select(prefix1 + "*", label1);
                    });
                    options.UseFeatureFlags(ff =>
                    {
                        ff.Label = label2;
                    });
                })
                .Build();

            // Loaded from prefix1 and label1
            Assert.Equal("True", config["feature_management:feature_flags:0:enabled"]);
            Assert.Equal("App1_Feature1", config["feature_management:feature_flags:0:id"]);
            Assert.Equal("False", config["feature_management:feature_flags:1:enabled"]);
            Assert.Equal("App1_Feature2", config["feature_management:feature_flags:1:id"]);

            // Loaded from label2
            Assert.Equal("False", config["feature_management:feature_flags:2:enabled"]);
            Assert.Equal("App2_Feature1", config["feature_management:feature_flags:2:id"]);
            Assert.Equal("True", config["feature_management:feature_flags:3:enabled"]);
            Assert.Equal("App2_Feature2", config["feature_management:feature_flags:3:id"]);
            Assert.Equal("True", config["feature_management:feature_flags:4:enabled"]);
            Assert.Equal("Feature1", config["feature_management:feature_flags:4:id"]);
        }

        [Fact]
<<<<<<< HEAD
        public void DifferentRefreshIntervalsForMultipleFeatureFlagRegistrations()
=======
        public async Task DifferentCacheExpirationsForMultipleFeatureFlagRegistrations()
>>>>>>> 487c6c87
        {
            var mockResponse = new Mock<Response>();
            var mockClient = new Mock<ConfigurationClient>(MockBehavior.Strict);
            var prefix1 = "App1";
            var prefix2 = "App2";
            var label1 = "App1_Label";
            var label2 = "App2_Label";
            var refreshInterval1 = TimeSpan.FromSeconds(1);
            var refreshInterval2 = TimeSpan.FromSeconds(60);
            IConfigurationRefresher refresher = null;
            var featureFlagCollection = new List<ConfigurationSetting>(_featureFlagCollection);

            mockClient.Setup(c => c.GetConfigurationSettingsAsync(It.IsAny<SettingSelector>(), It.IsAny<CancellationToken>()))
                .Returns(() =>
                {
                    return new MockAsyncPageable(featureFlagCollection.Where(s =>
                        (s.Key.StartsWith(FeatureManagementConstants.FeatureFlagMarker + prefix1) && s.Label == label1) ||
                        (s.Key.StartsWith(FeatureManagementConstants.FeatureFlagMarker + prefix2) && s.Label == label2 && s.Key != FeatureManagementConstants.FeatureFlagMarker + "App2_Feature3")).ToList());
                });

            var config = new ConfigurationBuilder()
                .AddAzureAppConfiguration(options =>
                {
                    options.ClientManager = TestHelpers.CreateMockedConfigurationClientManager(mockClient.Object);
                    options.UseFeatureFlags(ff =>
                    {
                        ff.SetRefreshInterval(refreshInterval1);
                        ff.Select(prefix1 + "*", label1);
                    });
                    options.UseFeatureFlags(ff =>
                    {
                        ff.SetRefreshInterval(refreshInterval2);
                        ff.Select(prefix2 + "*", label2);
                    });

                    refresher = options.GetRefresher();
                })
                .Build();

            Assert.Equal("True", config["feature_management:feature_flags:0:enabled"]);
            Assert.Equal("App1_Feature1", config["feature_management:feature_flags:0:id"]);
            Assert.Equal("False", config["feature_management:feature_flags:1:enabled"]);
            Assert.Equal("App1_Feature2", config["feature_management:feature_flags:1:id"]);
            Assert.Equal("False", config["feature_management:feature_flags:2:enabled"]);
            Assert.Equal("App2_Feature1", config["feature_management:feature_flags:2:id"]);
            Assert.Equal("True", config["feature_management:feature_flags:3:enabled"]);
            Assert.Equal("App2_Feature2", config["feature_management:feature_flags:3:id"]);

            // update the value of App1_Feature1 feature flag with label1
            featureFlagCollection[0] = ConfigurationModelFactory.ConfigurationSetting(
                key: FeatureManagementConstants.FeatureFlagMarker + "App1_Feature1",
                value: @"
                        {
                          ""id"": ""App1_Feature1"",
                          ""enabled"": true,
                          ""conditions"": {
                            ""client_filters"": [
                              {
                                ""name"": ""Browser"",
                                ""parameters"": {
                                  ""AllowedBrowsers"": [ ""Chrome"", ""Edge"" ]
                                }
                              }
                            ]
                          }
                        }
                        ",
                label: "App1_Label",
                contentType: FeatureManagementConstants.ContentType + ";charset=utf-8",
                eTag: new ETag("c3c231fd-39a0-4cb6-3237-4614474b92c1" + "f"));

            // add new feature flag with label2
            featureFlagCollection.Add(ConfigurationModelFactory.ConfigurationSetting(
                key: FeatureManagementConstants.FeatureFlagMarker + "App2_Feature3",
                value: @"
                        {
                          ""id"": ""App2_Feature3"",
                          ""enabled"": true,
                          ""conditions"": {
                            ""client_filters"": []
                          }
                        }
                        ",
                label: "App2_Label",
                contentType: FeatureManagementConstants.ContentType + ";charset=utf-8",
                eTag: new ETag("c3c231fd-39a0-4cb6-3237-4614474b92c1" + "f")));

<<<<<<< HEAD
            // Sleep to let the refresh interval for feature flag with label1 elapse
            Thread.Sleep(refreshInterval1);
            refresher.RefreshAsync().Wait();
=======
            // Sleep to let the cache for feature flag with label1 expire
            Thread.Sleep(cacheExpiration1);
            await refresher.RefreshAsync();
>>>>>>> 487c6c87

            Assert.Equal("Browser", config["feature_management:feature_flags:0:conditions:client_filters:0:name"]);
            Assert.Equal("Chrome", config["feature_management:feature_flags:0:conditions:client_filters:0:parameters:AllowedBrowsers:0"]);
            Assert.Equal("Edge", config["feature_management:feature_flags:0:conditions:client_filters:0:parameters:AllowedBrowsers:1"]);
            Assert.Equal("False", config["feature_management:feature_flags:1:enabled"]);
            Assert.Equal("App1_Feature2", config["feature_management:feature_flags:1:id"]);
            Assert.Equal("False", config["feature_management:feature_flags:2:enabled"]);
            Assert.Equal("App2_Feature1", config["feature_management:feature_flags:2:id"]);
            Assert.Equal("True", config["feature_management:feature_flags:3:enabled"]);
            Assert.Equal("App2_Feature2", config["feature_management:feature_flags:3:id"]);

            // even though App2_Feature3 feature flag has been added, its value should not be loaded in config because label2 refresh interval has not elapsed
            Assert.Null(config["feature_management:feature_flags:4"]);
        }

        [Fact]
<<<<<<< HEAD
        public void OverwrittenRefreshIntervalForSameFeatureFlagRegistrations()
=======
        public async Task OverwrittenCacheExpirationForSameFeatureFlagRegistrations()
>>>>>>> 487c6c87
        {
            var mockResponse = new Mock<Response>();
            var mockClient = new Mock<ConfigurationClient>(MockBehavior.Strict);
            var refreshInterval1 = TimeSpan.FromSeconds(1);
            var refreshInterval2 = TimeSpan.FromSeconds(60);
            IConfigurationRefresher refresher = null;
            var featureFlagCollection = new List<ConfigurationSetting>(_featureFlagCollection);

            mockClient.Setup(c => c.GetConfigurationSettingsAsync(It.IsAny<SettingSelector>(), It.IsAny<CancellationToken>()))
                .Returns(new MockAsyncPageable(featureFlagCollection));

            var config = new ConfigurationBuilder()
                .AddAzureAppConfiguration(options =>
                {
                    options.ClientManager = TestHelpers.CreateMockedConfigurationClientManager(mockClient.Object);
                    options.UseFeatureFlags(ff =>
                    {
                        ff.Select("*", "App1_Label");
                        ff.Select("*", "App2_Label");
                        ff.SetRefreshInterval(refreshInterval1);
                    });
                    options.UseFeatureFlags(ff =>
                    {
                        ff.Select("*", "App1_Label");
                        ff.Select("*", "App2_Label");
                        ff.SetRefreshInterval(refreshInterval2);
                    });

                    refresher = options.GetRefresher();
                })
                .Build();

            Assert.Equal("True", config["feature_management:feature_flags:0:enabled"]);
            Assert.Equal("App1_Feature1", config["feature_management:feature_flags:0:id"]);
            Assert.Equal("False", config["feature_management:feature_flags:1:enabled"]);
            Assert.Equal("App1_Feature2", config["feature_management:feature_flags:1:id"]);
            Assert.Equal("True", config["feature_management:feature_flags:2:enabled"]);
            Assert.Equal("Feature1", config["feature_management:feature_flags:2:id"]);
            Assert.Equal("False", config["feature_management:feature_flags:3:enabled"]);
            Assert.Equal("App2_Feature1", config["feature_management:feature_flags:3:id"]);
            Assert.Equal("True", config["feature_management:feature_flags:4:enabled"]);
            Assert.Equal("App2_Feature2", config["feature_management:feature_flags:4:id"]);

            // update the value of App1_Feature1 feature flag with label1
            featureFlagCollection[0] = ConfigurationModelFactory.ConfigurationSetting(
                key: FeatureManagementConstants.FeatureFlagMarker + "App1_Feature1",
                value: @"
                        {
                          ""id"": ""App1_Feature1"",
                          ""enabled"": true,
                          ""conditions"": {
                            ""client_filters"": [
                              {
                                ""name"": ""Browser"",
                                ""parameters"": {
                                  ""AllowedBrowsers"": [ ""Chrome"", ""Edge"" ]
                                }
                              }
                            ]
                          }
                        }
                        ",
                label: "App1_Label",
                contentType: FeatureManagementConstants.ContentType + ";charset=utf-8",
                eTag: new ETag("c3c231fd-39a0-4cb6-3237-4614474b92c1" + "f"));

<<<<<<< HEAD
            Thread.Sleep(refreshInterval1);
            refresher.RefreshAsync().Wait();
=======
            Thread.Sleep(cacheExpiration1);
            await refresher.RefreshAsync();
>>>>>>> 487c6c87

            // The refresh interval time for feature flags was overwritten by second call to UseFeatureFlags.
            // Sleeping for refreshInterval1 time should not update feature flags.
            Assert.Equal("True", config["feature_management:feature_flags:0:enabled"]);
            Assert.Equal("App1_Feature1", config["feature_management:feature_flags:0:id"]);
            Assert.Equal("False", config["feature_management:feature_flags:1:enabled"]);
            Assert.Equal("App1_Feature2", config["feature_management:feature_flags:1:id"]);
            Assert.Equal("True", config["feature_management:feature_flags:2:enabled"]);
            Assert.Equal("Feature1", config["feature_management:feature_flags:2:id"]);
            Assert.Equal("False", config["feature_management:feature_flags:3:enabled"]);
            Assert.Equal("App2_Feature1", config["feature_management:feature_flags:3:id"]);
            Assert.Equal("True", config["feature_management:feature_flags:4:enabled"]);
            Assert.Equal("App2_Feature2", config["feature_management:feature_flags:4:id"]);
        }

        [Fact]
        public async Task SelectAndRefreshSingleFeatureFlag()
        {
            var mockResponse = new Mock<Response>();
            var mockClient = new Mock<ConfigurationClient>(MockBehavior.Strict);
            var prefix1 = "Feature1";
            var label1 = "App1_Label";
            IConfigurationRefresher refresher = null;
            var featureFlagCollection = new List<ConfigurationSetting>(_featureFlagCollection);

            mockClient.Setup(c => c.GetConfigurationSettingsAsync(It.IsAny<SettingSelector>(), It.IsAny<CancellationToken>()))
                .Returns(() =>
                {
                    return new MockAsyncPageable(featureFlagCollection.Where(s =>
                        s.Key.Equals(FeatureManagementConstants.FeatureFlagMarker + prefix1) && s.Label == label1).ToList());
                });

            var config = new ConfigurationBuilder()
                .AddAzureAppConfiguration(options =>
                {
                    options.ClientManager = TestHelpers.CreateMockedConfigurationClientManager(mockClient.Object);
                    options.UseFeatureFlags(ff =>
                    {
                        ff.SetRefreshInterval(RefreshInterval);
                        ff.Select(prefix1, label1);
                    });

                    refresher = options.GetRefresher();
                })
                .Build();

            Assert.Equal("False", config["feature_management:feature_flags:0:enabled"]);
            Assert.Equal("Feature1", config["feature_management:feature_flags:0:id"]);

            // update the value of Feature1 feature flag with App1_Label
            featureFlagCollection[2] = ConfigurationModelFactory.ConfigurationSetting(
                key: FeatureManagementConstants.FeatureFlagMarker + "Feature1",
                value: @"
                        {
                          ""id"": ""Feature1"",
                          ""enabled"": true,
                          ""conditions"": {
                            ""client_filters"": [
                              {
                                ""name"": ""Browser"",
                                ""parameters"": {
                                  ""AllowedBrowsers"": [ ""Chrome"", ""Edge"" ]
                                }
                              }
                            ]
                          }
                        }
                        ",
                label: "App1_Label",
                contentType: FeatureManagementConstants.ContentType + ";charset=utf-8",
                eTag: new ETag("c3c231fd-39a0-4cb6-3237-4614474b92c1" + "f"));

<<<<<<< HEAD
            // Sleep to let the refresh interval for feature flag with label1 elapse
            Thread.Sleep(RefreshInterval);
            refresher.RefreshAsync().Wait();
=======
            // Sleep to let the cache for feature flag with label1 expire
            Thread.Sleep(cacheExpiration);
            await refresher.RefreshAsync();
>>>>>>> 487c6c87

            Assert.Equal("Browser", config["feature_management:feature_flags:0:conditions:client_filters:0:name"]);
            Assert.Equal("Chrome", config["feature_management:feature_flags:0:conditions:client_filters:0:parameters:AllowedBrowsers:0"]);
            Assert.Equal("Edge", config["feature_management:feature_flags:0:conditions:client_filters:0:parameters:AllowedBrowsers:1"]);
        }

        [Fact]
        public void ValidateCorrectFeatureFlagLoggedIfModifiedOrRemovedDuringRefresh()
        {
            IConfigurationRefresher refresher = null;
            var featureFlags = new List<ConfigurationSetting> { _kv2 };

            var mockClient = new Mock<ConfigurationClient>(MockBehavior.Strict);

            mockClient.Setup(c => c.GetConfigurationSettingsAsync(It.IsAny<SettingSelector>(), It.IsAny<CancellationToken>()))
                .Returns(new MockAsyncPageable(featureFlags));

            string informationalInvocation = "";
            string verboseInvocation = "";
            using var _ = new AzureEventSourceListener(
                (args, s) =>
                {
                    if (args.Level == EventLevel.Informational)
                    {
                        informationalInvocation += s;
                    }
                    if (args.Level == EventLevel.Verbose)
                    {
                        verboseInvocation += s;
                    }
                }, EventLevel.Verbose);

            var mockClientManager = TestHelpers.CreateMockedConfigurationClientManager(mockClient.Object);

            var config = new ConfigurationBuilder()
                .AddAzureAppConfiguration(options =>
                {
                    options.ClientManager = mockClientManager;
                    options.UseFeatureFlags(o => o.SetRefreshInterval(RefreshInterval));
                    refresher = options.GetRefresher();
                })
                .Build();

            Assert.Equal("SuperUsers", config["feature_management:feature_flags:0:conditions:client_filters:0:name"]);
            Assert.Equal("MyFeature2", config["feature_management:feature_flags:0:id"]);

            featureFlags[0] = ConfigurationModelFactory.ConfigurationSetting(
            key: FeatureManagementConstants.FeatureFlagMarker + "myFeature1",
            value: @"
                    {
                      ""id"": ""MyFeature"",
                      ""description"": ""The new beta version of our web site."",
                      ""display_name"": ""Beta Feature"",
                      ""enabled"": true,
                      ""conditions"": {
                        ""client_filters"": [                        
                          {
                            ""name"": ""AllUsers""
                          }
                        ]
                      }
                    }
                    ",
            label: default,
            contentType: FeatureManagementConstants.ContentType + ";charset=utf-8",
            eTag: new ETag("c3c231fd-39a0-4cb6-3237-4614474b92c1" + "f"));

            Thread.Sleep(RefreshInterval);
            refresher.TryRefreshAsync().Wait();
            Assert.Equal("AllUsers", config["feature_management:feature_flags:0:conditions:client_filters:0:name"]);
            Assert.Equal("MyFeature", config["feature_management:feature_flags:0:id"]);
            Assert.Contains(LogHelper.BuildFeatureFlagReadMessage("myFeature1", null, TestHelpers.PrimaryConfigStoreEndpoint.ToString().TrimEnd('/')), verboseInvocation);
            Assert.Contains(LogHelper.BuildFeatureFlagUpdatedMessage("myFeature1"), informationalInvocation);

            featureFlags.RemoveAt(0);
            Thread.Sleep(RefreshInterval);
            refresher.TryRefreshAsync().Wait();

            Assert.Null(config["feature_management:feature_flags:0:conditions:client_filters:0:name"]);
            Assert.Contains(LogHelper.BuildFeatureFlagReadMessage("myFeature1", null, TestHelpers.PrimaryConfigStoreEndpoint.ToString().TrimEnd('/')), verboseInvocation);
            Assert.Contains(LogHelper.BuildFeatureFlagUpdatedMessage("myFeature1"), informationalInvocation);
        }

        [Fact]
        public void ValidateFeatureFlagsUnchangedLogged()
        {
            IConfigurationRefresher refresher = null;
            var featureFlags = new List<ConfigurationSetting> { _kv2 };

            var mockClient = new Mock<ConfigurationClient>(MockBehavior.Strict);

            mockClient.Setup(c => c.GetConfigurationSettingsAsync(It.IsAny<SettingSelector>(), It.IsAny<CancellationToken>()))
                .Returns(new MockAsyncPageable(featureFlags));

            mockClient.Setup(c => c.GetConfigurationSettingAsync(It.IsAny<ConfigurationSetting>(), It.IsAny<bool>(), It.IsAny<CancellationToken>()))
                .ReturnsAsync((Func<ConfigurationSetting, bool, CancellationToken, Response<ConfigurationSetting>>)GetIfChanged);

            mockClient.Setup(c => c.GetConfigurationSettingAsync(It.IsAny<string>(), It.IsAny<string>(), It.IsAny<CancellationToken>()))
                .ReturnsAsync((Func<string, string, CancellationToken, Response<ConfigurationSetting>>)GetTestKey);

            string verboseInvocation = "";
            using var _ = new AzureEventSourceListener(
                (args, s) =>
                {
                    if (args.Level == EventLevel.Verbose)
                    {
                        verboseInvocation += s;
                    }
                }, EventLevel.Verbose);

            var mockClientManager = TestHelpers.CreateMockedConfigurationClientManager(mockClient.Object);

            var config = new ConfigurationBuilder()
                .AddAzureAppConfiguration(options =>
                {
                    options.ClientManager = mockClientManager;
                    options.UseFeatureFlags(o => o.SetRefreshInterval(RefreshInterval));
                    options.ConfigureRefresh(refreshOptions =>
                    {
                        refreshOptions.Register("TestKey1", "label")
                            .SetRefreshInterval(RefreshInterval);
                    });
                    refresher = options.GetRefresher();
                })
                .Build();

            Assert.Equal("SuperUsers", config["feature_management:feature_flags:0:conditions:client_filters:0:name"]);
            FirstKeyValue.Value = "newValue1";

            Thread.Sleep(RefreshInterval);
            refresher.TryRefreshAsync().Wait();
            Assert.Equal("SuperUsers", config["feature_management:feature_flags:0:conditions:client_filters:0:name"]);
            Assert.Contains(LogHelper.BuildFeatureFlagsUnchangedMessage(TestHelpers.PrimaryConfigStoreEndpoint.ToString().TrimEnd('/')), verboseInvocation);
        }

        [Fact]
        public void MapTransformFeatureFlagWithRefresh()
        {
            ConfigurationSetting _kv = ConfigurationModelFactory.ConfigurationSetting(
            key: FeatureManagementConstants.FeatureFlagMarker + "myFeature",
            value: @"
                                {
                                    ""id"": ""MyFeature"",
                                    ""description"": ""The new beta version of our web site."",
                                    ""display_name"": ""Beta Feature"",
                                    ""enabled"": true,
                                    ""conditions"": {
                                    ""client_filters"": [
                                        {
                                        ""name"": ""AllUsers""
                                        }, 
                                        {
                                        ""name"": ""SuperUsers""
                                        }
                                    ]
                                    }
                                }
                                ",
            label: default,
            contentType: FeatureManagementConstants.ContentType + ";charset=utf-8",
            eTag: new ETag("c3c231fd-39a0-4cb6-3237-4614474b92c1"));

            IConfigurationRefresher refresher = null;
            var featureFlags = new List<ConfigurationSetting> { _kv };
            var mockClient = new Mock<ConfigurationClient>(MockBehavior.Strict);

            mockClient.Setup(c => c.GetConfigurationSettingsAsync(It.IsAny<SettingSelector>(), It.IsAny<CancellationToken>()))
            .Returns(new MockAsyncPageable(featureFlags));

            mockClient.Setup(c => c.GetConfigurationSettingAsync(It.IsAny<ConfigurationSetting>(), It.IsAny<bool>(), It.IsAny<CancellationToken>()))
                .ReturnsAsync((Func<ConfigurationSetting, bool, CancellationToken, Response<ConfigurationSetting>>)GetIfChanged);

            mockClient.Setup(c => c.GetConfigurationSettingAsync(It.IsAny<string>(), It.IsAny<string>(), It.IsAny<CancellationToken>()))
                .ReturnsAsync((Func<string, string, CancellationToken, Response<ConfigurationSetting>>)GetTestKey);

            var mockClientManager = TestHelpers.CreateMockedConfigurationClientManager(mockClient.Object);

            var config = new ConfigurationBuilder()
                .AddAzureAppConfiguration(options =>
                {
                    options.ClientManager = mockClientManager;
                    options.ConfigureRefresh(refreshOptions =>
                    {
                        refreshOptions.Register("TestKey1", "label", true)
                            .SetRefreshInterval(RefreshInterval);
                    });
                    options.UseFeatureFlags(o => o.SetRefreshInterval(RefreshInterval));
                    options.Map((setting) =>
                    {
                        if (setting.ContentType == FeatureManagementConstants.ContentType + ";charset=utf-8")
                        {
                            setting.Value = @"
                                {
                                    ""id"": ""MyFeature"",
                                    ""description"": ""The new beta version of our web site."",
                                    ""display_name"": ""Beta Feature"",
                                    ""enabled"": true,
                                    ""conditions"": {
                                    ""client_filters"": [
                                        {
                                        ""name"": ""NoUsers""
                                        }, 
                                        {
                                        ""name"": ""SuperUsers""
                                        }
                                    ]
                                    }
                                }
                                ";
                        }
                        return new ValueTask<ConfigurationSetting>(setting);
                    });
                    refresher = options.GetRefresher();
                })
                .Build();

            Assert.Equal("TestValue1", config["TestKey1"]);
            Assert.Equal("NoUsers", config["feature_management:feature_flags:0:conditions:client_filters:0:name"]);
            Assert.Equal("MyFeature", config["feature_management:feature_flags:0:id"]);

            FirstKeyValue.Value = "newValue1";
            featureFlags[0] = ConfigurationModelFactory.ConfigurationSetting(
            key: FeatureManagementConstants.FeatureFlagMarker + "myFeature",
            value: @"
                                {
                                  ""id"": ""MyFeature"",
                                  ""description"": ""The new beta version of our web site."",
                                  ""display_name"": ""Beta Feature"",
                                  ""enabled"": true,
                                  ""conditions"": {
                                    ""client_filters"": [                        
                                      {
                                        ""name"": ""SuperUsers""
                                      }
                                    ]
                                  }
                                }
                                ",
            label: default,
            contentType: FeatureManagementConstants.ContentType + ";charset=utf-8",
            eTag: new ETag("c3c231fd-39a0-4cb6-3237-4614474b92c1" + "f"));

            Thread.Sleep(RefreshInterval);
            refresher.TryRefreshAsync().Wait();

            Assert.Equal("newValue1", config["TestKey1"]);
            Assert.Equal("NoUsers", config["feature_management:feature_flags:0:conditions:client_filters:0:name"]);
        }

        [Fact]
        public void WithVariants()
        {
            var mockResponse = new Mock<Response>();
            var mockClient = new Mock<ConfigurationClient>(MockBehavior.Strict);

            mockClient.Setup(c => c.GetConfigurationSettingsAsync(It.IsAny<SettingSelector>(), It.IsAny<CancellationToken>()))
                .Returns(new MockAsyncPageable(_variantFeatureFlagCollection));

            var config = new ConfigurationBuilder()
                .AddAzureAppConfiguration(options =>
                {
                    options.ClientManager = TestHelpers.CreateMockedConfigurationClientManager(mockClient.Object);
                    options.UseFeatureFlags();
                })
                .Build();

            Assert.Equal("VariantsFeature1", config["feature_management:feature_flags:0:id"]);
            Assert.Equal("True", config["feature_management:feature_flags:0:enabled"]);
            Assert.Equal("Big", config["feature_management:feature_flags:0:variants:0:name"]);
            Assert.Equal("600px", config["feature_management:feature_flags:0:variants:0:configuration_value"]);
            Assert.Equal("Small", config["feature_management:feature_flags:0:variants:1:name"]);
            Assert.Equal("ShoppingCart:Small", config["feature_management:feature_flags:0:variants:1:configuration_reference"]);
            Assert.Equal("Disabled", config["feature_management:feature_flags:0:variants:1:status_override"]);
            Assert.Equal("Small", config["feature_management:feature_flags:0:allocation:default_when_disabled"]);
            Assert.Equal("Small", config["feature_management:feature_flags:0:allocation:default_when_enabled"]);
            Assert.Equal("Big", config["feature_management:feature_flags:0:allocation:user:0:variant"]);
            Assert.Equal("Marsha", config["feature_management:feature_flags:0:allocation:user:0:users:0"]);
            Assert.Equal("John", config["feature_management:feature_flags:0:allocation:user:0:users:1"]);
            Assert.Equal("Small", config["feature_management:feature_flags:0:allocation:user:1:variant"]);
            Assert.Equal("Alice", config["feature_management:feature_flags:0:allocation:user:1:users:0"]);
            Assert.Equal("Bob", config["feature_management:feature_flags:0:allocation:user:1:users:1"]);
            Assert.Equal("Big", config["feature_management:feature_flags:0:allocation:group:0:variant"]);
            Assert.Equal("Ring1", config["feature_management:feature_flags:0:allocation:group:0:groups:0"]);
            Assert.Equal("Small", config["feature_management:feature_flags:0:allocation:group:1:variant"]);
            Assert.Equal("Ring2", config["feature_management:feature_flags:0:allocation:group:1:groups:0"]);
            Assert.Equal("Ring3", config["feature_management:feature_flags:0:allocation:group:1:groups:1"]);
            Assert.Equal("Big", config["feature_management:feature_flags:0:allocation:percentile:0:variant"]);
            Assert.Equal("0", config["feature_management:feature_flags:0:allocation:percentile:0:from"]);
            Assert.Equal("50", config["feature_management:feature_flags:0:allocation:percentile:0:to"]);
            Assert.Equal("Small", config["feature_management:feature_flags:0:allocation:percentile:1:variant"]);
            Assert.Equal("50", config["feature_management:feature_flags:0:allocation:percentile:1:from"]);
            Assert.Equal("100", config["feature_management:feature_flags:0:allocation:percentile:1:to"]);
            Assert.Equal("13992821", config["feature_management:feature_flags:0:allocation:seed"]);

            Assert.Equal("VariantsFeature2", config["feature_management:feature_flags:1:id"]);
            Assert.Equal("False", config["feature_management:feature_flags:1:enabled"]);
            Assert.Equal("ObjectVariant", config["feature_management:feature_flags:1:variants:0:name"]);
            Assert.Equal("Value1", config["feature_management:feature_flags:1:variants:0:configuration_value:Key1"]);
            Assert.Equal("Value2", config["feature_management:feature_flags:1:variants:0:configuration_value:Key2:InsideKey2"]);
            Assert.Equal("NumberVariant", config["feature_management:feature_flags:1:variants:1:name"]);
            Assert.Equal("100", config["feature_management:feature_flags:1:variants:1:configuration_value"]);
            Assert.Equal("NullVariant", config["feature_management:feature_flags:1:variants:2:name"]);
            Assert.Equal("", config["feature_management:feature_flags:1:variants:2:configuration_value"]);
            Assert.True(config
                .GetSection("feature_management:feature_flags:1:variants:2")
                .AsEnumerable()
                .ToDictionary(x => x.Key, x => x.Value)
                .ContainsKey("feature_management:feature_flags:1:variants:2:configuration_value"));
            Assert.Equal("MissingValueVariant", config["feature_management:feature_flags:1:variants:3:name"]);
            Assert.Null(config["feature_management:feature_flags:1:variants:3:configuration_value"]);
            Assert.False(config
                .GetSection("feature_management:feature_flags:1:variants:3")
                .AsEnumerable()
                .ToDictionary(x => x.Key, x => x.Value)
                .ContainsKey("feature_management:feature_flags:1:variants:3:configuration_value"));
            Assert.Equal("BooleanVariant", config["feature_management:feature_flags:1:variants:4:name"]);
            Assert.Equal("True", config["feature_management:feature_flags:1:variants:4:configuration_value"]);
            Assert.Equal("ObjectVariant", config["feature_management:feature_flags:1:allocation:default_when_disabled"]);
            Assert.Equal("ObjectVariant", config["feature_management:feature_flags:1:allocation:default_when_enabled"]);

            Assert.Equal("VariantsFeature3", config["feature_management:feature_flags:2:id"]);
            Assert.Equal("True", config["feature_management:feature_flags:2:enabled"]);
            Assert.Equal("NumberVariant", config["feature_management:feature_flags:2:allocation:default_when_enabled"]);
            Assert.Equal("1", config["feature_management:feature_flags:2:variants:0:configuration_value"]);
            Assert.Equal("2", config["feature_management:feature_flags:2:variants:1:configuration_value"]);
            Assert.Equal("Other", config["feature_management:feature_flags:2:variants:2:configuration_value"]);
            Assert.Equal("NumberVariant", config["feature_management:feature_flags:2:allocation:default_when_enabled"]);

            Assert.Equal("VariantsFeature4", config["feature_management:feature_flags:3:id"]);
            Assert.Equal("True", config["feature_management:feature_flags:3:enabled"]);
            Assert.Null(config["feature_management:feature_flags:3:variants"]);
            Assert.Null(config["feature_management:feature_flags:3:allocation"]);
        }

        [Fact]
        public void WithTelemetry()
        {
            var mockResponse = new Mock<Response>();
            var mockClient = new Mock<ConfigurationClient>(MockBehavior.Strict);

            mockClient.Setup(c => c.GetConfigurationSettingsAsync(It.IsAny<SettingSelector>(), It.IsAny<CancellationToken>()))
                .Returns(new MockAsyncPageable(_telemetryFeatureFlagCollection));

            var config = new ConfigurationBuilder()
                .AddAzureAppConfiguration(options =>
                {
                    options.ClientManager = TestHelpers.CreateMockedConfigurationClientManager(mockClient.Object);
                    options.Connect(TestHelpers.PrimaryConfigStoreEndpoint, new DefaultAzureCredential());
                    options.UseFeatureFlags();
                })
                .Build();

            Assert.Equal("True", config["feature_management:feature_flags:0:telemetry:enabled"]);
            Assert.Equal("TelemetryFeature1", config["feature_management:feature_flags:0:id"]);
            Assert.Equal("Tag1Value", config["feature_management:feature_flags:0:telemetry:metadata:Tags.Tag1"]);
            Assert.Equal("Tag2Value", config["feature_management:feature_flags:0:telemetry:metadata:Tags.Tag2"]);
            Assert.Equal("c3c231fd-39a0-4cb6-3237-4614474b92c1", config["feature_management:feature_flags:0:telemetry:metadata:ETag"]);

            byte[] featureFlagIdHash;

            using (HashAlgorithm hashAlgorithm = SHA256.Create())
            {
                featureFlagIdHash = hashAlgorithm.ComputeHash(Encoding.UTF8.GetBytes($"{FeatureManagementConstants.FeatureFlagMarker}TelemetryFeature1\nlabel"));
            }

            string featureFlagId = Convert.ToBase64String(featureFlagIdHash)
                .TrimEnd('=')
                .Replace('+', '-')
                .Replace('/', '_');

            Assert.Equal(featureFlagId, config["feature_management:feature_flags:0:telemetry:metadata:FeatureFlagId"]);
            Assert.Equal($"{TestHelpers.PrimaryConfigStoreEndpoint}kv/{FeatureManagementConstants.FeatureFlagMarker}TelemetryFeature1?label=label", config["feature_management:feature_flags:0:telemetry:metadata:FeatureFlagReference"]);

            Assert.Equal("True", config["feature_management:feature_flags:1:telemetry:enabled"]);
            Assert.Equal("TelemetryFeature2", config["feature_management:feature_flags:1:id"]);
            Assert.Equal("Tag2Value", config["feature_management:feature_flags:1:telemetry:metadata:Tags.Tag1"]);
        }


        [Fact]
        public void WithRequirementType()
        {
            var emptyFilters = "[]";
            var nonEmptyFilters = @"[
                {
                    ""name"": ""FilterA"",
                    ""parameters"": {
                        ""Foo"": ""Bar""
                    }
                },
                {
                    ""name"": ""FilterB""
                }
            ]";
            var featureFlags = new List<ConfigurationSetting>()
            {
                _kv2,
                CreateFeatureFlag("Feature_NoFilters", requirementType: "\"All\"", clientFiltersJsonString: emptyFilters),
                CreateFeatureFlag("Feature_RequireAll", requirementType: "\"All\"", clientFiltersJsonString: nonEmptyFilters),
                CreateFeatureFlag("Feature_RequireAny", requirementType: "\"Any\"", clientFiltersJsonString: nonEmptyFilters)
            };

            var mockResponse = new Mock<Response>();
            var mockClient = new Mock<ConfigurationClient>(MockBehavior.Strict);

            mockClient.Setup(c => c.GetConfigurationSettingsAsync(It.IsAny<SettingSelector>(), It.IsAny<CancellationToken>()))
                .Returns(new MockAsyncPageable(featureFlags));

            var config = new ConfigurationBuilder()
                .AddAzureAppConfiguration(options =>
                {
                    options.ClientManager = TestHelpers.CreateMockedConfigurationClientManager(mockClient.Object);
                    options.UseFeatureFlags();
                })
                .Build();

            Assert.Null(config["feature_management:feature_flags:0:requirement_type"]);
            Assert.Equal("MyFeature2", config["feature_management:feature_flags:0:id"]);
            Assert.Null(config["feature_management:feature_flags:1:requirement_type"]);
            Assert.Equal("Feature_NoFilters", config["feature_management:feature_flags:1:id"]);
            Assert.Equal("All", config["feature_management:feature_flags:2:conditions:requirement_type"]);
            Assert.Equal("Feature_RequireAll", config["feature_management:feature_flags:2:id"]);
            Assert.Equal("Any", config["feature_management:feature_flags:3:conditions:requirement_type"]);
            Assert.Equal("Feature_RequireAny", config["feature_management:feature_flags:3:id"]);
        }

        [Fact]
        public void ThrowsOnIncorrectJsonTypes()
        {
            var settings = new List<ConfigurationSetting>()
            {
                CreateFeatureFlag("Feature1", variantsJsonString: @"[{""name"": 1}]"),
                CreateFeatureFlag("Feature2", variantsJsonString: @"[{""configuration_reference"": true}]"),
                CreateFeatureFlag("Feature3", variantsJsonString: @"[{""status_override"": []}]"),
                CreateFeatureFlag("Feature4", seed: "{}"),
                CreateFeatureFlag("Feature5", defaultWhenDisabled: "5"),
                CreateFeatureFlag("Feature6", defaultWhenEnabled: "6"),
                CreateFeatureFlag("Feature7", userJsonString: @"[{""variant"": []}]"),
                CreateFeatureFlag("Feature8", userJsonString: @"[{""users"": [ {""name"": ""8""} ]}]"),
                CreateFeatureFlag("Feature9", groupJsonString: @"[{""variant"": false}]"),
                CreateFeatureFlag("Feature10", groupJsonString: @"[{""groups"": 10}]"),
                CreateFeatureFlag("Feature11", percentileJsonString: @"[{""variant"": []}]"),
                CreateFeatureFlag("Feature12", percentileJsonString: @"[{""from"": true}]"),
                CreateFeatureFlag("Feature13", percentileJsonString: @"[{""to"": {}}]"),
                CreateFeatureFlag("Feature14", telemetryEnabled: "14"),
                CreateFeatureFlag("Feature15", telemetryMetadataJsonString: @"{""key"": 15}"),
                CreateFeatureFlag("Feature16", clientFiltersJsonString: @"[{""name"": 16}]"),
                CreateFeatureFlag("Feature17", clientFiltersJsonString: @"{""key"": [{""name"": ""name"", ""parameters"": 17}]}"),
                CreateFeatureFlag("Feature18", requirementType: "18")
            };

            var mockResponse = new Mock<Response>();
            var mockClient = new Mock<ConfigurationClient>(MockBehavior.Strict);

            foreach (ConfigurationSetting setting in settings)
            {
                var featureFlags = new List<ConfigurationSetting> { setting };

                mockClient.Setup(c => c.GetConfigurationSettingsAsync(It.IsAny<SettingSelector>(), It.IsAny<CancellationToken>()))
                    .Returns(new MockAsyncPageable(featureFlags));

                void action() => new ConfigurationBuilder()
                    .AddAzureAppConfiguration(options =>
                    {
                        options.ClientManager = TestHelpers.CreateMockedConfigurationClientManager(mockClient.Object);
                        options.UseFeatureFlags();
                    }).Build();

                var exception = Assert.Throws<FormatException>(action);

                Assert.False(exception.InnerException is JsonException);
            }
        }

        Response<ConfigurationSetting> GetIfChanged(ConfigurationSetting setting, bool onlyIfChanged, CancellationToken cancellationToken)
        {
            return Response.FromValue(FirstKeyValue, new MockResponse(200));
        }

        Response<ConfigurationSetting> GetTestKey(string key, string label, CancellationToken cancellationToken)
        {
            return Response.FromValue(TestHelpers.CloneSetting(FirstKeyValue), new Mock<Response>().Object);
        }

        private ConfigurationSetting CreateFeatureFlag(string featureId,
            string requirementType = "null",
            string clientFiltersJsonString = "null",
            string variantsJsonString = "null",
            string seed = "null",
            string defaultWhenDisabled = "null",
            string defaultWhenEnabled = "null",
            string userJsonString = "null",
            string groupJsonString = "null",
            string percentileJsonString = "null",
            string telemetryEnabled = "null",
            string telemetryMetadataJsonString = "null")
        {
            return ConfigurationModelFactory.ConfigurationSetting(
                key: FeatureManagementConstants.FeatureFlagMarker + featureId,
                value: $@"
                        {{
                            ""id"": ""{featureId}"",
                            ""enabled"": true,
                            ""conditions"": {{
                              ""requirement_type"": {requirementType},
                              ""client_filters"": {clientFiltersJsonString}
                            }},
                            ""variants"": {variantsJsonString},
	                        ""allocation"": {{
		                        ""seed"": {seed},
		                        ""default_when_disabled"": {defaultWhenDisabled},
		                        ""default_when_enabled"": {defaultWhenEnabled},
		                        ""user"": {userJsonString},
		                        ""group"": {groupJsonString},
		                        ""percentile"": {percentileJsonString}
	                        }},
                            ""telemetry"": {{
                                ""enabled"": {telemetryEnabled},
                                ""metadata"": {telemetryMetadataJsonString}
                            }}
                        }}
                        ",
                contentType: FeatureManagementConstants.ContentType + ";charset=utf-8",
                eTag: new ETag("c3c231fd-39a0-4cb6-3237-4614474b92c1"));
        }
    }
}<|MERGE_RESOLUTION|>--- conflicted
+++ resolved
@@ -320,11 +320,7 @@
             eTag: new ETag("c3c231fd-39a0-4cb6-3237-4614474b92c1"))
         };
 
-<<<<<<< HEAD
-        List<ConfigurationSetting> _featureFlagCollection = new List<ConfigurationSetting>
-=======
         List <ConfigurationSetting> _featureFlagCollection = new List<ConfigurationSetting>
->>>>>>> 487c6c87
         {
             ConfigurationModelFactory.ConfigurationSetting(
                 key: FeatureManagementConstants.FeatureFlagMarker + "App1_Feature1",
@@ -726,7 +722,7 @@
 
             // Sleep to let the refresh interval elapse
             Thread.Sleep(RefreshInterval);
-            refresher.RefreshAsync().Wait();
+            await refresher.RefreshAsync();
 
             Assert.Equal("Beta", config["feature_management:feature_flags:0:id"]);
             Assert.Equal("True", config["feature_management:feature_flags:0:enabled"]);
@@ -737,7 +733,7 @@
         }
 
         [Fact]
-        public void WatchesFeatureFlagsUsingCacheExpirationInterval()
+        public async Task WatchesFeatureFlagsUsingCacheExpirationInterval()
         {
             var featureFlags = new List<ConfigurationSetting> { _kv };
 
@@ -800,13 +796,8 @@
             featureFlags.Add(_kv2);
 
             // Sleep to let the cache expire
-<<<<<<< HEAD
             Thread.Sleep(cacheExpirationInterval);
-            refresher.RefreshAsync().Wait();
-=======
-            Thread.Sleep(cacheExpirationTimeSpan);
             await refresher.RefreshAsync();
->>>>>>> 487c6c87
 
             Assert.Equal("Beta", config["feature_management:feature_flags:0:id"]);
             Assert.Equal("True", config["feature_management:feature_flags:0:enabled"]);
@@ -817,7 +808,7 @@
         }
 
         [Fact]
-        public void SkipRefreshIfRefreshIntervalHasNotElapsed()
+        public async Task SkipRefreshIfRefreshIntervalHasNotElapsed()
         {
             var featureFlags = new List<ConfigurationSetting> { _kv };
 
@@ -877,7 +868,7 @@
 
             featureFlags.Add(_kv2);
 
-            refresher.RefreshAsync().Wait();
+            await refresher.RefreshAsync();
 
             Assert.Equal("Beta", config["feature_management:feature_flags:0:id"]);
             Assert.Equal("True", config["feature_management:feature_flags:0:enabled"]);
@@ -888,11 +879,7 @@
         }
 
         [Fact]
-<<<<<<< HEAD
-        public void SkipRefreshIfCacheExpirationIntervalHasNotElapsed()
-=======
-        public async Task SkipRefreshIfCacheNotExpired()
->>>>>>> 487c6c87
+        public async Task SkipRefreshIfCacheExpirationIntervalHasNotElapsed()
         {
             var featureFlags = new List<ConfigurationSetting> { _kv };
 
@@ -991,7 +978,7 @@
         }
 
         [Fact]
-        public async Task QueriesFeatureFlags()
+        public void QueriesFeatureFlags()
         {
             var mockTransport = new MockTransport(req =>
             {
@@ -1111,6 +1098,36 @@
             Assert.Null(config["feature_management:feature_flags:3:conditions"]);
             Assert.Null(config["feature_management:feature_flags:4:conditions"]);
             Assert.Null(config["feature_management:feature_flags:5:conditions"]);
+        }
+
+        [Fact]
+        public void AlternateValidFeatureFlagFormats()
+        {
+            var mockResponse = new Mock<Response>();
+            var mockClient = new Mock<ConfigurationClient>(MockBehavior.Strict);
+            var cacheExpiration = TimeSpan.FromSeconds(1);
+
+            mockClient.Setup(c => c.GetConfigurationSettingsAsync(It.IsAny<SettingSelector>(), It.IsAny<CancellationToken>()))
+                .Returns(new MockAsyncPageable(_validFormatFeatureFlagCollection));
+
+            var testClient = mockClient.Object;
+
+            var config = new ConfigurationBuilder()
+            .AddAzureAppConfiguration(options =>
+            {
+                options.ClientManager = TestHelpers.CreateMockedConfigurationClientManager(testClient);
+                options.UseFeatureFlags(ff =>
+                {
+                    ff.CacheExpirationInterval = cacheExpiration;
+                    ff.Select(KeyFilter.Any);
+                });
+            })
+            .Build();
+
+            // None of the feature flags should throw an exception, and the flag should be loaded like normal
+            Assert.Equal("True", config[$"feature_management:feature_flags:0:enabled"]);
+            Assert.Equal("True", config[$"feature_management:feature_flags:1:enabled"]);
+            Assert.Equal("True", config[$"feature_management:feature_flags:2:enabled"]);
         }
 
         [Fact]
@@ -1155,154 +1172,6 @@
         }
 
         [Fact]
-        public void AlternateValidFeatureFlagFormats()
-        {
-            var mockResponse = new Mock<Response>();
-            var mockClient = new Mock<ConfigurationClient>(MockBehavior.Strict);
-            var cacheExpiration = TimeSpan.FromSeconds(1);
-
-            mockClient.Setup(c => c.GetConfigurationSettingsAsync(It.IsAny<SettingSelector>(), It.IsAny<CancellationToken>()))
-                .Returns(new MockAsyncPageable(_validFormatFeatureFlagCollection));
-
-            var testClient = mockClient.Object;
-
-            var config = new ConfigurationBuilder()
-            .AddAzureAppConfiguration(options =>
-            {
-                options.ClientManager = TestHelpers.CreateMockedConfigurationClientManager(testClient);
-                options.UseFeatureFlags(ff =>
-                {
-                    ff.CacheExpirationInterval = cacheExpiration;
-                    ff.Select(KeyFilter.Any);
-                });
-            })
-            .Build();
-
-            // None of the feature flags should throw an exception, and the flag should be loaded like normal
-            Assert.Equal("True", config[$"feature_management:feature_flags:0:enabled"]);
-            Assert.Equal("True", config[$"feature_management:feature_flags:1:enabled"]);
-            Assert.Equal("True", config[$"feature_management:feature_flags:2:enabled"]);
-        }
-
-        [Fact]
-        public void TestNullAndMissingValuesForConditions()
-        {
-            var mockResponse = new Mock<Response>();
-            var mockClient = new Mock<ConfigurationClient>(MockBehavior.Strict);
-            var cacheExpiration = TimeSpan.FromSeconds(1);
-
-            mockClient.Setup(c => c.GetConfigurationSettingsAsync(It.IsAny<SettingSelector>(), It.IsAny<CancellationToken>()))
-                .Returns(new MockAsyncPageable(_nullOrMissingConditionsFeatureFlagCollection));
-
-            var testClient = mockClient.Object;
-
-            // Makes sure that adapter properly processes values and doesn't throw an exception
-            var config = new ConfigurationBuilder()
-                .AddAzureAppConfiguration(options =>
-                {
-                    options.ClientManager = TestHelpers.CreateMockedConfigurationClientManager(testClient);
-                    options.UseFeatureFlags(ff =>
-                    {
-                        ff.CacheExpirationInterval = cacheExpiration;
-                        ff.Select(KeyFilter.Any);
-                    });
-                })
-                .Build();
-
-            Assert.Null(config["FeatureManagement:NullConditions:EnabledFor"]);
-            Assert.Equal("Filter", config["FeatureManagement:NullParameters:EnabledFor:0:Name"]);
-            Assert.Null(config["FeatureManagement:NullParameters:EnabledFor:0:Parameters"]);
-            Assert.Null(config["FeatureManagement:NullClientFilters:EnabledFor"]);
-            Assert.Null(config["FeatureManagement:NoConditions:EnabledFor"]);
-            Assert.Null(config["FeatureManagement:EmptyConditions:EnabledFor"]);
-            Assert.Null(config["FeatureManagement:EmptyClientFilter:EnabledFor"]);
-        }
-
-        [Fact]
-        public void InvalidFeatureFlagFormatsThrowFormatException()
-        {
-            var mockResponse = new Mock<Response>();
-            var mockClient = new Mock<ConfigurationClient>(MockBehavior.Strict);
-            var cacheExpiration = TimeSpan.FromSeconds(1);
-
-            mockClient.Setup(c => c.GetConfigurationSettingsAsync(It.IsAny<SettingSelector>(), It.IsAny<CancellationToken>()))
-                .Returns((Func<SettingSelector, CancellationToken, MockAsyncPageable>)GetTestKeys);
-
-            MockAsyncPageable GetTestKeys(SettingSelector selector, CancellationToken ct)
-            {
-                var copy = new List<ConfigurationSetting>();
-                var newSetting = _invalidFormatFeatureFlagCollection.FirstOrDefault(s => s.Key == selector.KeyFilter);
-                if (newSetting != null)
-                    copy.Add(TestHelpers.CloneSetting(newSetting));
-                return new MockAsyncPageable(copy);
-            };
-
-            var testClient = mockClient.Object;
-
-            foreach (ConfigurationSetting setting in _invalidFormatFeatureFlagCollection)
-            {
-                void action() => new ConfigurationBuilder()
-                .AddAzureAppConfiguration(options =>
-                {
-                    options.Select("_");
-                    options.ClientManager = TestHelpers.CreateMockedConfigurationClientManager(testClient);
-                    options.UseFeatureFlags(ff =>
-                    {
-                        ff.CacheExpirationInterval = cacheExpiration;
-                        ff.Select(setting.Key.Substring(FeatureManagementConstants.FeatureFlagMarker.Length));
-                    });
-                })
-                .Build();
-
-                // Each of the feature flags should throw an exception
-                Assert.Throws<FormatException>(action);
-            }
-        }
-
-        [Fact]
-        public void AlternateValidFeatureFlagFormats()
-        {
-            var mockResponse = new Mock<Response>();
-            var mockClient = new Mock<ConfigurationClient>(MockBehavior.Strict);
-            var cacheExpiration = TimeSpan.FromSeconds(1);
-
-            mockClient.Setup(c => c.GetConfigurationSettingsAsync(It.IsAny<SettingSelector>(), It.IsAny<CancellationToken>()))
-                .Returns((Func<SettingSelector, CancellationToken, MockAsyncPageable>)GetTestKeys);
-
-            MockAsyncPageable GetTestKeys(SettingSelector selector, CancellationToken ct)
-            {
-                var copy = new List<ConfigurationSetting>();
-                var newSetting = _validFormatFeatureFlagCollection.FirstOrDefault(s => s.Key == selector.KeyFilter);
-                if (newSetting != null)
-                    copy.Add(TestHelpers.CloneSetting(newSetting));
-                return new MockAsyncPageable(copy);
-            };
-
-            var testClient = mockClient.Object;
-
-            foreach (ConfigurationSetting setting in _validFormatFeatureFlagCollection)
-            {
-                string flagKey = setting.Key.Substring(FeatureManagementConstants.FeatureFlagMarker.Length);
-
-                var config = new ConfigurationBuilder()
-                .AddAzureAppConfiguration(options =>
-                {
-                    options.Select("_");
-                    options.ClientManager = TestHelpers.CreateMockedConfigurationClientManager(testClient);
-                    options.UseFeatureFlags(ff =>
-                    {
-                        ff.CacheExpirationInterval = cacheExpiration;
-                        ff.Select(flagKey);
-                    });
-                })
-                .Build();
-
-                // None of the feature flags should throw an exception, and the flag should be loaded like normal
-                Assert.Equal("True", config[$"FeatureManagement:{flagKey}"]);
-            }
-        }
-
-        [Fact]
         public void MultipleSelectsInSameUseFeatureFlags()
         {
             var mockResponse = new Mock<Response>();
@@ -1515,11 +1384,7 @@
         }
 
         [Fact]
-<<<<<<< HEAD
-        public void DifferentRefreshIntervalsForMultipleFeatureFlagRegistrations()
-=======
-        public async Task DifferentCacheExpirationsForMultipleFeatureFlagRegistrations()
->>>>>>> 487c6c87
+        public async Task DifferentRefreshIntervalsForMultipleFeatureFlagRegistrations()
         {
             var mockResponse = new Mock<Response>();
             var mockClient = new Mock<ConfigurationClient>(MockBehavior.Strict);
@@ -1607,15 +1472,9 @@
                 contentType: FeatureManagementConstants.ContentType + ";charset=utf-8",
                 eTag: new ETag("c3c231fd-39a0-4cb6-3237-4614474b92c1" + "f")));
 
-<<<<<<< HEAD
             // Sleep to let the refresh interval for feature flag with label1 elapse
             Thread.Sleep(refreshInterval1);
-            refresher.RefreshAsync().Wait();
-=======
-            // Sleep to let the cache for feature flag with label1 expire
-            Thread.Sleep(cacheExpiration1);
             await refresher.RefreshAsync();
->>>>>>> 487c6c87
 
             Assert.Equal("Browser", config["feature_management:feature_flags:0:conditions:client_filters:0:name"]);
             Assert.Equal("Chrome", config["feature_management:feature_flags:0:conditions:client_filters:0:parameters:AllowedBrowsers:0"]);
@@ -1632,11 +1491,7 @@
         }
 
         [Fact]
-<<<<<<< HEAD
-        public void OverwrittenRefreshIntervalForSameFeatureFlagRegistrations()
-=======
-        public async Task OverwrittenCacheExpirationForSameFeatureFlagRegistrations()
->>>>>>> 487c6c87
+        public async Task OverwrittenRefreshIntervalForSameFeatureFlagRegistrations()
         {
             var mockResponse = new Mock<Response>();
             var mockClient = new Mock<ConfigurationClient>(MockBehavior.Strict);
@@ -1703,13 +1558,8 @@
                 contentType: FeatureManagementConstants.ContentType + ";charset=utf-8",
                 eTag: new ETag("c3c231fd-39a0-4cb6-3237-4614474b92c1" + "f"));
 
-<<<<<<< HEAD
             Thread.Sleep(refreshInterval1);
-            refresher.RefreshAsync().Wait();
-=======
-            Thread.Sleep(cacheExpiration1);
             await refresher.RefreshAsync();
->>>>>>> 487c6c87
 
             // The refresh interval time for feature flags was overwritten by second call to UseFeatureFlags.
             // Sleeping for refreshInterval1 time should not update feature flags.
@@ -1782,15 +1632,9 @@
                 contentType: FeatureManagementConstants.ContentType + ";charset=utf-8",
                 eTag: new ETag("c3c231fd-39a0-4cb6-3237-4614474b92c1" + "f"));
 
-<<<<<<< HEAD
             // Sleep to let the refresh interval for feature flag with label1 elapse
             Thread.Sleep(RefreshInterval);
-            refresher.RefreshAsync().Wait();
-=======
-            // Sleep to let the cache for feature flag with label1 expire
-            Thread.Sleep(cacheExpiration);
             await refresher.RefreshAsync();
->>>>>>> 487c6c87
 
             Assert.Equal("Browser", config["feature_management:feature_flags:0:conditions:client_filters:0:name"]);
             Assert.Equal("Chrome", config["feature_management:feature_flags:0:conditions:client_filters:0:parameters:AllowedBrowsers:0"]);
@@ -1798,7 +1642,7 @@
         }
 
         [Fact]
-        public void ValidateCorrectFeatureFlagLoggedIfModifiedOrRemovedDuringRefresh()
+        public async Task ValidateCorrectFeatureFlagLoggedIfModifiedOrRemovedDuringRefresh()
         {
             IConfigurationRefresher refresher = null;
             var featureFlags = new List<ConfigurationSetting> { _kv2 };
@@ -1859,7 +1703,7 @@
             eTag: new ETag("c3c231fd-39a0-4cb6-3237-4614474b92c1" + "f"));
 
             Thread.Sleep(RefreshInterval);
-            refresher.TryRefreshAsync().Wait();
+            await refresher.TryRefreshAsync();
             Assert.Equal("AllUsers", config["feature_management:feature_flags:0:conditions:client_filters:0:name"]);
             Assert.Equal("MyFeature", config["feature_management:feature_flags:0:id"]);
             Assert.Contains(LogHelper.BuildFeatureFlagReadMessage("myFeature1", null, TestHelpers.PrimaryConfigStoreEndpoint.ToString().TrimEnd('/')), verboseInvocation);
@@ -1867,7 +1711,7 @@
 
             featureFlags.RemoveAt(0);
             Thread.Sleep(RefreshInterval);
-            refresher.TryRefreshAsync().Wait();
+            await refresher.TryRefreshAsync();
 
             Assert.Null(config["feature_management:feature_flags:0:conditions:client_filters:0:name"]);
             Assert.Contains(LogHelper.BuildFeatureFlagReadMessage("myFeature1", null, TestHelpers.PrimaryConfigStoreEndpoint.ToString().TrimEnd('/')), verboseInvocation);
@@ -1875,7 +1719,7 @@
         }
 
         [Fact]
-        public void ValidateFeatureFlagsUnchangedLogged()
+        public async Task ValidateFeatureFlagsUnchangedLogged()
         {
             IConfigurationRefresher refresher = null;
             var featureFlags = new List<ConfigurationSetting> { _kv2 };
@@ -1921,13 +1765,13 @@
             FirstKeyValue.Value = "newValue1";
 
             Thread.Sleep(RefreshInterval);
-            refresher.TryRefreshAsync().Wait();
+            await refresher.TryRefreshAsync();
             Assert.Equal("SuperUsers", config["feature_management:feature_flags:0:conditions:client_filters:0:name"]);
             Assert.Contains(LogHelper.BuildFeatureFlagsUnchangedMessage(TestHelpers.PrimaryConfigStoreEndpoint.ToString().TrimEnd('/')), verboseInvocation);
         }
 
         [Fact]
-        public void MapTransformFeatureFlagWithRefresh()
+        public async Task MapTransformFeatureFlagWithRefresh()
         {
             ConfigurationSetting _kv = ConfigurationModelFactory.ConfigurationSetting(
             key: FeatureManagementConstants.FeatureFlagMarker + "myFeature",
@@ -2034,7 +1878,7 @@
             eTag: new ETag("c3c231fd-39a0-4cb6-3237-4614474b92c1" + "f"));
 
             Thread.Sleep(RefreshInterval);
-            refresher.TryRefreshAsync().Wait();
+            await refresher.TryRefreshAsync();
 
             Assert.Equal("newValue1", config["TestKey1"]);
             Assert.Equal("NoUsers", config["feature_management:feature_flags:0:conditions:client_filters:0:name"]);
