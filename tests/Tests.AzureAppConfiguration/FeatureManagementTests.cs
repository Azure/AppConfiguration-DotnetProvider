﻿// Copyright (c) Microsoft Corporation.
// Licensed under the MIT license.
//
using Azure;
using Azure.Core.Diagnostics;
using Azure.Core.Testing;
using Azure.Data.AppConfiguration;
using Azure.Data.AppConfiguration.Tests;
using Azure.Identity;
using Microsoft.Extensions.Configuration;
using Microsoft.Extensions.Configuration.AzureAppConfiguration;
using Microsoft.Extensions.Configuration.AzureAppConfiguration.FeatureManagement;
using Moq;
using System;
using System.Collections.Generic;
using System.Diagnostics.Tracing;
using System.Linq;
using System.Net;
using System.Security.Cryptography;
using System.Text;
using System.Threading;
using System.Threading.Tasks;
using Xunit;

namespace Tests.AzureAppConfiguration
{
    public class FeatureManagementTests
    {
        private ConfigurationSetting _kv = ConfigurationModelFactory.ConfigurationSetting(
            key: FeatureManagementConstants.FeatureFlagMarker + "myFeature",
            value: @"
                    {
                      ""id"": ""Beta"",
                      ""description"": ""The new beta version of our web site."",
                      ""display_name"": ""Beta Feature"",
                      ""enabled"": true,
                      ""conditions"": {
                        ""client_filters"": [
                          {
                            ""name"": ""Browser"",
                            ""parameters"": {
                              ""AllowedBrowsers"": [ ""Firefox"", ""Safari"" ]
                            }
                          },
                          {
                            ""name"": ""RollOut"",
                            ""parameters"": {
                              ""percentage"": ""20"",
                              ""region"": ""US""
                            }
                          },
                          {
                            ""name"": ""SuperUsers""
                          },
                          {
                            ""name"": ""TimeWindow"",
                            ""parameters"": {
	                          ""Start"": ""\/Date(1578643200000)\/"",
	                          ""End"": ""\/Date(1578686400000)\/""
                            }
                          }
                        ]
                      }
                    }
                    ",
            label: default,
            contentType: FeatureManagementConstants.ContentType + ";charset=utf-8",
            eTag: new ETag("c3c231fd-39a0-4cb6-3237-4614474b92c1"));

        private ConfigurationSetting _kv2 = ConfigurationModelFactory.ConfigurationSetting(
            key: FeatureManagementConstants.FeatureFlagMarker + "myFeature2",
            value: @"
                    {
                      ""id"": ""MyFeature2"",
                      ""description"": ""The new beta version of our web site."",
                      ""display_name"": ""Beta Feature"",
                      ""enabled"": true,
                      ""conditions"": {
                        ""client_filters"": [
                          {
                            ""name"": ""SuperUsers""
                          }
                        ]
                      }
                    }
                    ",
            label: default,
            contentType: FeatureManagementConstants.ContentType + ";charset=utf-8",
            eTag: new ETag("c3c231fd-39a0-4cb6-3237-4614474b92c1"));

        List<ConfigurationSetting> _featureFlagCollection = new List<ConfigurationSetting>
        {
            ConfigurationModelFactory.ConfigurationSetting(
                key: FeatureManagementConstants.FeatureFlagMarker + "App1_Feature1",
                value: @"
                        {
                          ""id"": ""App1_Feature1"",
                          ""enabled"": true,
                          ""conditions"": {
                            ""client_filters"": []
                          }
                        }
                        ",
                label: "App1_Label",
                contentType: FeatureManagementConstants.ContentType + ";charset=utf-8",
                eTag: new ETag("c3c231fd-39a0-4cb6-3237-4614474b92c1")),

            ConfigurationModelFactory.ConfigurationSetting(
                key: FeatureManagementConstants.FeatureFlagMarker + "App1_Feature2",
                value: @"
                        {
                          ""id"": ""App1_Feature2"",
                          ""enabled"": false,
                          ""conditions"": {
                            ""client_filters"": []
                          }
                        }
                        ",
                label: "App1_Label",
                contentType: FeatureManagementConstants.ContentType + ";charset=utf-8",
                eTag: new ETag("c3c231fd-39a0-4cb6-3237-4614474b92c1")),

            ConfigurationModelFactory.ConfigurationSetting(
                key: FeatureManagementConstants.FeatureFlagMarker + "Feature1",
                value: @"
                        {
                          ""id"": ""Feature1"",
                          ""enabled"": false,
                          ""conditions"": {
                            ""client_filters"": []
                          }
                        }
                        ",
                label: "App1_Label",
                contentType: FeatureManagementConstants.ContentType + ";charset=utf-8",
                eTag: new ETag("c3c231fd-39a0-4cb6-3237-4614474b92c1")),

            ConfigurationModelFactory.ConfigurationSetting(
                key: FeatureManagementConstants.FeatureFlagMarker + "App2_Feature1",
                value: @"
                        {
                          ""id"": ""App2_Feature1"",
                          ""enabled"": false,
                          ""conditions"": {
                            ""client_filters"": []
                          }
                        }
                        ",
                label: "App2_Label",
                contentType: FeatureManagementConstants.ContentType + ";charset=utf-8",
                eTag: new ETag("c3c231fd-39a0-4cb6-3237-4614474b92c1")),

            ConfigurationModelFactory.ConfigurationSetting(
                key: FeatureManagementConstants.FeatureFlagMarker + "App2_Feature2",
                value: @"
                        {
                          ""id"": ""App2_Feature2"",
                          ""enabled"": true,
                          ""conditions"": {
                            ""client_filters"": []
                          }
                        }
                        ",
                label: "App2_Label",
                contentType: FeatureManagementConstants.ContentType + ";charset=utf-8",
                eTag: new ETag("c3c231fd-39a0-4cb6-3237-4614474b92c1")),

            ConfigurationModelFactory.ConfigurationSetting(
                key: FeatureManagementConstants.FeatureFlagMarker + "Feature1",
                value: @"
                        {
                          ""id"": ""Feature1"",
                          ""enabled"": true,
                          ""conditions"": {
                            ""client_filters"": []
                          }
                        }
                        ",
                label: "App2_Label",
                contentType: FeatureManagementConstants.ContentType + ";charset=utf-8",
                eTag: new ETag("c3c231fd-39a0-4cb6-3237-4614474b92c1")),
        };

        ConfigurationSetting FirstKeyValue = ConfigurationModelFactory.ConfigurationSetting(
                key: "TestKey1",
                label: "label",
                value: "TestValue1",
                eTag: new ETag("0a76e3d7-7ec1-4e37-883c-9ea6d0d89e63"),
                contentType: "text");

        private ConfigurationSetting _variantsKv1 = ConfigurationModelFactory.ConfigurationSetting(
            key: FeatureManagementConstants.FeatureFlagMarker + "VariantsFeature1",
            value: @"
                    {
                        ""id"": ""VariantsFeature1"",
                        ""description"": """",
                        ""display_name"": ""Variants Feature 1"",
                        ""enabled"": true,
                        ""conditions"": {
                        ""client_filters"": [
                        ]
                        },
                        ""variants"": [
		                {
			                ""name"": ""Big"",
			                ""configuration_value"": ""600px""
		                },
		                {
			                ""name"": ""Small"",
			                ""configuration_reference"": ""ShoppingCart:Small"",
			                ""status_override"": ""Disabled""
		                }
	                    ],
	                    ""allocation"": {
		                    ""seed"": ""13992821"",
		                    ""default_when_disabled"": ""Small"",
		                    ""default_when_enabled"": ""Small"",
		                    ""user"": [
			                    {
				                    ""variant"": ""Big"",
				                    ""users"": [
					                    ""Marsha"",
                                        ""John""
				                    ]
			                    },
                                {
                                    ""variant"": ""Small"",
                                    ""users"": [
                                        ""Alice"",
                                        ""Bob""
                                    ]
                                }   
		                    ],
		                    ""group"": [
			                    {
				                    ""variant"": ""Big"",
				                    ""groups"": [
					                    ""Ring1""
				                    ]
			                    },
                                {
                                    ""variant"": ""Small"",
                                    ""groups"": [
                                        ""Ring2"",
                                        ""Ring3""
                                    ]
                                }
		                    ],
		                    ""percentile"": [
			                    {
				                    ""variant"": ""Big"",
				                    ""from"": 0,
				                    ""to"": 50
			                    },
                                {
                                    ""variant"": ""Small"",
                                    ""from"": 50,
                                    ""to"": 100
                                }
		                    ]
	                    }
                    }
                    ",
            label: default,
            contentType: FeatureManagementConstants.ContentType + ";charset=utf-8",
            eTag: new ETag("c3c231fd-39a0-4cb6-3237-4614474b92c1"));

        private ConfigurationSetting _variantsKv2 = ConfigurationModelFactory.ConfigurationSetting(
            key: FeatureManagementConstants.FeatureFlagMarker + "VariantsFeature2",
            value: @"
                            {
                                ""id"": ""VariantsFeature2"",
                                ""description"": """",
                                ""display_name"": ""Variants Feature 2"",
                                ""enabled"": false,
                                ""conditions"": {
                                ""client_filters"": [
                                ]
                                },
                                ""variants"": [
		                        {
			                        ""name"": ""ObjectVariant"",
			                        ""configuration_value"": {
                                        ""Key1"": ""Value1"",
                                        ""Key2"": {
                                            ""InsideKey2"": ""Value2""
                                        }
                                    }
		                        },
		                        {
			                        ""name"": ""NumberVariant"",
			                        ""configuration_value"": 100
		                        },
		                        {
			                        ""name"": ""NullVariant"",
			                        ""configuration_value"": null
		                        },
		                        {
			                        ""name"": ""MissingValueVariant""
		                        },
		                        {
			                        ""name"": ""BooleanVariant"",
			                        ""configuration_value"": true
		                        }
	                            ],
	                            ""allocation"": {
		                            ""default_when_disabled"": ""ObjectVariant"",
		                            ""default_when_enabled"": ""ObjectVariant""
	                            }
                            }
                            ",
            label: default,
            contentType: FeatureManagementConstants.ContentType + ";charset=utf-8",
            eTag: new ETag("c3c231fd-39a0-4cb6-3237-4614474b92c1"));

        private ConfigurationSetting _telemetryKv = ConfigurationModelFactory.ConfigurationSetting(
            key: FeatureManagementConstants.FeatureFlagMarker + "TelemetryFeature",
            value: @"
                    {
                        ""id"": ""TelemetryFeature"",
                        ""description"": """",
                        ""display_name"": ""Telemetry Feature"",
                        ""enabled"": true,
                        ""conditions"": {
                        ""client_filters"": [
                        ]
                        },
                        ""telemetry"": {
                            ""enabled"": true,
                            ""metadata"": {
		                        ""Tags.Tag1"": ""Tag1Value"",
		                        ""Tags.Tag2"": ""Tag2Value""
	                        }
                        }
                    }
                    ",
            label: "label",
            contentType: FeatureManagementConstants.ContentType + ";charset=utf-8",
            eTag: new ETag("c3c231fd-39a0-4cb6-3237-4614474b92c1"));

        TimeSpan RefreshInterval = TimeSpan.FromSeconds(1);

        [Fact]
        public void UsesFeatureFlags()
        {
            var mockResponse = new Mock<Response>();
            var mockClient = new Mock<ConfigurationClient>(MockBehavior.Strict);

            var featureFlags = new List<ConfigurationSetting> { _kv };

            mockClient.Setup(c => c.GetConfigurationSettingsAsync(It.IsAny<SettingSelector>(), It.IsAny<CancellationToken>()))
                .Returns(new MockAsyncPageable(featureFlags));

            var testClient = mockClient.Object;

            var config = new ConfigurationBuilder()
                .AddAzureAppConfiguration(options =>
                {
                    options.ClientManager = TestHelpers.CreateMockedConfigurationClientManager(testClient);
                    options.UseFeatureFlags();
                })
                .Build();

            Assert.Equal("Browser", config["feature_management:feature_flags:0:conditions:client_filters:0:name"]);
            Assert.Equal("Firefox", config["feature_management:feature_flags:0:conditions:client_filters:0:parameters:AllowedBrowsers:0"]);
            Assert.Equal("Safari", config["feature_management:feature_flags:0:conditions:client_filters:0:parameters:AllowedBrowsers:1"]);
            Assert.Equal("RollOut", config["feature_management:feature_flags:0:conditions:client_filters:1:name"]);
            Assert.Equal("20", config["feature_management:feature_flags:0:conditions:client_filters:1:parameters:Percentage"]);
            Assert.Equal("US", config["feature_management:feature_flags:0:conditions:client_filters:1:parameters:Region"]);
            Assert.Equal("SuperUsers", config["feature_management:feature_flags:0:conditions:client_filters:2:name"]);
            Assert.Equal("TimeWindow", config["feature_management:feature_flags:0:conditions:client_filters:3:name"]);
            Assert.Equal("/Date(1578643200000)/", config["feature_management:feature_flags:0:conditions:client_filters:3:parameters:Start"]);
            Assert.Equal("/Date(1578686400000)/", config["feature_management:feature_flags:0:conditions:client_filters:3:parameters:End"]);
        }

        [Fact]
        public void WatchesFeatureFlags()
        {
            var featureFlags = new List<ConfigurationSetting> { _kv };

            var mockResponse = new Mock<Response>();
            var mockClient = new Mock<ConfigurationClient>(MockBehavior.Strict);

            mockClient.Setup(c => c.GetConfigurationSettingsAsync(It.IsAny<SettingSelector>(), It.IsAny<CancellationToken>()))
                .Returns(new MockAsyncPageable(featureFlags));

            IConfigurationRefresher refresher = null;
            var config = new ConfigurationBuilder()
                .AddAzureAppConfiguration(options =>
                {
                    options.ClientManager = TestHelpers.CreateMockedConfigurationClientManager(mockClient.Object);
                    options.UseFeatureFlags(o => o.SetRefreshInterval(RefreshInterval));

                    refresher = options.GetRefresher();
                })
                .Build();

            Assert.Equal("Browser", config["FeatureManagement:Beta:EnabledFor:0:Name"]);
            Assert.Equal("Firefox", config["FeatureManagement:Beta:EnabledFor:0:Parameters:AllowedBrowsers:0"]);
            Assert.Equal("Safari", config["FeatureManagement:Beta:EnabledFor:0:Parameters:AllowedBrowsers:1"]);
            Assert.Equal("RollOut", config["FeatureManagement:Beta:EnabledFor:1:Name"]);
            Assert.Equal("20", config["FeatureManagement:Beta:EnabledFor:1:Parameters:Percentage"]);
            Assert.Equal("US", config["FeatureManagement:Beta:EnabledFor:1:Parameters:Region"]);
            Assert.Equal("SuperUsers", config["FeatureManagement:Beta:EnabledFor:2:Name"]);
            Assert.Equal("TimeWindow", config["FeatureManagement:Beta:EnabledFor:3:Name"]);
            Assert.Equal("/Date(1578643200000)/", config["FeatureManagement:Beta:EnabledFor:3:Parameters:Start"]);
            Assert.Equal("/Date(1578686400000)/", config["FeatureManagement:Beta:EnabledFor:3:Parameters:End"]);

            featureFlags[0] = ConfigurationModelFactory.ConfigurationSetting(
                key: FeatureManagementConstants.FeatureFlagMarker + "myFeature",
                value: @"
                        {
                          ""id"": ""Beta"",
                          ""description"": ""The new beta version of our web site."",
                          ""display_name"": ""Beta Feature"",
                          ""enabled"": true,
                          ""conditions"": {
                            ""client_filters"": [
                              {
                                ""name"": ""Browser"",
                                ""parameters"": {
                                  ""AllowedBrowsers"": [ ""Chrome"", ""Edge"" ]
                                }
                              }
                            ]
                          }
                        }
                        ",
                label: default,
                contentType: FeatureManagementConstants.ContentType + ";charset=utf-8",
                eTag: new ETag("c3c231fd-39a0-4cb6-3237-4614474b92c1" + "f"));

            featureFlags.Add(_kv2);

            // Sleep to let the refresh interval elapse
            Thread.Sleep(RefreshInterval);
            refresher.RefreshAsync().Wait();

            Assert.Equal("Browser", config["FeatureManagement:Beta:EnabledFor:0:Name"]);
            Assert.Equal("Chrome", config["FeatureManagement:Beta:EnabledFor:0:Parameters:AllowedBrowsers:0"]);
            Assert.Equal("Edge", config["FeatureManagement:Beta:EnabledFor:0:Parameters:AllowedBrowsers:1"]);
            Assert.Equal("SuperUsers", config["FeatureManagement:MyFeature2:EnabledFor:0:Name"]);
        }

        [Fact]
        public void WatchesFeatureFlagsUsingCacheExpirationInterval()
        {
            var featureFlags = new List<ConfigurationSetting> { _kv };

            var mockResponse = new Mock<Response>();
            var mockClient = new Mock<ConfigurationClient>(MockBehavior.Strict);

            mockClient.Setup(c => c.GetConfigurationSettingsAsync(It.IsAny<SettingSelector>(), It.IsAny<CancellationToken>()))
                .Returns(new MockAsyncPageable(featureFlags));

            var cacheExpirationInterval = TimeSpan.FromSeconds(1);

            IConfigurationRefresher refresher = null;
            var config = new ConfigurationBuilder()
                .AddAzureAppConfiguration(options =>
                {
                    options.ClientManager = TestHelpers.CreateMockedConfigurationClientManager(mockClient.Object);
                    options.UseFeatureFlags(o => o.CacheExpirationInterval = cacheExpirationInterval);

                    refresher = options.GetRefresher();
                })
                .Build();

            Assert.Equal("Browser", config["feature_management:feature_flags:0:conditions:client_filters:0:name"]);
            Assert.Equal("Firefox", config["feature_management:feature_flags:0:conditions:client_filters:0:parameters:AllowedBrowsers:0"]);
            Assert.Equal("Safari", config["feature_management:feature_flags:0:conditions:client_filters:0:parameters:AllowedBrowsers:1"]);
            Assert.Equal("RollOut", config["feature_management:feature_flags:0:conditions:client_filters:1:name"]);
            Assert.Equal("20", config["feature_management:feature_flags:0:conditions:client_filters:1:parameters:Percentage"]);
            Assert.Equal("US", config["feature_management:feature_flags:0:conditions:client_filters:1:parameters:Region"]);
            Assert.Equal("SuperUsers", config["feature_management:feature_flags:0:conditions:client_filters:2:name"]);
            Assert.Equal("TimeWindow", config["feature_management:feature_flags:0:conditions:client_filters:3:name"]);
            Assert.Equal("/Date(1578643200000)/", config["feature_management:feature_flags:0:conditions:client_filters:3:parameters:Start"]);
            Assert.Equal("/Date(1578686400000)/", config["feature_management:feature_flags:0:conditions:client_filters:3:parameters:End"]);

            featureFlags[0] = ConfigurationModelFactory.ConfigurationSetting(
                key: FeatureManagementConstants.FeatureFlagMarker + "myFeature",
                value: @"
                        {
                          ""id"": ""Beta"",
                          ""description"": ""The new beta version of our web site."",
                          ""display_name"": ""Beta Feature"",
                          ""enabled"": true,
                          ""conditions"": {
                            ""client_filters"": [
                              {
                                ""name"": ""Browser"",
                                ""parameters"": {
                                  ""AllowedBrowsers"": [ ""Chrome"", ""Edge"" ]
                                }
                              }
                            ]
                          }
                        }
                        ",
                label: default,
                contentType: FeatureManagementConstants.ContentType + ";charset=utf-8",
                eTag: new ETag("c3c231fd-39a0-4cb6-3237-4614474b92c1" + "f"));

            featureFlags.Add(_kv2);

            // Sleep to let the cache expire
            Thread.Sleep(cacheExpirationInterval);
            refresher.RefreshAsync().Wait();

            Assert.Equal("Browser", config["feature_management:feature_flags:0:conditions:client_filters:0:name"]);
            Assert.Equal("Chrome", config["feature_management:feature_flags:0:conditions:client_filters:0:parameters:AllowedBrowsers:0"]);
            Assert.Equal("Edge", config["feature_management:feature_flags:0:conditions:client_filters:0:parameters:AllowedBrowsers:1"]);
            Assert.Equal("SuperUsers", config["feature_management:feature_flags:1:conditions:client_filters:0:name"]);
        }

        [Fact]
        public void SkipRefreshIfRefreshIntervalHasNotElapsed()
        {
            var featureFlags = new List<ConfigurationSetting> { _kv };

            var mockResponse = new Mock<Response>();
            var mockClient = new Mock<ConfigurationClient>(MockBehavior.Strict);

            mockClient.Setup(c => c.GetConfigurationSettingsAsync(It.IsAny<SettingSelector>(), It.IsAny<CancellationToken>()))
                .Returns(new MockAsyncPageable(featureFlags));

            IConfigurationRefresher refresher = null;
            var config = new ConfigurationBuilder()
                .AddAzureAppConfiguration(options =>
                {
                    options.ClientManager = TestHelpers.CreateMockedConfigurationClientManager(mockClient.Object);
                    options.UseFeatureFlags(o => o.SetRefreshInterval(TimeSpan.FromSeconds(10)));

                    refresher = options.GetRefresher();
                })
                .Build();

            Assert.Equal("Browser", config["FeatureManagement:Beta:EnabledFor:0:Name"]);
            Assert.Equal("Firefox", config["FeatureManagement:Beta:EnabledFor:0:Parameters:AllowedBrowsers:0"]);
            Assert.Equal("Safari", config["FeatureManagement:Beta:EnabledFor:0:Parameters:AllowedBrowsers:1"]);
            Assert.Equal("RollOut", config["FeatureManagement:Beta:EnabledFor:1:Name"]);
            Assert.Equal("20", config["FeatureManagement:Beta:EnabledFor:1:Parameters:Percentage"]);
            Assert.Equal("US", config["FeatureManagement:Beta:EnabledFor:1:Parameters:Region"]);
            Assert.Equal("SuperUsers", config["FeatureManagement:Beta:EnabledFor:2:Name"]);
            Assert.Equal("TimeWindow", config["FeatureManagement:Beta:EnabledFor:3:Name"]);
            Assert.Equal("/Date(1578643200000)/", config["FeatureManagement:Beta:EnabledFor:3:Parameters:Start"]);
            Assert.Equal("/Date(1578686400000)/", config["FeatureManagement:Beta:EnabledFor:3:Parameters:End"]);

            featureFlags[0] = ConfigurationModelFactory.ConfigurationSetting(
                key: FeatureManagementConstants.FeatureFlagMarker + "myFeature",
                value: @"
                        {
                          ""id"": ""Beta"",
                          ""description"": ""The new beta version of our web site."",
                          ""display_name"": ""Beta Feature"",
                          ""enabled"": true,
                          ""conditions"": {
                            ""client_filters"": [
                              {
                                ""name"": ""Browser"",
                                ""parameters"": {
                                  ""AllowedBrowsers"": [ ""Chrome"", ""Edge"" ]
                                }
                              }
                            ]
                          }
                        }
                        ",
                label: default,
                contentType: FeatureManagementConstants.ContentType + ";charset=utf-8",
                eTag: new ETag("c3c231fd-39a0-4cb6-3237-4614474b92c1" + "f"));

            featureFlags.Add(_kv2);

            refresher.RefreshAsync().Wait();

            Assert.Equal("Browser", config["FeatureManagement:Beta:EnabledFor:0:Name"]);
            Assert.Equal("Firefox", config["FeatureManagement:Beta:EnabledFor:0:Parameters:AllowedBrowsers:0"]);
            Assert.Equal("Safari", config["FeatureManagement:Beta:EnabledFor:0:Parameters:AllowedBrowsers:1"]);
            Assert.Null(config["FeatureManagement:MyFeature2:EnabledFor:0:Name"]);
        }

        [Fact]
        public void SkipRefreshIfCacheExpirationIntervalHasNotElapsed()
        {
            var featureFlags = new List<ConfigurationSetting> { _kv };

            var mockResponse = new Mock<Response>();
            var mockClient = new Mock<ConfigurationClient>(MockBehavior.Strict);

            mockClient.Setup(c => c.GetConfigurationSettingsAsync(It.IsAny<SettingSelector>(), It.IsAny<CancellationToken>()))
                .Returns(new MockAsyncPageable(featureFlags));

            IConfigurationRefresher refresher = null;
            var config = new ConfigurationBuilder()
                .AddAzureAppConfiguration(options =>
                {
                    options.ClientManager = TestHelpers.CreateMockedConfigurationClientManager(mockClient.Object);
                    options.UseFeatureFlags(o => o.CacheExpirationInterval = TimeSpan.FromSeconds(10));

                    refresher = options.GetRefresher();
                })
                .Build();

            Assert.Equal("Browser", config["feature_management:feature_flags:0:conditions:client_filters:0:name"]);
            Assert.Equal("Firefox", config["feature_management:feature_flags:0:conditions:client_filters:0:parameters:AllowedBrowsers:0"]);
            Assert.Equal("Safari", config["feature_management:feature_flags:0:conditions:client_filters:0:parameters:AllowedBrowsers:1"]);
            Assert.Equal("RollOut", config["feature_management:feature_flags:0:conditions:client_filters:1:name"]);
            Assert.Equal("20", config["feature_management:feature_flags:0:conditions:client_filters:1:parameters:Percentage"]);
            Assert.Equal("US", config["feature_management:feature_flags:0:conditions:client_filters:1:parameters:Region"]);
            Assert.Equal("SuperUsers", config["feature_management:feature_flags:0:conditions:client_filters:2:name"]);
            Assert.Equal("TimeWindow", config["feature_management:feature_flags:0:conditions:client_filters:3:name"]);
            Assert.Equal("/Date(1578643200000)/", config["feature_management:feature_flags:0:conditions:client_filters:3:parameters:Start"]);
            Assert.Equal("/Date(1578686400000)/", config["feature_management:feature_flags:0:conditions:client_filters:3:parameters:End"]);

            featureFlags[0] = ConfigurationModelFactory.ConfigurationSetting(
                key: FeatureManagementConstants.FeatureFlagMarker + "myFeature",
                value: @"
                        {
                          ""id"": ""Beta"",
                          ""description"": ""The new beta version of our web site."",
                          ""display_name"": ""Beta Feature"",
                          ""enabled"": true,
                          ""conditions"": {
                            ""client_filters"": [
                              {
                                ""name"": ""Browser"",
                                ""parameters"": {
                                  ""AllowedBrowsers"": [ ""Chrome"", ""Edge"" ]
                                }
                              }
                            ]
                          }
                        }
                        ",
                label: default,
                contentType: FeatureManagementConstants.ContentType + ";charset=utf-8",
                eTag: new ETag("c3c231fd-39a0-4cb6-3237-4614474b92c1" + "f"));

            featureFlags.Add(_kv2);

            refresher.RefreshAsync().Wait();

            Assert.Equal("Browser", config["feature_management:feature_flags:0:conditions:client_filters:0:name"]);
            Assert.Equal("Firefox", config["feature_management:feature_flags:0:conditions:client_filters:0:parameters:AllowedBrowsers:0"]);
            Assert.Equal("Safari", config["feature_management:feature_flags:0:conditions:client_filters:0:parameters:AllowedBrowsers:1"]);
            Assert.Null(config["feature_management:feature_flags:1:conditions:client_filters:0:name"]);
        }

        [Fact]
        public void PreservesDefaultQuery()
        {
            var mockTransport = new MockTransport(req =>
            {
                var response = new MockResponse(200);
                response.SetContent(SerializationHelpers.Serialize(new[] { _kv }, TestHelpers.SerializeBatch));
                return response;
            });

            var options = new AzureAppConfigurationOptions();
            options.ClientOptions.Transport = mockTransport;
            var clientManager = TestHelpers.CreateMockedConfigurationClientManager(options);

            var builder = new ConfigurationBuilder();
            builder.AddAzureAppConfiguration(options =>
            {
                options.ClientManager = clientManager;
                options.UseFeatureFlags();
            }).Build();

            bool performedDefaultQuery = mockTransport.Requests.Any(r => r.Uri.PathAndQuery.Contains("/kv?key=%2A&label=%00"));
            bool queriedFeatureFlags = mockTransport.Requests.Any(r => r.Uri.PathAndQuery.Contains(Uri.EscapeDataString(FeatureManagementConstants.FeatureFlagMarker)));

            Assert.True(performedDefaultQuery);
            Assert.True(queriedFeatureFlags);
        }

        [Fact]
        public void QueriesFeatureFlags()
        {
            var mockTransport = new MockTransport(req =>
            {
                var response = new MockResponse(200);
                response.SetContent(SerializationHelpers.Serialize(new[] { _kv }, TestHelpers.SerializeBatch));
                return response;
            });

            var options = new AzureAppConfigurationOptions();
            options.ClientOptions.Transport = mockTransport;
            var clientManager = TestHelpers.CreateMockedConfigurationClientManager(options);
            var config = new ConfigurationBuilder()
                .AddAzureAppConfiguration(options =>
                {
                    options.ClientManager = clientManager;
                    options.UseFeatureFlags(o => o.Label = "myLabel");
                })
                .Build();

            bool performedDefaultQuery = mockTransport.Requests.Any(r => r.Uri.PathAndQuery.Contains("/kv?key=%2A&label=%00"));
            bool queriedFeatureFlags = mockTransport.Requests.Any(r => r.Uri.PathAndQuery.Contains(Uri.EscapeDataString(FeatureManagementConstants.FeatureFlagMarker)));

            Assert.True(performedDefaultQuery);
            Assert.True(queriedFeatureFlags);
        }

        [Fact]
        public void UsesEtagForFeatureFlagRefresh()
        {
            var mockClient = new Mock<ConfigurationClient>(MockBehavior.Strict);
            mockClient.Setup(c => c.GetConfigurationSettingsAsync(It.IsAny<SettingSelector>(), It.IsAny<CancellationToken>()))
                .Returns(new MockAsyncPageable(new List<ConfigurationSetting> { _kv }));

            IConfigurationRefresher refresher = null;
            var config = new ConfigurationBuilder()
                .AddAzureAppConfiguration(options =>
                {
                    options.ClientManager = TestHelpers.CreateMockedConfigurationClientManager(mockClient.Object);
                    options.UseFeatureFlags(o => o.SetRefreshInterval(RefreshInterval));

                    refresher = options.GetRefresher();
                })
                .Build();

            // Sleep to wait for refresh interval to elapse
            Thread.Sleep(RefreshInterval);

            refresher.TryRefreshAsync().Wait();
            mockClient.Verify(c => c.GetConfigurationSettingsAsync(It.IsAny<SettingSelector>(), It.IsAny<CancellationToken>()), Times.Exactly(3));
        }

        [Fact]
        public void SelectFeatureFlags()
        {
            var mockResponse = new Mock<Response>();
            var mockClient = new Mock<ConfigurationClient>(MockBehavior.Strict);
            var featureFlagPrefix = "App1";
            var labelFilter = "App1_Label";

            mockClient.Setup(c => c.GetConfigurationSettingsAsync(It.IsAny<SettingSelector>(), It.IsAny<CancellationToken>()))
                .Returns(new MockAsyncPageable(_featureFlagCollection.Where(s => s.Key.StartsWith(FeatureManagementConstants.FeatureFlagMarker + featureFlagPrefix) && s.Label == labelFilter).ToList()));

            var testClient = mockClient.Object;

            var config = new ConfigurationBuilder()
                .AddAzureAppConfiguration(options =>
                {
                    options.ClientManager = TestHelpers.CreateMockedConfigurationClientManager(testClient);
                    options.UseFeatureFlags(ff =>
                    {
                        ff.SetRefreshInterval(RefreshInterval);
                        ff.Select(featureFlagPrefix + "*", labelFilter);
                    });
                })
                .Build();

            Assert.Equal("AlwaysOn", config["feature_management:feature_flags:0:conditions:client_filters:0:name"]);
            Assert.Equal("False", config["feature_management:feature_flags:1:enabled"]);

            // Verify that the feature flag that did not start with the specified prefix was not loaded
            Assert.Null(config["feature_management:feature_flags:2"]);

            // Verify that the feature flag that did not match the specified label was not loaded
            Assert.Null(config["feature_management:feature_flags:3"]);
            Assert.Null(config["feature_management:feature_flags:4"]);
        }

        [Fact]
        public void MultipleSelectsInSameUseFeatureFlags()
        {
            var mockResponse = new Mock<Response>();
            var mockClient = new Mock<ConfigurationClient>(MockBehavior.Strict);
            var prefix1 = "App1";
            var prefix2 = "App2";
            var label1 = "App1_Label";
            var label2 = "App2_Label";

            mockClient.Setup(c => c.GetConfigurationSettingsAsync(It.IsAny<SettingSelector>(), It.IsAny<CancellationToken>()))
                .Returns(() =>
                {
                    return new MockAsyncPageable(_featureFlagCollection.Where(s =>
                        (s.Key.StartsWith(FeatureManagementConstants.FeatureFlagMarker + prefix1) && s.Label == label1) ||
                        (s.Key.StartsWith(FeatureManagementConstants.FeatureFlagMarker + prefix2) && s.Label == label2)).ToList());
                });

            var testClient = mockClient.Object;

            var config = new ConfigurationBuilder()
                .AddAzureAppConfiguration(options =>
                {
                    options.ClientManager = TestHelpers.CreateMockedConfigurationClientManager(testClient);
                    options.UseFeatureFlags(ff =>
                    {
                        ff.Select(prefix1 + "*", label1);
                        ff.Select(prefix2 + "*", label2);
                    });
                })
                .Build();

            Assert.Equal("AlwaysOn", config["feature_management:feature_flags:0:conditions:client_filters:0:name"]);
            Assert.Equal("App1_Feature1", config["feature_management:feature_flags:0:id"]);
            Assert.Equal("False", config["feature_management:feature_flags:1:enabled"]);
            Assert.Equal("App1_Feature2", config["feature_management:feature_flags:1:id"]);
            Assert.Equal("False", config["feature_management:feature_flags:2:enabled"]);
            Assert.Equal("App2_Feature1", config["feature_management:feature_flags:2:id"]);
            Assert.Equal("AlwaysOn", config["feature_management:feature_flags:3:conditions:client_filters:0:name"]);
            Assert.Equal("App2_Feature2", config["feature_management:feature_flags:3:id"]);

            // Verify that the feature flag that did not start with the specified prefix was not loaded
            Assert.Null(config["feature_management:feature_flags:4"]);
        }

        [Fact]
        public void KeepSelectorPrecedenceAfterDedup()
        {
            var mockResponse = new Mock<Response>();
            var mockClient = new Mock<ConfigurationClient>(MockBehavior.Strict);
            var prefix = "Feature1";
            var label1 = "App1_Label";
            var label2 = "App2_Label";

            mockClient.Setup(c => c.GetConfigurationSettingsAsync(It.IsAny<SettingSelector>(), It.IsAny<CancellationToken>()))
                .Returns(() =>
                {
                    return new MockAsyncPageable(_featureFlagCollection.Where(s =>
                        (s.Key.StartsWith(FeatureManagementConstants.FeatureFlagMarker + prefix) && s.Label == label1) ||
                        (s.Key.StartsWith(FeatureManagementConstants.FeatureFlagMarker + prefix) && s.Label == label2)).ToList());
                });

            var testClient = mockClient.Object;

            var config = new ConfigurationBuilder()
                .AddAzureAppConfiguration(options =>
                {
                    options.ClientManager = TestHelpers.CreateMockedConfigurationClientManager(testClient);
                    options.UseFeatureFlags(ff =>
                    {
                        ff.Select(prefix + "*", label1); // to be deduped
                        ff.Select(prefix + "*", label2); // lower precedence
                        ff.Select(prefix + "*", label1); // higher precedence, taking effect
                    });
                })
                .Build();
            // label: App1_Label has higher precedence
            Assert.Equal("Feature1", config["feature_management:feature_flags:0:id"]);
            Assert.Equal("True", config["feature_management:feature_flags:0:enabled"]);
        }

        [Fact]
        public void UseFeatureFlagsThrowsIfBothSelectAndLabelPresent()
        {
            void action() => new ConfigurationBuilder()
                .AddAzureAppConfiguration(options =>
                {
                    options.UseFeatureFlags(ff =>
                    {
                        ff.Select("MyApp*", "Label1");
                        ff.Label = "Label1";
                    });
                })
                .Build();

            Assert.Throws<ArgumentException>(action);
        }

        [Fact]
        public void UseFeatureFlagsThrowsIfFeatureFlagFilterIsInvalid()
        {
            void action() => new ConfigurationBuilder()
                .AddAzureAppConfiguration(options =>
                {
                    options.UseFeatureFlags(ff =>
                    {
                        ff.Select(@"MyApp\*", "Label1");
                        ff.Label = "Label1";
                    });
                })
                .Build();

            Assert.Throws<ArgumentException>(action);
        }

        [Fact]
        public void MultipleCallsToUseFeatureFlags()
        {
            var mockResponse = new Mock<Response>();
            var mockClient = new Mock<ConfigurationClient>(MockBehavior.Strict);
            var prefix1 = "App1";
            var prefix2 = "App2";
            var label1 = "App1_Label";
            var label2 = "App2_Label";

            mockClient.Setup(c => c.GetConfigurationSettingsAsync(It.IsAny<SettingSelector>(), It.IsAny<CancellationToken>()))
                .Returns(() =>
                {
                    return new MockAsyncPageable(_featureFlagCollection.Where(s =>
                        (s.Key.StartsWith(FeatureManagementConstants.FeatureFlagMarker + prefix1) && s.Label == label1) || 
                        (s.Key.StartsWith(FeatureManagementConstants.FeatureFlagMarker + prefix2) && s.Label == label2)).ToList());
                });

            var testClient = mockClient.Object;

            var config = new ConfigurationBuilder()
                .AddAzureAppConfiguration(options =>
                {
                    options.ClientManager = TestHelpers.CreateMockedConfigurationClientManager(testClient);
                    options.UseFeatureFlags(ff =>
                    {
                        ff.Select(prefix1 + "*", label1);
                    });
                    options.UseFeatureFlags(ff =>
                    {
                        ff.Select(prefix2 + "*", label2);
                    });
                })
                .Build();

            Assert.Equal("True", config["feature_management:feature_flags:0:enabled"]);
            Assert.Equal("App1_Feature1", config["feature_management:feature_flags:0:id"]);
            Assert.Equal("False", config["feature_management:feature_flags:1:enabled"]);
            Assert.Equal("App1_Feature2", config["feature_management:feature_flags:1:id"]);
            Assert.Equal("False", config["feature_management:feature_flags:2:enabled"]);
            Assert.Equal("App2_Feature1", config["feature_management:feature_flags:2:id"]);
            Assert.Equal("True", config["feature_management:feature_flags:3:enabled"]);
            Assert.Equal("App2_Feature2", config["feature_management:feature_flags:3:id"]);

            // Verify that the feature flag Feature1 did not start with the specified prefix was not loaded
            Assert.Null(config["feature_management:feature_flags:4"]);
        }

        [Fact]
        public void MultipleCallsToUseFeatureFlagsWithSelectAndLabel()
        {
            var mockResponse = new Mock<Response>();
            var mockClient = new Mock<ConfigurationClient>(MockBehavior.Strict);
            var prefix1 = "App1";
            var label1 = "App1_Label";
            var label2 = "App2_Label";

            mockClient.Setup(c => c.GetConfigurationSettingsAsync(It.IsAny<SettingSelector>(), It.IsAny<CancellationToken>()))
                .Returns(() =>
                {
                    return new MockAsyncPageable(_featureFlagCollection.Where(s =>
                        (s.Key.StartsWith(FeatureManagementConstants.FeatureFlagMarker + prefix1) && s.Label == label1) ||
                        (s.Label == label2)).ToList());
                });

            var testClient = mockClient.Object;

            var config = new ConfigurationBuilder()
                .AddAzureAppConfiguration(options =>
                {
                    options.ClientManager = TestHelpers.CreateMockedConfigurationClientManager(testClient);
                    options.UseFeatureFlags(ff =>
                    {
                        ff.Select(prefix1 + "*", label1);
                    });
                    options.UseFeatureFlags(ff =>
                    {
                        ff.Label = label2;
                    });
                })
                .Build();

            // Loaded from prefix1 and label1
            Assert.Equal("True", config["feature_management:feature_flags:0:enabled"]);
            Assert.Equal("App1_Feature1", config["feature_management:feature_flags:0:id"]);
            Assert.Equal("False", config["feature_management:feature_flags:1:enabled"]);
            Assert.Equal("App1_Feature2", config["feature_management:feature_flags:1:id"]);

            // Loaded from label2
            Assert.Equal("False", config["feature_management:feature_flags:2:enabled"]);
            Assert.Equal("App2_Feature1", config["feature_management:feature_flags:2:id"]);
            Assert.Equal("True", config["feature_management:feature_flags:3:enabled"]);
            Assert.Equal("App2_Feature2", config["feature_management:feature_flags:3:id"]);
            Assert.Equal("True", config["feature_management:feature_flags:4:enabled"]);
            Assert.Equal("Feature1", config["feature_management:feature_flags:4:id"]);
        }

        [Fact]
        public void DifferentRefreshIntervalsForMultipleFeatureFlagRegistrations()
        {
            var mockResponse = new Mock<Response>();
            var mockClient = new Mock<ConfigurationClient>(MockBehavior.Strict);
            var prefix1 = "App1";
            var prefix2 = "App2";
            var label1 = "App1_Label";
            var label2 = "App2_Label";
            var refreshInterval1 = TimeSpan.FromSeconds(1);
            var refreshInterval2 = TimeSpan.FromSeconds(60);
            IConfigurationRefresher refresher = null;
            var featureFlagCollection = new List<ConfigurationSetting>(_featureFlagCollection);

            mockClient.Setup(c => c.GetConfigurationSettingsAsync(It.IsAny<SettingSelector>(), It.IsAny<CancellationToken>()))
                .Returns(() =>
                {
                    return new MockAsyncPageable(featureFlagCollection.Where(s =>
                        (s.Key.StartsWith(FeatureManagementConstants.FeatureFlagMarker + prefix1) && s.Label == label1) ||
                        (s.Key.StartsWith(FeatureManagementConstants.FeatureFlagMarker + prefix2) && s.Label == label2 && s.Key != FeatureManagementConstants.FeatureFlagMarker + "App2_Feature3")).ToList());
                });

            var config = new ConfigurationBuilder()
                .AddAzureAppConfiguration(options =>
                {
                    options.ClientManager = TestHelpers.CreateMockedConfigurationClientManager(mockClient.Object);
                    options.UseFeatureFlags(ff =>
                    {
                        ff.SetRefreshInterval(refreshInterval1);
                        ff.Select(prefix1 + "*", label1);
                    });
                    options.UseFeatureFlags(ff =>
                    {
                        ff.SetRefreshInterval(refreshInterval2);
                        ff.Select(prefix2 + "*", label2);
                    });

                    refresher = options.GetRefresher();
                })
                .Build();

            Assert.Equal("True", config["feature_management:feature_flags:0:enabled"]);
            Assert.Equal("App1_Feature1", config["feature_management:feature_flags:0:id"]);
            Assert.Equal("False", config["feature_management:feature_flags:1:enabled"]);
            Assert.Equal("App1_Feature2", config["feature_management:feature_flags:1:id"]);
            Assert.Equal("False", config["feature_management:feature_flags:2:enabled"]);
            Assert.Equal("App2_Feature1", config["feature_management:feature_flags:2:id"]);
            Assert.Equal("True", config["feature_management:feature_flags:3:enabled"]);
            Assert.Equal("App2_Feature2", config["feature_management:feature_flags:3:id"]);

            // update the value of App1_Feature1 feature flag with label1
            featureFlagCollection[0] = ConfigurationModelFactory.ConfigurationSetting(
                key: FeatureManagementConstants.FeatureFlagMarker + "App1_Feature1",
                value: @"
                        {
                          ""id"": ""App1_Feature1"",
                          ""enabled"": true,
                          ""conditions"": {
                            ""client_filters"": [
                              {
                                ""name"": ""Browser"",
                                ""parameters"": {
                                  ""AllowedBrowsers"": [ ""Chrome"", ""Edge"" ]
                                }
                              }
                            ]
                          }
                        }
                        ",
                label: "App1_Label",
                contentType: FeatureManagementConstants.ContentType + ";charset=utf-8",
                eTag: new ETag("c3c231fd-39a0-4cb6-3237-4614474b92c1" + "f"));

            // add new feature flag with label2
            featureFlagCollection.Add(ConfigurationModelFactory.ConfigurationSetting(
                key: FeatureManagementConstants.FeatureFlagMarker + "App2_Feature3",
                value: @"
                        {
                          ""id"": ""App2_Feature3"",
                          ""enabled"": true,
                          ""conditions"": {
                            ""client_filters"": []
                          }
                        }
                        ",
                label: "App2_Label",
                contentType: FeatureManagementConstants.ContentType + ";charset=utf-8",
                eTag: new ETag("c3c231fd-39a0-4cb6-3237-4614474b92c1" + "f")));

            // Sleep to let the refresh interval for feature flag with label1 elapse
            Thread.Sleep(refreshInterval1);
            refresher.RefreshAsync().Wait();

            Assert.Equal("Browser", config["feature_management:feature_flags:0:conditions:client_filters:0:name"]);
            Assert.Equal("Chrome", config["feature_management:feature_flags:0:conditions:client_filters:0:parameters:AllowedBrowsers:0"]);
            Assert.Equal("Edge", config["feature_management:feature_flags:0:conditions:client_filters:0:parameters:AllowedBrowsers:1"]);
            Assert.Equal("False", config["feature_management:feature_flags:1:enabled"]);
            Assert.Equal("App1_Feature2", config["feature_management:feature_flags:1:id"]);
            Assert.Equal("False", config["feature_management:feature_flags:2:enabled"]);
            Assert.Equal("App2_Feature1", config["feature_management:feature_flags:2:id"]);
            Assert.Equal("True", config["feature_management:feature_flags:3:enabled"]);
            Assert.Equal("App2_Feature2", config["feature_management:feature_flags:3:id"]);

<<<<<<< HEAD
            // even though App2_Feature3 feature flag has been added, its value should not be loaded in config because label2 cache has not expired
            Assert.Null(config["feature_management:feature_flags:4"]);
=======
            // even though App2_Feature3 feature flag has been added, its value should not be loaded in config because label2 refresh interval has not elapsed
            Assert.Null(config["FeatureManagement:App2_Feature3"]);
>>>>>>> e74a679d
        }

        [Fact]
        public void OverwrittenRefreshIntervalForSameFeatureFlagRegistrations()
        {
            var mockResponse = new Mock<Response>();
            var mockClient = new Mock<ConfigurationClient>(MockBehavior.Strict);
            var refreshInterval1 = TimeSpan.FromSeconds(1);
            var refreshInterval2 = TimeSpan.FromSeconds(60);
            IConfigurationRefresher refresher = null;
            var featureFlagCollection = new List<ConfigurationSetting>(_featureFlagCollection);

            mockClient.Setup(c => c.GetConfigurationSettingsAsync(It.IsAny<SettingSelector>(), It.IsAny<CancellationToken>()))
                .Returns(new MockAsyncPageable(featureFlagCollection));

            var config = new ConfigurationBuilder()
                .AddAzureAppConfiguration(options =>
                {
                    options.ClientManager = TestHelpers.CreateMockedConfigurationClientManager(mockClient.Object);
                    options.UseFeatureFlags(ff =>
                    {
                        ff.Select("*", "App1_Label");
                        ff.Select("*", "App2_Label");
                        ff.SetRefreshInterval(refreshInterval1);
                    });
                    options.UseFeatureFlags(ff =>
                    {
                        ff.Select("*", "App1_Label");
                        ff.Select("*", "App2_Label");
                        ff.SetRefreshInterval(refreshInterval2);
                    });

                    refresher = options.GetRefresher();
                })
                .Build();

            Assert.Equal("True", config["feature_management:feature_flags:0:enabled"]);
            Assert.Equal("App1_Feature1", config["feature_management:feature_flags:0:id"]);
            Assert.Equal("False", config["feature_management:feature_flags:1:enabled"]);
            Assert.Equal("App1_Feature2", config["feature_management:feature_flags:1:id"]);
            Assert.Equal("True", config["feature_management:feature_flags:2:enabled"]);
            Assert.Equal("Feature1", config["feature_management:feature_flags:2:id"]);
            Assert.Equal("False", config["feature_management:feature_flags:3:enabled"]);
            Assert.Equal("App2_Feature1", config["feature_management:feature_flags:3:id"]);
            Assert.Equal("True", config["feature_management:feature_flags:4:enabled"]);
            Assert.Equal("App2_Feature2", config["feature_management:feature_flags:4:id"]);

            // update the value of App1_Feature1 feature flag with label1
            featureFlagCollection[0] = ConfigurationModelFactory.ConfigurationSetting(
                key: FeatureManagementConstants.FeatureFlagMarker + "App1_Feature1",
                value: @"
                        {
                          ""id"": ""App1_Feature1"",
                          ""enabled"": true,
                          ""conditions"": {
                            ""client_filters"": [
                              {
                                ""name"": ""Browser"",
                                ""parameters"": {
                                  ""AllowedBrowsers"": [ ""Chrome"", ""Edge"" ]
                                }
                              }
                            ]
                          }
                        }
                        ",
                label: "App1_Label",
                contentType: FeatureManagementConstants.ContentType + ";charset=utf-8",
                eTag: new ETag("c3c231fd-39a0-4cb6-3237-4614474b92c1" + "f"));

            Thread.Sleep(refreshInterval1);
            refresher.RefreshAsync().Wait();

<<<<<<< HEAD
            // The cache expiration time for feature flags was overwritten by second call to UseFeatureFlags.
            // Sleeping for cacheExpiration1 time should not update feature flags.
            Assert.Equal("True", config["feature_management:feature_flags:0:enabled"]);
            Assert.Equal("App1_Feature1", config["feature_management:feature_flags:0:id"]);
            Assert.Equal("False", config["feature_management:feature_flags:1:enabled"]);
            Assert.Equal("App1_Feature2", config["feature_management:feature_flags:1:id"]);
            Assert.Equal("True", config["feature_management:feature_flags:2:enabled"]);
            Assert.Equal("Feature1", config["feature_management:feature_flags:2:id"]);
            Assert.Equal("False", config["feature_management:feature_flags:3:enabled"]);
            Assert.Equal("App2_Feature1", config["feature_management:feature_flags:3:id"]);
            Assert.Equal("True", config["feature_management:feature_flags:4:enabled"]);
            Assert.Equal("App2_Feature2", config["feature_management:feature_flags:4:id"]);
=======
            // The refresh interval time for feature flags was overwritten by second call to UseFeatureFlags.
            // Sleeping for refreshInterval1 time should not update feature flags.
            Assert.Equal("AlwaysOn", config["FeatureManagement:App1_Feature1:EnabledFor:0:Name"]);
            Assert.Equal("Disabled", config["FeatureManagement:App1_Feature2:Status"]);
            Assert.Equal("Disabled", config["FeatureManagement:App2_Feature1:Status"]);
            Assert.Equal("AlwaysOn", config["FeatureManagement:App2_Feature2:EnabledFor:0:Name"]);
            Assert.Equal("AlwaysOn", config["FeatureManagement:Feature1:EnabledFor:0:Name"]);
>>>>>>> e74a679d
        }

        [Fact]
        public void SelectAndRefreshSingleFeatureFlag()
        {
            var mockResponse = new Mock<Response>();
            var mockClient = new Mock<ConfigurationClient>(MockBehavior.Strict);
            var prefix1 = "Feature1";
            var label1 = "App1_Label";
            IConfigurationRefresher refresher = null;
            var featureFlagCollection = new List<ConfigurationSetting>(_featureFlagCollection);

            mockClient.Setup(c => c.GetConfigurationSettingsAsync(It.IsAny<SettingSelector>(), It.IsAny<CancellationToken>()))
                .Returns(() =>
                {
                    return new MockAsyncPageable(featureFlagCollection.Where(s =>
                        s.Key.Equals(FeatureManagementConstants.FeatureFlagMarker + prefix1) && s.Label == label1).ToList());
                });

            var config = new ConfigurationBuilder()
                .AddAzureAppConfiguration(options =>
                {
                    options.ClientManager = TestHelpers.CreateMockedConfigurationClientManager(mockClient.Object);
                    options.UseFeatureFlags(ff =>
                    {
                        ff.SetRefreshInterval(RefreshInterval);
                        ff.Select(prefix1, label1);
                    });

                    refresher = options.GetRefresher();
                })
                .Build();

            Assert.Equal("False", config["feature_management:feature_flags:0:enabled"]);
            Assert.Equal("Feature1", config["feature_management:feature_flags:0:id"]);

            // update the value of Feature1 feature flag with App1_Label
            featureFlagCollection[2] = ConfigurationModelFactory.ConfigurationSetting(
                key: FeatureManagementConstants.FeatureFlagMarker + "Feature1",
                value: @"
                        {
                          ""id"": ""Feature1"",
                          ""enabled"": true,
                          ""conditions"": {
                            ""client_filters"": [
                              {
                                ""name"": ""Browser"",
                                ""parameters"": {
                                  ""AllowedBrowsers"": [ ""Chrome"", ""Edge"" ]
                                }
                              }
                            ]
                          }
                        }
                        ",
                label: "App1_Label",
                contentType: FeatureManagementConstants.ContentType + ";charset=utf-8",
                eTag: new ETag("c3c231fd-39a0-4cb6-3237-4614474b92c1" + "f"));

            // Sleep to let the refresh interval for feature flag with label1 elapse
            Thread.Sleep(RefreshInterval);
            refresher.RefreshAsync().Wait();

            Assert.Equal("Browser", config["feature_management:feature_flags:0:conditions:client_filters:0:name"]);
            Assert.Equal("Chrome", config["feature_management:feature_flags:0:conditions:client_filters:0:parameters:AllowedBrowsers:0"]);
            Assert.Equal("Edge", config["feature_management:feature_flags:0:conditions:client_filters:0:parameters:AllowedBrowsers:1"]);
        }

        [Fact]
        public void ValidateCorrectFeatureFlagLoggedIfModifiedOrRemovedDuringRefresh()
        {
            IConfigurationRefresher refresher = null;
            var featureFlags = new List<ConfigurationSetting> { _kv2 };

            var mockClient = new Mock<ConfigurationClient>(MockBehavior.Strict);

            mockClient.Setup(c => c.GetConfigurationSettingsAsync(It.IsAny<SettingSelector>(), It.IsAny<CancellationToken>()))
                .Returns(new MockAsyncPageable(featureFlags));

            string informationalInvocation = "";
            string verboseInvocation = "";
            using var _ = new AzureEventSourceListener(
                (args, s) =>
                {
                    if (args.Level == EventLevel.Informational)
                    {
                        informationalInvocation += s;
                    }
                    if (args.Level == EventLevel.Verbose)
                    {
                        verboseInvocation += s;
                    }
                }, EventLevel.Verbose);

            var mockClientManager = TestHelpers.CreateMockedConfigurationClientManager(mockClient.Object);

            var config = new ConfigurationBuilder()
                .AddAzureAppConfiguration(options =>
                {
                    options.ClientManager = mockClientManager;
                    options.UseFeatureFlags(o => o.SetRefreshInterval(RefreshInterval));
                    refresher = options.GetRefresher();
                })
                .Build();

            Assert.Equal("SuperUsers", config["feature_management:feature_flags:0:conditions:client_filters:0:name"]);
            Assert.Equal("MyFeature2", config["feature_management:feature_flags:0:id"]);

            featureFlags[0] = ConfigurationModelFactory.ConfigurationSetting(
            key: FeatureManagementConstants.FeatureFlagMarker + "myFeature1",
            value: @"
                    {
                      ""id"": ""MyFeature"",
                      ""description"": ""The new beta version of our web site."",
                      ""display_name"": ""Beta Feature"",
                      ""enabled"": true,
                      ""conditions"": {
                        ""client_filters"": [                        
                          {
                            ""name"": ""AllUsers""
                          }
                        ]
                      }
                    }
                    ",
            label: default,
            contentType: FeatureManagementConstants.ContentType + ";charset=utf-8",
            eTag: new ETag("c3c231fd-39a0-4cb6-3237-4614474b92c1" + "f"));

            Thread.Sleep(RefreshInterval);
            refresher.TryRefreshAsync().Wait();
            Assert.Equal("AllUsers", config["feature_management:feature_flags:0:conditions:client_filters:0:name"]);
            Assert.Equal("MyFeature", config["feature_management:feature_flags:0:id"]);
            Assert.Contains(LogHelper.BuildFeatureFlagReadMessage("myFeature1", null, TestHelpers.PrimaryConfigStoreEndpoint.ToString().TrimEnd('/')), verboseInvocation);
            Assert.Contains(LogHelper.BuildFeatureFlagUpdatedMessage("myFeature1"), informationalInvocation);

            featureFlags.RemoveAt(0);
            Thread.Sleep(RefreshInterval);
            refresher.TryRefreshAsync().Wait();

            Assert.Null(config["feature_management:feature_flags:0:conditions:client_filters:0:name"]);
            Assert.Contains(LogHelper.BuildFeatureFlagReadMessage("myFeature1", null, TestHelpers.PrimaryConfigStoreEndpoint.ToString().TrimEnd('/')), verboseInvocation);
            Assert.Contains(LogHelper.BuildFeatureFlagUpdatedMessage("myFeature1"), informationalInvocation);
        }

        [Fact]
        public void ValidateFeatureFlagsUnchangedLogged()
        {
            IConfigurationRefresher refresher = null;
            var featureFlags = new List<ConfigurationSetting> { _kv2 };

            var mockClient = new Mock<ConfigurationClient>(MockBehavior.Strict);

            mockClient.Setup(c => c.GetConfigurationSettingsAsync(It.IsAny<SettingSelector>(), It.IsAny<CancellationToken>()))
                .Returns(new MockAsyncPageable(featureFlags));

            mockClient.Setup(c => c.GetConfigurationSettingAsync(It.IsAny<ConfigurationSetting>(), It.IsAny<bool>(), It.IsAny<CancellationToken>()))
                .ReturnsAsync((Func<ConfigurationSetting, bool, CancellationToken, Response<ConfigurationSetting>>)GetIfChanged);

            mockClient.Setup(c => c.GetConfigurationSettingAsync(It.IsAny<string>(), It.IsAny<string>(), It.IsAny<CancellationToken>()))
                .ReturnsAsync((Func<string, string, CancellationToken, Response<ConfigurationSetting>>)GetTestKey);

            string verboseInvocation = "";
            using var _ = new AzureEventSourceListener(
                (args, s) =>
                {
                    if (args.Level == EventLevel.Verbose)
                    {
                        verboseInvocation += s;
                    }
                }, EventLevel.Verbose);

            var mockClientManager = TestHelpers.CreateMockedConfigurationClientManager(mockClient.Object);

            var config = new ConfigurationBuilder()
                .AddAzureAppConfiguration(options =>
                {
                    options.ClientManager = mockClientManager;
                    options.UseFeatureFlags(o => o.SetRefreshInterval(RefreshInterval));
                    options.ConfigureRefresh(refreshOptions =>
                    {
                        refreshOptions.Register("TestKey1", "label")
                            .SetRefreshInterval(RefreshInterval);
                    });
                    refresher = options.GetRefresher();
                })
                .Build();

            Assert.Equal("SuperUsers", config["feature_management:feature_flags:0:conditions:client_filters:0:name"]);
            FirstKeyValue.Value = "newValue1";

            Thread.Sleep(RefreshInterval);
            refresher.TryRefreshAsync().Wait();
            Assert.Equal("SuperUsers", config["feature_management:feature_flags:0:conditions:client_filters:0:name"]);
            Assert.Contains(LogHelper.BuildFeatureFlagsUnchangedMessage(TestHelpers.PrimaryConfigStoreEndpoint.ToString().TrimEnd('/')), verboseInvocation);
        }

        [Fact]
        public void MapTransformFeatureFlagWithRefresh()
        {
            ConfigurationSetting _kv = ConfigurationModelFactory.ConfigurationSetting(
            key: FeatureManagementConstants.FeatureFlagMarker + "myFeature",
            value: @"
                                {
                                    ""id"": ""MyFeature"",
                                    ""description"": ""The new beta version of our web site."",
                                    ""display_name"": ""Beta Feature"",
                                    ""enabled"": true,
                                    ""conditions"": {
                                    ""client_filters"": [
                                        {
                                        ""name"": ""AllUsers""
                                        }, 
                                        {
                                        ""name"": ""SuperUsers""
                                        }
                                    ]
                                    }
                                }
                                ",
            label: default,
            contentType: FeatureManagementConstants.ContentType + ";charset=utf-8",
            eTag: new ETag("c3c231fd-39a0-4cb6-3237-4614474b92c1"));

            IConfigurationRefresher refresher = null;
            var featureFlags = new List<ConfigurationSetting> { _kv };
            var mockClient = new Mock<ConfigurationClient>(MockBehavior.Strict);

            mockClient.Setup(c => c.GetConfigurationSettingsAsync(It.IsAny<SettingSelector>(), It.IsAny<CancellationToken>()))
            .Returns(new MockAsyncPageable(featureFlags));

            mockClient.Setup(c => c.GetConfigurationSettingAsync(It.IsAny<ConfigurationSetting>(), It.IsAny<bool>(), It.IsAny<CancellationToken>()))
                .ReturnsAsync((Func<ConfigurationSetting, bool, CancellationToken, Response<ConfigurationSetting>>)GetIfChanged);

            mockClient.Setup(c => c.GetConfigurationSettingAsync(It.IsAny<string>(), It.IsAny<string>(), It.IsAny<CancellationToken>()))
                .ReturnsAsync((Func<string, string, CancellationToken, Response<ConfigurationSetting>>)GetTestKey);

            var mockClientManager = TestHelpers.CreateMockedConfigurationClientManager(mockClient.Object);

            var config = new ConfigurationBuilder()
                .AddAzureAppConfiguration(options =>
                {
                    options.ClientManager = mockClientManager;
                    options.ConfigureRefresh(refreshOptions =>
                    {
                        refreshOptions.Register("TestKey1", "label", true)
                            .SetRefreshInterval(RefreshInterval);
                    });
                    options.UseFeatureFlags(o => o.SetRefreshInterval(RefreshInterval));
                    options.Map((setting) =>
                    {
                        if (setting.ContentType == FeatureManagementConstants.ContentType + ";charset=utf-8")
                        {
                            setting.Value = @"
                                {
                                    ""id"": ""MyFeature"",
                                    ""description"": ""The new beta version of our web site."",
                                    ""display_name"": ""Beta Feature"",
                                    ""enabled"": true,
                                    ""conditions"": {
                                    ""client_filters"": [
                                        {
                                        ""name"": ""NoUsers""
                                        }, 
                                        {
                                        ""name"": ""SuperUsers""
                                        }
                                    ]
                                    }
                                }
                                ";
                        }
                        return new ValueTask<ConfigurationSetting>(setting);
                    });
                    refresher = options.GetRefresher();
                })
                .Build();

            Assert.Equal("TestValue1", config["TestKey1"]);
            Assert.Equal("NoUsers", config["feature_management:feature_flags:0:conditions:client_filters:0:name"]);
            Assert.Equal("MyFeature", config["feature_management:feature_flags:0:id"]);

            FirstKeyValue.Value = "newValue1";
            featureFlags[0] = ConfigurationModelFactory.ConfigurationSetting(
            key: FeatureManagementConstants.FeatureFlagMarker + "myFeature",
            value: @"
                                {
                                  ""id"": ""MyFeature"",
                                  ""description"": ""The new beta version of our web site."",
                                  ""display_name"": ""Beta Feature"",
                                  ""enabled"": true,
                                  ""conditions"": {
                                    ""client_filters"": [                        
                                      {
                                        ""name"": ""SuperUsers""
                                      }
                                    ]
                                  }
                                }
                                ",
            label: default,
            contentType: FeatureManagementConstants.ContentType + ";charset=utf-8",
            eTag: new ETag("c3c231fd-39a0-4cb6-3237-4614474b92c1" + "f"));

            Thread.Sleep(RefreshInterval);
            refresher.TryRefreshAsync().Wait();

            Assert.Equal("newValue1", config["TestKey1"]);
            Assert.Equal("NoUsers", config["feature_management:feature_flags:0:conditions:client_filters:0:name"]);
        }

        [Fact]
        public void WithVariants()
        {
            var featureFlags = new List<ConfigurationSetting>()
            {
                _variantsKv1,
                _variantsKv2
            };

            var mockResponse = new Mock<Response>();
            var mockClient = new Mock<ConfigurationClient>(MockBehavior.Strict);

            mockClient.Setup(c => c.GetConfigurationSettingsAsync(It.IsAny<SettingSelector>(), It.IsAny<CancellationToken>()))
                .Returns(new MockAsyncPageable(featureFlags));

            var config = new ConfigurationBuilder()
                .AddAzureAppConfiguration(options =>
                {
                    options.ClientManager = TestHelpers.CreateMockedConfigurationClientManager(mockClient.Object);
                    options.UseFeatureFlags();
                })
                .Build();

            Assert.Equal("VariantsFeature1", config["feature_management:feature_flags:0:id"]);
            Assert.Equal("True", config["feature_management:feature_flags:0:enabled"]);
            Assert.Equal("Big", config["feature_management:feature_flags:0:variants:0:name"]);
            Assert.Equal("600px", config["feature_management:feature_flags:0:variants:0:configuration_value"]);
            Assert.Equal("Small", config["feature_management:feature_flags:0:variants:1:name"]);
            Assert.Equal("ShoppingCart:Small", config["feature_management:feature_flags:0:variants:1:configuration_reference"]);
            Assert.Equal("Disabled", config["feature_management:feature_flags:0:variants:1:status_override"]);
            Assert.Equal("Small", config["feature_management:feature_flags:0:allocation:default_when_disabled"]);
            Assert.Equal("Small", config["feature_management:feature_flags:0:allocation:default_when_enabled"]);
            Assert.Equal("Big", config["feature_management:feature_flags:0:allocation:user:0:variant"]);
            Assert.Equal("Marsha", config["feature_management:feature_flags:0:allocation:user:0:users:0"]);
            Assert.Equal("John", config["feature_management:feature_flags:0:allocation:user:0:users:1"]);
            Assert.Equal("Small", config["feature_management:feature_flags:0:allocation:user:1:variant"]);
            Assert.Equal("Alice", config["feature_management:feature_flags:0:allocation:user:1:users:0"]);
            Assert.Equal("Bob", config["feature_management:feature_flags:0:allocation:user:1:users:1"]);
            Assert.Equal("Big", config["feature_management:feature_flags:0:allocation:group:0:variant"]);
            Assert.Equal("Ring1", config["feature_management:feature_flags:0:allocation:group:0:groups:0"]);
            Assert.Equal("Small", config["feature_management:feature_flags:0:allocation:group:1:variant"]);
            Assert.Equal("Ring2", config["feature_management:feature_flags:0:allocation:group:1:groups:0"]);
            Assert.Equal("Ring3", config["feature_management:feature_flags:0:allocation:group:1:groups:1"]);
            Assert.Equal("Big", config["feature_management:feature_flags:0:allocation:percentile:0:variant"]);
            Assert.Equal("0", config["feature_management:feature_flags:0:allocation:percentile:0:from"]);
            Assert.Equal("50", config["feature_management:feature_flags:0:allocation:percentile:0:to"]);
            Assert.Equal("Small", config["feature_management:feature_flags:0:allocation:percentile:1:variant"]);
            Assert.Equal("50", config["feature_management:feature_flags:0:allocation:percentile:1:from"]);
            Assert.Equal("100", config["feature_management:feature_flags:0:allocation:percentile:1:to"]);
            Assert.Equal("13992821", config["feature_management:feature_flags:0:allocation:seed"]);

            Assert.Equal("VariantsFeature2", config["feature_management:feature_flags:1:id"]);
            Assert.Equal("False", config["feature_management:feature_flags:1:enabled"]);
            Assert.Equal("ObjectVariant", config["feature_management:feature_flags:1:variants:0:name"]);
            Assert.Equal("Value1", config["feature_management:feature_flags:1:variants:0:configuration_value:Key1"]);
            Assert.Equal("Value2", config["feature_management:feature_flags:1:variants:0:configuration_value:Key2:InsideKey2"]);
            Assert.Equal("NumberVariant", config["feature_management:feature_flags:1:variants:1:name"]);
            Assert.Equal("100", config["feature_management:feature_flags:1:variants:1:configuration_value"]);
            Assert.Equal("NullVariant", config["feature_management:feature_flags:1:variants:2:name"]);
            Assert.Equal("", config["feature_management:feature_flags:1:variants:2:configuration_value"]);
            Assert.True(config
                .GetSection("feature_management:feature_flags:1:variants:2")
                .AsEnumerable()
                .ToDictionary(x => x.Key, x => x.Value)
                .ContainsKey("feature_management:feature_flags:1:variants:2:configuration_value"));
            Assert.Equal("MissingValueVariant", config["feature_management:feature_flags:1:variants:3:name"]);
            Assert.Null(config["feature_management:feature_flags:1:variants:3:configuration_value"]);
            Assert.False(config
                .GetSection("feature_management:feature_flags:1:variants:3")
                .AsEnumerable()
                .ToDictionary(x => x.Key, x => x.Value)
                .ContainsKey("feature_management:feature_flags:1:variants:3:configuration_value"));
            Assert.Equal("BooleanVariant", config["feature_management:feature_flags:1:variants:4:name"]);
            Assert.Equal("True", config["feature_management:feature_flags:1:variants:4:configuration_value"]);
            Assert.Equal("ObjectVariant", config["feature_management:feature_flags:1:allocation:default_when_disabled"]);
            Assert.Equal("ObjectVariant", config["feature_management:feature_flags:1:allocation:default_when_enabled"]);
        }

        [Fact]
        public void WithTelemetry()
        {
            var featureFlags = new List<ConfigurationSetting>()
            {
                _telemetryKv
            };

            var mockResponse = new Mock<Response>();
            var mockClient = new Mock<ConfigurationClient>(MockBehavior.Strict);

            mockClient.Setup(c => c.GetConfigurationSettingsAsync(It.IsAny<SettingSelector>(), It.IsAny<CancellationToken>()))
                .Returns(new MockAsyncPageable(featureFlags));

            var config = new ConfigurationBuilder()
                .AddAzureAppConfiguration(options =>
                {
                    options.ClientManager = TestHelpers.CreateMockedConfigurationClientManager(mockClient.Object);
                    options.Connect(TestHelpers.PrimaryConfigStoreEndpoint, new DefaultAzureCredential());
                    options.UseFeatureFlags();
                })
                .Build();

            Assert.Equal("True", config["feature_management:feature_flags:0:telemetry:enabled"]);
            Assert.Equal("TelemetryFeature", config["feature_management:feature_flags:0:id"]);
            Assert.Equal("Tag1Value", config["feature_management:feature_flags:0:telemetry:metadata:Tags.Tag1"]);
            Assert.Equal("Tag2Value", config["feature_management:feature_flags:0:telemetry:metadata:Tags.Tag2"]);
            Assert.Equal("c3c231fd-39a0-4cb6-3237-4614474b92c1", config["feature_management:feature_flags:0:telemetry:metadata:ETag"]);

            byte[] featureFlagIdHash;

            using (HashAlgorithm hashAlgorithm = SHA256.Create())
            {
                featureFlagIdHash = hashAlgorithm.ComputeHash(Encoding.UTF8.GetBytes($"{FeatureManagementConstants.FeatureFlagMarker}TelemetryFeature\nlabel"));
            }

            string featureFlagId = Convert.ToBase64String(featureFlagIdHash)
                .TrimEnd('=')
                .Replace('+', '-')
                .Replace('/', '_');

            Assert.Equal(featureFlagId, config["feature_management:feature_flags:0:telemetry:metadata:FeatureFlagId"]);
            Assert.Equal($"{TestHelpers.PrimaryConfigStoreEndpoint}kv/{FeatureManagementConstants.FeatureFlagMarker}TelemetryFeature?label=label", config["feature_management:feature_flags:0:telemetry:metadata:FeatureFlagReference"]);
        }


        [Fact]
        public void WithRequirementType()
        {
            var emptyFilters = "[]";
            var nonEmptyFilters = @"[
                {
                    ""name"": ""FilterA"",
                    ""parameters"": {
                        ""Foo"": ""Bar""
                    }
                },
                {
                    ""name"": ""FilterB""
                }
            ]";
            var featureFlags = new List<ConfigurationSetting>()
            {
                _kv2,
                FeatureWithRequirementType("Feature_NoFilters", "All", emptyFilters),
                FeatureWithRequirementType("Feature_RequireAll", "All", nonEmptyFilters),
                FeatureWithRequirementType("Feature_RequireAny", "Any", nonEmptyFilters)
            };

            var mockResponse = new Mock<Response>();
            var mockClient = new Mock<ConfigurationClient>(MockBehavior.Strict);

            mockClient.Setup(c => c.GetConfigurationSettingsAsync(It.IsAny<SettingSelector>(), It.IsAny<CancellationToken>()))
                .Returns(new MockAsyncPageable(featureFlags));

            var config = new ConfigurationBuilder()
                .AddAzureAppConfiguration(options =>
                {
                    options.ClientManager = TestHelpers.CreateMockedConfigurationClientManager(mockClient.Object);
                    options.UseFeatureFlags();
                })
                .Build();

            Assert.Null(config["feature_management:feature_flags:0:requirement_type"]);
            Assert.Equal("MyFeature2", config["feature_management:feature_flags:0:id"]);
            Assert.Null(config["feature_management:feature_flags:1:requirement_type"]);
            Assert.Equal("Feature_NoFilters", config["feature_management:feature_flags:1:id"]);
            Assert.Equal("All", config["feature_management:feature_flags:2:conditions:requirement_type"]);
            Assert.Equal("Feature_RequireAll", config["feature_management:feature_flags:2:id"]);
            Assert.Equal("Any", config["feature_management:feature_flags:3:conditions:requirement_type"]);
            Assert.Equal("Feature_RequireAny", config["feature_management:feature_flags:3:id"]);
        }

        Response<ConfigurationSetting> GetIfChanged(ConfigurationSetting setting, bool onlyIfChanged, CancellationToken cancellationToken)
        {
            return Response.FromValue(FirstKeyValue, new MockResponse(200));
        }

        Response<ConfigurationSetting> GetTestKey(string key, string label, CancellationToken cancellationToken)
        {
            return Response.FromValue(TestHelpers.CloneSetting(FirstKeyValue), new Mock<Response>().Object);
        }

        private ConfigurationSetting FeatureWithRequirementType(string featureId, string requirementType, string clientFiltersJsonString)
        {
            return ConfigurationModelFactory.ConfigurationSetting(
                key: FeatureManagementConstants.FeatureFlagMarker + featureId,
                value: $@"
                        {{
                          ""id"": ""{featureId}"",
                          ""enabled"": true,
                          ""conditions"": {{
                            ""requirement_type"": ""{requirementType}"",
                            ""client_filters"": {clientFiltersJsonString}
                          }}
                        }}
                        ",
                contentType: FeatureManagementConstants.ContentType + ";charset=utf-8",
                eTag: new ETag("c3c231fd-39a0-4cb6-3237-4614474b92c1"));
        }
    }
}<|MERGE_RESOLUTION|>--- conflicted
+++ resolved
@@ -1079,13 +1079,8 @@
             Assert.Equal("True", config["feature_management:feature_flags:3:enabled"]);
             Assert.Equal("App2_Feature2", config["feature_management:feature_flags:3:id"]);
 
-<<<<<<< HEAD
-            // even though App2_Feature3 feature flag has been added, its value should not be loaded in config because label2 cache has not expired
+            // even though App2_Feature3 feature flag has been added, its value should not be loaded in config because label2 refresh interval has not elapsed
             Assert.Null(config["feature_management:feature_flags:4"]);
-=======
-            // even though App2_Feature3 feature flag has been added, its value should not be loaded in config because label2 refresh interval has not elapsed
-            Assert.Null(config["FeatureManagement:App2_Feature3"]);
->>>>>>> e74a679d
         }
 
         [Fact]
@@ -1159,20 +1154,6 @@
             Thread.Sleep(refreshInterval1);
             refresher.RefreshAsync().Wait();
 
-<<<<<<< HEAD
-            // The cache expiration time for feature flags was overwritten by second call to UseFeatureFlags.
-            // Sleeping for cacheExpiration1 time should not update feature flags.
-            Assert.Equal("True", config["feature_management:feature_flags:0:enabled"]);
-            Assert.Equal("App1_Feature1", config["feature_management:feature_flags:0:id"]);
-            Assert.Equal("False", config["feature_management:feature_flags:1:enabled"]);
-            Assert.Equal("App1_Feature2", config["feature_management:feature_flags:1:id"]);
-            Assert.Equal("True", config["feature_management:feature_flags:2:enabled"]);
-            Assert.Equal("Feature1", config["feature_management:feature_flags:2:id"]);
-            Assert.Equal("False", config["feature_management:feature_flags:3:enabled"]);
-            Assert.Equal("App2_Feature1", config["feature_management:feature_flags:3:id"]);
-            Assert.Equal("True", config["feature_management:feature_flags:4:enabled"]);
-            Assert.Equal("App2_Feature2", config["feature_management:feature_flags:4:id"]);
-=======
             // The refresh interval time for feature flags was overwritten by second call to UseFeatureFlags.
             // Sleeping for refreshInterval1 time should not update feature flags.
             Assert.Equal("AlwaysOn", config["FeatureManagement:App1_Feature1:EnabledFor:0:Name"]);
@@ -1180,7 +1161,6 @@
             Assert.Equal("Disabled", config["FeatureManagement:App2_Feature1:Status"]);
             Assert.Equal("AlwaysOn", config["FeatureManagement:App2_Feature2:EnabledFor:0:Name"]);
             Assert.Equal("AlwaysOn", config["FeatureManagement:Feature1:EnabledFor:0:Name"]);
->>>>>>> e74a679d
         }
 
         [Fact]
