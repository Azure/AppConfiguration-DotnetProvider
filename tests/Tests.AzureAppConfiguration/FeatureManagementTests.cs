﻿// Copyright (c) Microsoft Corporation.
// Licensed under the MIT license.
//
using Azure;
using Azure.Core.Testing;
using Azure.Data.AppConfiguration;
using Azure.Data.AppConfiguration.Tests;
using Microsoft.Extensions.Configuration;
using Microsoft.Extensions.Configuration.AzureAppConfiguration;
using Microsoft.Extensions.Configuration.AzureAppConfiguration.FeatureManagement;
using Microsoft.Extensions.Logging;
using Moq;
using System;
using System.Collections.Generic;
using System.Linq;
using System.Threading;
using System.Threading.Tasks;
using Xunit;

namespace Tests.AzureAppConfiguration
{
    // This attribute ensures that feature management v1 and v2 tests are never run in parallel.
    // Since feature flag behavior is controlled by an environment variable, running them in parallel has side effects.
    [Collection("Feature Management Test Collection")]
    public class FeatureManagementTests
    {
        private ConfigurationSetting _kv = ConfigurationModelFactory.ConfigurationSetting(
            key: FeatureManagementConstants.FeatureFlagMarker + "myFeature",
            value: @"
                    {
                      ""id"": ""Beta"",
                      ""description"": ""The new beta version of our web site."",
                      ""display_name"": ""Beta Feature"",
                      ""enabled"": true,
                      ""conditions"": {
                        ""client_filters"": [
                          {
                            ""name"": ""Browser"",
                            ""parameters"": {
                              ""AllowedBrowsers"": [ ""Firefox"", ""Safari"" ]
                            }
                          },
                          {
                            ""name"": ""RollOut"",
                            ""parameters"": {
                              ""percentage"": ""20"",
                              ""region"": ""US""
                            }
                          },
                          {
                            ""name"": ""SuperUsers""
                          },
                          {
                            ""name"": ""TimeWindow"",
                            ""parameters"": {
	                          ""Start"": ""\/Date(1578643200000)\/"",
	                          ""End"": ""\/Date(1578686400000)\/""
                            }
                          }
                        ]
                      }
                    }
                    ",
            label: default,
            contentType: FeatureManagementConstants.FeatureFlagContentType + ";charset=utf-8",
            eTag: new ETag("c3c231fd-39a0-4cb6-3237-4614474b92c1"));

        private ConfigurationSetting _kv2 = ConfigurationModelFactory.ConfigurationSetting(
            key: FeatureManagementConstants.FeatureFlagMarker + "myFeature2",
            value: @"
                    {
                      ""id"": ""MyFeature2"",
                      ""description"": ""The new beta version of our web site."",
                      ""display_name"": ""Beta Feature"",
                      ""enabled"": true,
                      ""conditions"": {
                        ""client_filters"": [
                          {
                            ""name"": ""SuperUsers""
                          }
                        ]
                      }
                    }
                    ",
            label: default,
            contentType: FeatureManagementConstants.FeatureFlagContentType + ";charset=utf-8",
            eTag: new ETag("c3c231fd-39a0-4cb6-3237-4614474b92c1"));

        List<ConfigurationSetting> _featureFlagCollection = new List<ConfigurationSetting>
        {
            ConfigurationModelFactory.ConfigurationSetting(
                key: FeatureManagementConstants.FeatureFlagMarker + "App1_Feature1",
                value: @"
                        {
                          ""id"": ""App1_Feature1"",
                          ""enabled"": true,
                          ""conditions"": {
                            ""client_filters"": []
                          }
                        }
                        ",
                label: "App1_Label",
                contentType: FeatureManagementConstants.FeatureFlagContentType + ";charset=utf-8",
                eTag: new ETag("c3c231fd-39a0-4cb6-3237-4614474b92c1")),

            ConfigurationModelFactory.ConfigurationSetting(
                key: FeatureManagementConstants.FeatureFlagMarker + "App1_Feature2",
                value: @"
                        {
                          ""id"": ""App1_Feature2"",
                          ""enabled"": false,
                          ""conditions"": {
                            ""client_filters"": []
                          }
                        }
                        ",
                label: "App1_Label",
                contentType: FeatureManagementConstants.FeatureFlagContentType + ";charset=utf-8",
                eTag: new ETag("c3c231fd-39a0-4cb6-3237-4614474b92c1")),

            ConfigurationModelFactory.ConfigurationSetting(
                key: FeatureManagementConstants.FeatureFlagMarker + "Feature1",
                value: @"
                        {
                          ""id"": ""Feature1"",
                          ""enabled"": false,
                          ""conditions"": {
                            ""client_filters"": []
                          }
                        }
                        ",
                label: "App1_Label",
                contentType: FeatureManagementConstants.FeatureFlagContentType + ";charset=utf-8",
                eTag: new ETag("c3c231fd-39a0-4cb6-3237-4614474b92c1")),

            ConfigurationModelFactory.ConfigurationSetting(
                key: FeatureManagementConstants.FeatureFlagMarker + "App2_Feature1",
                value: @"
                        {
                          ""id"": ""App2_Feature1"",
                          ""enabled"": false,
                          ""conditions"": {
                            ""client_filters"": []
                          }
                        }
                        ",
                label: "App2_Label",
                contentType: FeatureManagementConstants.FeatureFlagContentType + ";charset=utf-8",
                eTag: new ETag("c3c231fd-39a0-4cb6-3237-4614474b92c1")),

            ConfigurationModelFactory.ConfigurationSetting(
                key: FeatureManagementConstants.FeatureFlagMarker + "App2_Feature2",
                value: @"
                        {
                          ""id"": ""App2_Feature2"",
                          ""enabled"": true,
                          ""conditions"": {
                            ""client_filters"": []
                          }
                        }
                        ",
                label: "App2_Label",
                contentType: FeatureManagementConstants.FeatureFlagContentType + ";charset=utf-8",
                eTag: new ETag("c3c231fd-39a0-4cb6-3237-4614474b92c1")),

            ConfigurationModelFactory.ConfigurationSetting(
                key: FeatureManagementConstants.FeatureFlagMarker + "Feature1",
                value: @"
                        {
                          ""id"": ""Feature1"",
                          ""enabled"": true,
                          ""conditions"": {
                            ""client_filters"": []
                          }
                        }
                        ",
                label: "App2_Label",
                contentType: FeatureManagementConstants.FeatureFlagContentType + ";charset=utf-8",
                eTag: new ETag("c3c231fd-39a0-4cb6-3237-4614474b92c1")),
        };

        ConfigurationSetting FirstKeyValue = ConfigurationModelFactory.ConfigurationSetting(
                key: "TestKey1",
                label: "label",
                value: "TestValue1",
                eTag: new ETag("0a76e3d7-7ec1-4e37-883c-9ea6d0d89e63"),
                contentType: "text");

        TimeSpan CacheExpirationTime = TimeSpan.FromSeconds(1);

        [Fact]
        public void UsesFeatureFlags()
        {
            var mockResponse = new Mock<Response>();
            var mockClient = new Mock<ConfigurationClient>(MockBehavior.Strict);

            var featureFlags = new List<ConfigurationSetting> { _kv };

            mockClient.Setup(c => c.GetConfigurationSettingsAsync(It.IsAny<SettingSelector>(), It.IsAny<CancellationToken>()))
                .Returns(new MockAsyncPageable(featureFlags));

            var testClient = mockClient.Object;

            var config = new ConfigurationBuilder()
                .AddAzureAppConfiguration(options =>
                {
                    options.ClientManager = TestHelpers.CreateMockedConfigurationClientManager(testClient);
                    options.UseFeatureFlags();
                })
                .Build();

            Assert.Equal("Browser", config["FeatureManagement:Beta:EnabledFor:0:Name"]);
            Assert.Equal("Firefox", config["FeatureManagement:Beta:EnabledFor:0:Parameters:AllowedBrowsers:0"]);
            Assert.Equal("Safari", config["FeatureManagement:Beta:EnabledFor:0:Parameters:AllowedBrowsers:1"]);
            Assert.Equal("RollOut", config["FeatureManagement:Beta:EnabledFor:1:Name"]);
            Assert.Equal("20", config["FeatureManagement:Beta:EnabledFor:1:Parameters:Percentage"]);
            Assert.Equal("US", config["FeatureManagement:Beta:EnabledFor:1:Parameters:Region"]);
            Assert.Equal("SuperUsers", config["FeatureManagement:Beta:EnabledFor:2:Name"]);
            Assert.Equal("TimeWindow", config["FeatureManagement:Beta:EnabledFor:3:Name"]);
            Assert.Equal("/Date(1578643200000)/", config["FeatureManagement:Beta:EnabledFor:3:Parameters:Start"]);
            Assert.Equal("/Date(1578686400000)/", config["FeatureManagement:Beta:EnabledFor:3:Parameters:End"]);
        }

        [Fact]
        public void WatchesFeatureFlags()
        {
            var featureFlags = new List<ConfigurationSetting> { _kv };

            var mockResponse = new Mock<Response>();
            var mockClient = new Mock<ConfigurationClient>(MockBehavior.Strict);

            mockClient.Setup(c => c.GetConfigurationSettingsAsync(It.IsAny<SettingSelector>(), It.IsAny<CancellationToken>()))
                .Returns(new MockAsyncPageable(featureFlags));

            IConfigurationRefresher refresher = null;
            var cacheExpirationTimeSpan = TimeSpan.FromSeconds(1);
            var config = new ConfigurationBuilder()
                .AddAzureAppConfiguration(options =>
                {
                    options.ClientManager = TestHelpers.CreateMockedConfigurationClientManager(mockClient.Object);
                    options.UseFeatureFlags(o => o.CacheExpirationInterval = cacheExpirationTimeSpan);

                    refresher = options.GetRefresher();
                })
                .Build();

            Assert.Equal("Browser", config["FeatureManagement:Beta:EnabledFor:0:Name"]);
            Assert.Equal("Firefox", config["FeatureManagement:Beta:EnabledFor:0:Parameters:AllowedBrowsers:0"]);
            Assert.Equal("Safari", config["FeatureManagement:Beta:EnabledFor:0:Parameters:AllowedBrowsers:1"]);
            Assert.Equal("RollOut", config["FeatureManagement:Beta:EnabledFor:1:Name"]);
            Assert.Equal("20", config["FeatureManagement:Beta:EnabledFor:1:Parameters:Percentage"]);
            Assert.Equal("US", config["FeatureManagement:Beta:EnabledFor:1:Parameters:Region"]);
            Assert.Equal("SuperUsers", config["FeatureManagement:Beta:EnabledFor:2:Name"]);
            Assert.Equal("TimeWindow", config["FeatureManagement:Beta:EnabledFor:3:Name"]);
            Assert.Equal("/Date(1578643200000)/", config["FeatureManagement:Beta:EnabledFor:3:Parameters:Start"]);
            Assert.Equal("/Date(1578686400000)/", config["FeatureManagement:Beta:EnabledFor:3:Parameters:End"]);

            featureFlags[0] = ConfigurationModelFactory.ConfigurationSetting(
                key: FeatureManagementConstants.FeatureFlagMarker + "myFeature",
                value: @"
                        {
                          ""id"": ""Beta"",
                          ""description"": ""The new beta version of our web site."",
                          ""display_name"": ""Beta Feature"",
                          ""enabled"": true,
                          ""conditions"": {
                            ""client_filters"": [
                              {
                                ""name"": ""Browser"",
                                ""parameters"": {
                                  ""AllowedBrowsers"": [ ""Chrome"", ""Edge"" ]
                                }
                              }
                            ]
                          }
                        }
                        ",
                label: default,
                contentType: FeatureManagementConstants.FeatureFlagContentType + ";charset=utf-8",
                eTag: new ETag("c3c231fd-39a0-4cb6-3237-4614474b92c1" + "f"));

            featureFlags.Add(_kv2);

            // Sleep to let the cache expire
            Thread.Sleep(cacheExpirationTimeSpan);
            refresher.RefreshAsync().Wait();

            Assert.Equal("Browser", config["FeatureManagement:Beta:EnabledFor:0:Name"]);
            Assert.Equal("Chrome", config["FeatureManagement:Beta:EnabledFor:0:Parameters:AllowedBrowsers:0"]);
            Assert.Equal("Edge", config["FeatureManagement:Beta:EnabledFor:0:Parameters:AllowedBrowsers:1"]);
            Assert.Equal("SuperUsers", config["FeatureManagement:MyFeature2:EnabledFor:0:Name"]);
        }


        [Fact]
        public void SkipRefreshIfCacheNotExpired()
        {
            var featureFlags = new List<ConfigurationSetting> { _kv };

            var mockResponse = new Mock<Response>();
            var mockClient = new Mock<ConfigurationClient>(MockBehavior.Strict);

            mockClient.Setup(c => c.GetConfigurationSettingsAsync(It.IsAny<SettingSelector>(), It.IsAny<CancellationToken>()))
                .Returns(new MockAsyncPageable(featureFlags));

            IConfigurationRefresher refresher = null;
            var config = new ConfigurationBuilder()
                .AddAzureAppConfiguration(options =>
                {
                    options.ClientManager = TestHelpers.CreateMockedConfigurationClientManager(mockClient.Object);
                    options.UseFeatureFlags(o => o.CacheExpirationInterval = TimeSpan.FromSeconds(10));

                    refresher = options.GetRefresher();
                })
                .Build();

            Assert.Equal("Browser", config["FeatureManagement:Beta:EnabledFor:0:Name"]);
            Assert.Equal("Firefox", config["FeatureManagement:Beta:EnabledFor:0:Parameters:AllowedBrowsers:0"]);
            Assert.Equal("Safari", config["FeatureManagement:Beta:EnabledFor:0:Parameters:AllowedBrowsers:1"]);
            Assert.Equal("RollOut", config["FeatureManagement:Beta:EnabledFor:1:Name"]);
            Assert.Equal("20", config["FeatureManagement:Beta:EnabledFor:1:Parameters:Percentage"]);
            Assert.Equal("US", config["FeatureManagement:Beta:EnabledFor:1:Parameters:Region"]);
            Assert.Equal("SuperUsers", config["FeatureManagement:Beta:EnabledFor:2:Name"]);
            Assert.Equal("TimeWindow", config["FeatureManagement:Beta:EnabledFor:3:Name"]);
            Assert.Equal("/Date(1578643200000)/", config["FeatureManagement:Beta:EnabledFor:3:Parameters:Start"]);
            Assert.Equal("/Date(1578686400000)/", config["FeatureManagement:Beta:EnabledFor:3:Parameters:End"]);

            featureFlags[0] = ConfigurationModelFactory.ConfigurationSetting(
                key: FeatureManagementConstants.FeatureFlagMarker + "myFeature",
                value: @"
                        {
                          ""id"": ""Beta"",
                          ""description"": ""The new beta version of our web site."",
                          ""display_name"": ""Beta Feature"",
                          ""enabled"": true,
                          ""conditions"": {
                            ""client_filters"": [
                              {
                                ""name"": ""Browser"",
                                ""parameters"": {
                                  ""AllowedBrowsers"": [ ""Chrome"", ""Edge"" ]
                                }
                              }
                            ]
                          }
                        }
                        ",
                label: default,
                contentType: FeatureManagementConstants.FeatureFlagContentType + ";charset=utf-8",
                eTag: new ETag("c3c231fd-39a0-4cb6-3237-4614474b92c1" + "f"));

            featureFlags.Add(_kv2);

            refresher.RefreshAsync().Wait();

            Assert.Equal("Browser", config["FeatureManagement:Beta:EnabledFor:0:Name"]);
            Assert.Equal("Firefox", config["FeatureManagement:Beta:EnabledFor:0:Parameters:AllowedBrowsers:0"]);
            Assert.Equal("Safari", config["FeatureManagement:Beta:EnabledFor:0:Parameters:AllowedBrowsers:1"]);
            Assert.Null(config["FeatureManagement:MyFeature2:EnabledFor:0:Name"]);
        }

        [Fact]
        public void PreservesDefaultQuery()
        {
            var mockTransport = new MockTransport(req =>
            {
                var response = new MockResponse(200);
                response.SetContent(SerializationHelpers.Serialize(new[] { _kv }, TestHelpers.SerializeBatch));
                return response;
            });

<<<<<<< HEAD
            var mockTransport = new MockTransport(response);
            var options = new AzureAppConfigurationOptions();
            options.ClientOptions.Transport = mockTransport;
=======
            var clientOptions = new ConfigurationClientOptions
            {
                Transport = mockTransport
            };
>>>>>>> c8f193e4

            var builder = new ConfigurationBuilder();
            var clientManager = TestHelpers.CreateMockedConfigurationClientManager(options);
            builder.AddAzureAppConfiguration(options =>
            {
                options.ClientManager = clientManager;
                options.UseFeatureFlags();
            }).Build();

            bool performedDefaultQuery = mockTransport.Requests.Any(r => r.Uri.PathAndQuery.Contains("/kv/?key=%2A&label=%00"));
            bool queriedFeatureFlags = mockTransport.Requests.Any(r => r.Uri.PathAndQuery.Contains(Uri.EscapeDataString(FeatureManagementConstants.FeatureFlagMarker)));

            Assert.True(performedDefaultQuery);
            Assert.True(queriedFeatureFlags);
        }

        [Fact]
        public void QueriesFeatureFlags()
        {
            var mockTransport = new MockTransport(req =>
            {
                var response = new MockResponse(200);
                response.SetContent(SerializationHelpers.Serialize(new[] { _kv }, TestHelpers.SerializeBatch));
                return response;
            });

            var options = new AzureAppConfigurationOptions();
            options.ClientOptions.Transport = mockTransport;
            var clientManager = TestHelpers.CreateMockedConfigurationClientManager(options);
            var config = new ConfigurationBuilder()
                .AddAzureAppConfiguration(options =>
                {
                    options.ClientManager = clientManager;
                    options.UseFeatureFlags(o => o.Label = "myLabel");
                })
                .Build();

            bool performedDefaultQuery = mockTransport.Requests.Any(r => r.Uri.PathAndQuery.Contains("/kv/?key=%2A&label=%00"));
            bool queriedFeatureFlags = mockTransport.Requests.Any(r => r.Uri.PathAndQuery.Contains(Uri.EscapeDataString(FeatureManagementConstants.FeatureFlagMarker)));

            Assert.True(performedDefaultQuery);
            Assert.True(queriedFeatureFlags);
        }

        [Fact]
        public void UsesEtagForFeatureFlagRefresh()
        {
            var mockClient = new Mock<ConfigurationClient>(MockBehavior.Strict);
            mockClient.Setup(c => c.GetConfigurationSettingsAsync(It.IsAny<SettingSelector>(), It.IsAny<CancellationToken>()))
                .Returns(new MockAsyncPageable(new List<ConfigurationSetting> { _kv }));

            IConfigurationRefresher refresher = null;
            var cacheExpirationTimeSpan = TimeSpan.FromSeconds(1);
            var config = new ConfigurationBuilder()
                .AddAzureAppConfiguration(options =>
                {
                    options.ClientManager = TestHelpers.CreateMockedConfigurationClientManager(mockClient.Object);
                    options.UseFeatureFlags(o => o.CacheExpirationInterval = cacheExpirationTimeSpan);

                    refresher = options.GetRefresher();
                })
                .Build();

            // Sleep to let the cache expire
            Thread.Sleep(cacheExpirationTimeSpan);

            refresher.TryRefreshAsync().Wait();
            mockClient.Verify(c => c.GetConfigurationSettingsAsync(It.IsAny<SettingSelector>(), It.IsAny<CancellationToken>()), Times.Exactly(3));
        }

        [Fact]
        public void SelectFeatureFlags()
        {
            var mockResponse = new Mock<Response>();
            var mockClient = new Mock<ConfigurationClient>(MockBehavior.Strict);
            var featureFlagPrefix = "App1";
            var labelFilter = "App1_Label";
            var cacheExpiration = TimeSpan.FromSeconds(1);

            mockClient.Setup(c => c.GetConfigurationSettingsAsync(It.IsAny<SettingSelector>(), It.IsAny<CancellationToken>()))
                .Returns(new MockAsyncPageable(_featureFlagCollection.Where(s => s.Key.StartsWith(FeatureManagementConstants.FeatureFlagMarker + featureFlagPrefix) && s.Label == labelFilter).ToList()));

            var testClient = mockClient.Object;

            var config = new ConfigurationBuilder()
                .AddAzureAppConfiguration(options =>
                {
                    options.ClientManager = TestHelpers.CreateMockedConfigurationClientManager(testClient);
                    options.UseFeatureFlags(ff =>
                    {
                        ff.CacheExpirationInterval = cacheExpiration;
                        ff.Select(featureFlagPrefix + "*", labelFilter);
                    });
                })
                .Build();

            Assert.Equal("True", config["FeatureManagement:App1_Feature1"]);
            Assert.Equal("False", config["FeatureManagement:App1_Feature2"]);

            // Verify that the feature flag that did not start with the specified prefix was not loaded
            Assert.Null(config["FeatureManagement:Feature1"]);

            // Verify that the feature flag that did not match the specified label was not loaded
            Assert.Null(config["FeatureManagement:App2_Feature1"]);
            Assert.Null(config["FeatureManagement:App2_Feature2"]);
        }

        [Fact]
        public void MultipleSelectsInSameUseFeatureFlags()
        {
            var mockResponse = new Mock<Response>();
            var mockClient = new Mock<ConfigurationClient>(MockBehavior.Strict);
            var prefix1 = "App1";
            var prefix2 = "App2";
            var label1 = "App1_Label";
            var label2 = "App2_Label";

            mockClient.Setup(c => c.GetConfigurationSettingsAsync(It.IsAny<SettingSelector>(), It.IsAny<CancellationToken>()))
                .Returns(() =>
                {
                    return new MockAsyncPageable(_featureFlagCollection.Where(s =>
                        (s.Key.StartsWith(FeatureManagementConstants.FeatureFlagMarker + prefix1) && s.Label == label1) ||
                        (s.Key.StartsWith(FeatureManagementConstants.FeatureFlagMarker + prefix2) && s.Label == label2)).ToList());
                });

            var testClient = mockClient.Object;

            var config = new ConfigurationBuilder()
                .AddAzureAppConfiguration(options =>
                {
                    options.ClientManager = TestHelpers.CreateMockedConfigurationClientManager(testClient);
                    options.UseFeatureFlags(ff =>
                    {
                        ff.Select(prefix1 + "*", label1);
                        ff.Select(prefix2 + "*", label2);
                    });
                })
                .Build();

            Assert.Equal("True", config["FeatureManagement:App1_Feature1"]);
            Assert.Equal("False", config["FeatureManagement:App1_Feature2"]);
            Assert.Equal("False", config["FeatureManagement:App2_Feature1"]);
            Assert.Equal("True", config["FeatureManagement:App2_Feature2"]);

            // Verify that the feature flag that did not start with the specified prefix was not loaded
            Assert.Null(config["FeatureManagement:Feature1"]);
        }

        [Fact]
        public void UseFeatureFlagsThrowsIfBothSelectAndLabelPresent()
        {
            void action() => new ConfigurationBuilder()
                .AddAzureAppConfiguration(options =>
                {
                    options.UseFeatureFlags(ff =>
                    {
                        ff.Select("MyApp*", "Label1");
                        ff.Label = "Label1";
                    });
                })
                .Build();

            Assert.Throws<ArgumentException>(action);
        }

        [Fact]
        public void UseFeatureFlagsThrowsIfFeatureFlagFilterIsInvalid()
        {
            void action() => new ConfigurationBuilder()
                .AddAzureAppConfiguration(options =>
                {
                    options.UseFeatureFlags(ff =>
                    {
                        ff.Select(@"MyApp\*", "Label1");
                        ff.Label = "Label1";
                    });
                })
                .Build();

            Assert.Throws<ArgumentException>(action);
        }

        [Fact]
        public void MultipleCallsToUseFeatureFlags()
        {
            var mockResponse = new Mock<Response>();
            var mockClient = new Mock<ConfigurationClient>(MockBehavior.Strict);
            var prefix1 = "App1";
            var prefix2 = "App2";
            var label1 = "App1_Label";
            var label2 = "App2_Label";

            mockClient.Setup(c => c.GetConfigurationSettingsAsync(It.IsAny<SettingSelector>(), It.IsAny<CancellationToken>()))
                .Returns(() =>
                {
                    return new MockAsyncPageable(_featureFlagCollection.Where(s =>
                        (s.Key.StartsWith(FeatureManagementConstants.FeatureFlagMarker + prefix1) && s.Label == label1) || 
                        (s.Key.StartsWith(FeatureManagementConstants.FeatureFlagMarker + prefix2) && s.Label == label2)).ToList());
                });

            var testClient = mockClient.Object;

            var config = new ConfigurationBuilder()
                .AddAzureAppConfiguration(options =>
                {
                    options.ClientManager = TestHelpers.CreateMockedConfigurationClientManager(testClient);
                    options.UseFeatureFlags(ff =>
                    {
                        ff.Select(prefix1 + "*", label1);
                    });
                    options.UseFeatureFlags(ff =>
                    {
                        ff.Select(prefix2 + "*", label2);
                    });
                })
                .Build();

            Assert.Equal("True", config["FeatureManagement:App1_Feature1"]);
            Assert.Equal("False", config["FeatureManagement:App1_Feature2"]);
            Assert.Equal("False", config["FeatureManagement:App2_Feature1"]);
            Assert.Equal("True", config["FeatureManagement:App2_Feature2"]);

            // Verify that the feature flag that did not start with the specified prefix was not loaded
            Assert.Null(config["FeatureManagement:Feature1"]);
        }

        [Fact]
        public void MultipleCallsToUseFeatureFlagsWithSelectAndLabel()
        {
            var mockResponse = new Mock<Response>();
            var mockClient = new Mock<ConfigurationClient>(MockBehavior.Strict);
            var prefix1 = "App1";
            var label1 = "App1_Label";
            var label2 = "App2_Label";

            mockClient.Setup(c => c.GetConfigurationSettingsAsync(It.IsAny<SettingSelector>(), It.IsAny<CancellationToken>()))
                .Returns(() =>
                {
                    return new MockAsyncPageable(_featureFlagCollection.Where(s =>
                        (s.Key.StartsWith(FeatureManagementConstants.FeatureFlagMarker + prefix1) && s.Label == label1) ||
                        (s.Label == label2)).ToList());
                });

            var testClient = mockClient.Object;

            var config = new ConfigurationBuilder()
                .AddAzureAppConfiguration(options =>
                {
                    options.ClientManager = TestHelpers.CreateMockedConfigurationClientManager(testClient);
                    options.UseFeatureFlags(ff =>
                    {
                        ff.Select(prefix1 + "*", label1);
                    });
                    options.UseFeatureFlags(ff =>
                    {
                        ff.Label = label2;
                    });
                })
                .Build();

            // Loaded from prefix1 and label1
            Assert.Equal("True", config["FeatureManagement:App1_Feature1"]);
            Assert.Equal("False", config["FeatureManagement:App1_Feature2"]);

            // Loaded from label2
            Assert.Equal("False", config["FeatureManagement:App2_Feature1"]);
            Assert.Equal("True", config["FeatureManagement:App2_Feature2"]);
            Assert.Equal("True", config["FeatureManagement:Feature1"]);
        }

        [Fact]
        public void DifferentCacheExpirationsForMultipleFeatureFlagRegistrations()
        {
            var mockResponse = new Mock<Response>();
            var mockClient = new Mock<ConfigurationClient>(MockBehavior.Strict);
            var prefix1 = "App1";
            var prefix2 = "App2";
            var label1 = "App1_Label";
            var label2 = "App2_Label";
            var cacheExpiration1 = TimeSpan.FromSeconds(1);
            var cacheExpiration2 = TimeSpan.FromSeconds(60);
            IConfigurationRefresher refresher = null;
            var featureFlagCollection = new List<ConfigurationSetting>(_featureFlagCollection);

            mockClient.Setup(c => c.GetConfigurationSettingsAsync(It.IsAny<SettingSelector>(), It.IsAny<CancellationToken>()))
                .Returns(() =>
                {
                    return new MockAsyncPageable(featureFlagCollection.Where(s =>
                        (s.Key.StartsWith(FeatureManagementConstants.FeatureFlagMarker + prefix1) && s.Label == label1) ||
                        (s.Key.StartsWith(FeatureManagementConstants.FeatureFlagMarker + prefix2) && s.Label == label2 && s.Key != FeatureManagementConstants.FeatureFlagMarker + "App2_Feature3")).ToList());
                });

            var config = new ConfigurationBuilder()
                .AddAzureAppConfiguration(options =>
                {
                    options.ClientManager = TestHelpers.CreateMockedConfigurationClientManager(mockClient.Object);
                    options.UseFeatureFlags(ff =>
                    {
                        ff.CacheExpirationInterval = cacheExpiration1;
                        ff.Select(prefix1 + "*", label1);
                    });
                    options.UseFeatureFlags(ff =>
                    {
                        ff.CacheExpirationInterval = cacheExpiration2;
                        ff.Select(prefix2 + "*", label2);
                    });

                    refresher = options.GetRefresher();
                })
                .Build();

            Assert.Equal("True", config["FeatureManagement:App1_Feature1"]);
            Assert.Equal("False", config["FeatureManagement:App1_Feature2"]);
            Assert.Equal("False", config["FeatureManagement:App2_Feature1"]);
            Assert.Equal("True", config["FeatureManagement:App2_Feature2"]);

            // update the value of App1_Feature1 feature flag with label1
            featureFlagCollection[0] = ConfigurationModelFactory.ConfigurationSetting(
                key: FeatureManagementConstants.FeatureFlagMarker + "App1_Feature1",
                value: @"
                        {
                          ""id"": ""App1_Feature1"",
                          ""enabled"": true,
                          ""conditions"": {
                            ""client_filters"": [
                              {
                                ""name"": ""Browser"",
                                ""parameters"": {
                                  ""AllowedBrowsers"": [ ""Chrome"", ""Edge"" ]
                                }
                              }
                            ]
                          }
                        }
                        ",
                label: "App1_Label",
                contentType: FeatureManagementConstants.FeatureFlagContentType + ";charset=utf-8",
                eTag: new ETag("c3c231fd-39a0-4cb6-3237-4614474b92c1" + "f"));

            // add new feature flag with label2
            featureFlagCollection.Add(ConfigurationModelFactory.ConfigurationSetting(
                key: FeatureManagementConstants.FeatureFlagMarker + "App2_Feature3",
                value: @"
                        {
                          ""id"": ""App2_Feature3"",
                          ""enabled"": true,
                          ""conditions"": {
                            ""client_filters"": []
                          }
                        }
                        ",
                label: "App2_Label",
                contentType: FeatureManagementConstants.FeatureFlagContentType + ";charset=utf-8",
                eTag: new ETag("c3c231fd-39a0-4cb6-3237-4614474b92c1" + "f")));

            // Sleep to let the cache for feature flag with label1 expire
            Thread.Sleep(cacheExpiration1);
            refresher.RefreshAsync().Wait();

            Assert.Equal("Browser", config["FeatureManagement:App1_Feature1:EnabledFor:0:Name"]);
            Assert.Equal("Chrome", config["FeatureManagement:App1_Feature1:EnabledFor:0:Parameters:AllowedBrowsers:0"]);
            Assert.Equal("Edge", config["FeatureManagement:App1_Feature1:EnabledFor:0:Parameters:AllowedBrowsers:1"]);
            Assert.Equal("False", config["FeatureManagement:App1_Feature2"]);
            Assert.Equal("False", config["FeatureManagement:App2_Feature1"]);
            Assert.Equal("True", config["FeatureManagement:App2_Feature2"]);

            // even though App2_Feature3 feature flag has been added, its value should not be loaded in config because label2 cache has not expired
            Assert.Null(config["FeatureManagement:App2_Feature3"]);
        }

        [Fact]
        public void OverwrittenCacheExpirationForSameFeatureFlagRegistrations()
        {
            var mockResponse = new Mock<Response>();
            var mockClient = new Mock<ConfigurationClient>(MockBehavior.Strict);
            var cacheExpiration1 = TimeSpan.FromSeconds(1);
            var cacheExpiration2 = TimeSpan.FromSeconds(60);
            IConfigurationRefresher refresher = null;
            var featureFlagCollection = new List<ConfigurationSetting>(_featureFlagCollection);

            mockClient.Setup(c => c.GetConfigurationSettingsAsync(It.IsAny<SettingSelector>(), It.IsAny<CancellationToken>()))
                .Returns(new MockAsyncPageable(featureFlagCollection));

            var config = new ConfigurationBuilder()
                .AddAzureAppConfiguration(options =>
                {
                    options.ClientManager = TestHelpers.CreateMockedConfigurationClientManager(mockClient.Object);
                    options.UseFeatureFlags(ff =>
                    {
                        ff.Select("*", "App1_Label");
                        ff.Select("*", "App2_Label");
                        ff.CacheExpirationInterval = cacheExpiration1;
                    });
                    options.UseFeatureFlags(ff =>
                    {
                        ff.Select("*", "App1_Label");
                        ff.Select("*", "App2_Label");
                        ff.CacheExpirationInterval = cacheExpiration2;
                    });

                    refresher = options.GetRefresher();
                })
                .Build();

            Assert.Equal("True", config["FeatureManagement:App1_Feature1"]);
            Assert.Equal("False", config["FeatureManagement:App1_Feature2"]);
            Assert.Equal("False", config["FeatureManagement:App2_Feature1"]);
            Assert.Equal("True", config["FeatureManagement:App2_Feature2"]);
            Assert.Equal("True", config["FeatureManagement:Feature1"]);

            // update the value of App1_Feature1 feature flag with label1
            featureFlagCollection[0] = ConfigurationModelFactory.ConfigurationSetting(
                key: FeatureManagementConstants.FeatureFlagMarker + "App1_Feature1",
                value: @"
                        {
                          ""id"": ""App1_Feature1"",
                          ""enabled"": true,
                          ""conditions"": {
                            ""client_filters"": [
                              {
                                ""name"": ""Browser"",
                                ""parameters"": {
                                  ""AllowedBrowsers"": [ ""Chrome"", ""Edge"" ]
                                }
                              }
                            ]
                          }
                        }
                        ",
                label: "App1_Label",
                contentType: FeatureManagementConstants.FeatureFlagContentType + ";charset=utf-8",
                eTag: new ETag("c3c231fd-39a0-4cb6-3237-4614474b92c1" + "f"));

            Thread.Sleep(cacheExpiration1);
            refresher.RefreshAsync().Wait();

            // The cache expiration time for feature flags was overwritten by second call to UseFeatureFlags.
            // Sleeping for cacheExpiration1 time should not update feature flags.
            Assert.Equal("True", config["FeatureManagement:App1_Feature1"]);
            Assert.Equal("False", config["FeatureManagement:App1_Feature2"]);
            Assert.Equal("False", config["FeatureManagement:App2_Feature1"]);
            Assert.Equal("True", config["FeatureManagement:App2_Feature2"]);
            Assert.Equal("True", config["FeatureManagement:Feature1"]);
        }

        [Fact]
        public void SelectAndRefreshSingleFeatureFlag()
        {
            var mockResponse = new Mock<Response>();
            var mockClient = new Mock<ConfigurationClient>(MockBehavior.Strict);
            var prefix1 = "Feature1";
            var label1 = "App1_Label";
            var cacheExpiration = TimeSpan.FromSeconds(1);
            IConfigurationRefresher refresher = null;
            var featureFlagCollection = new List<ConfigurationSetting>(_featureFlagCollection);

            mockClient.Setup(c => c.GetConfigurationSettingsAsync(It.IsAny<SettingSelector>(), It.IsAny<CancellationToken>()))
                .Returns(() =>
                {
                    return new MockAsyncPageable(featureFlagCollection.Where(s =>
                        s.Key.Equals(FeatureManagementConstants.FeatureFlagMarker + prefix1) && s.Label == label1).ToList());
                });

            var config = new ConfigurationBuilder()
                .AddAzureAppConfiguration(options =>
                {
                    options.ClientManager = TestHelpers.CreateMockedConfigurationClientManager(mockClient.Object);
                    options.UseFeatureFlags(ff =>
                    {
                        ff.CacheExpirationInterval = cacheExpiration;
                        ff.Select(prefix1, label1);
                    });

                    refresher = options.GetRefresher();
                })
                .Build();

            Assert.Equal("False", config["FeatureManagement:Feature1"]);

            // update the value of Feature1 feature flag with App1_Label
            featureFlagCollection[2] = ConfigurationModelFactory.ConfigurationSetting(
                key: FeatureManagementConstants.FeatureFlagMarker + "Feature1",
                value: @"
                        {
                          ""id"": ""Feature1"",
                          ""enabled"": true,
                          ""conditions"": {
                            ""client_filters"": [
                              {
                                ""name"": ""Browser"",
                                ""parameters"": {
                                  ""AllowedBrowsers"": [ ""Chrome"", ""Edge"" ]
                                }
                              }
                            ]
                          }
                        }
                        ",
                label: "App1_Label",
                contentType: FeatureManagementConstants.FeatureFlagContentType + ";charset=utf-8",
                eTag: new ETag("c3c231fd-39a0-4cb6-3237-4614474b92c1" + "f"));

            // Sleep to let the cache for feature flag with label1 expire
            Thread.Sleep(cacheExpiration);
            refresher.RefreshAsync().Wait();

            Assert.Equal("Browser", config["FeatureManagement:Feature1:EnabledFor:0:Name"]);
            Assert.Equal("Chrome", config["FeatureManagement:Feature1:EnabledFor:0:Parameters:AllowedBrowsers:0"]);
            Assert.Equal("Edge", config["FeatureManagement:Feature1:EnabledFor:0:Parameters:AllowedBrowsers:1"]);
        }

        [Fact]
        public void ValidateCorrectFeatureFlagLoggedIfModifiedOrRemovedDuringRefresh()
        {
            IConfigurationRefresher refresher = null;
            var featureFlags = new List<ConfigurationSetting> { _kv2 };

            var mockClient = new Mock<ConfigurationClient>(MockBehavior.Strict);

            mockClient.Setup(c => c.GetConfigurationSettingsAsync(It.IsAny<SettingSelector>(), It.IsAny<CancellationToken>()))
                .Returns(new MockAsyncPageable(featureFlags));

            var mockLogger = new Mock<ILogger>();
            var mockLoggerFactory = new Mock<ILoggerFactory>();
            mockLoggerFactory.Setup(mlf => mlf.CreateLogger(LoggingConstants.AppConfigRefreshLogCategory)).Returns(mockLogger.Object);

            var mockClientManager = TestHelpers.CreateMockedConfigurationClientManager(mockClient.Object);

            var config = new ConfigurationBuilder()
                .AddAzureAppConfiguration(options =>
                {
                    options.ClientManager = mockClientManager;
                    options.UseFeatureFlags(o => o.CacheExpirationInterval = CacheExpirationTime);
                    refresher = options.GetRefresher();
                })
                .Build();

            Assert.Equal("SuperUsers", config["FeatureManagement:MyFeature2:EnabledFor:0:Name"]);

            featureFlags[0] = ConfigurationModelFactory.ConfigurationSetting(
            key: FeatureManagementConstants.FeatureFlagMarker + "myFeature1",
            value: @"
                    {
                      ""id"": ""MyFeature"",
                      ""description"": ""The new beta version of our web site."",
                      ""display_name"": ""Beta Feature"",
                      ""enabled"": true,
                      ""conditions"": {
                        ""client_filters"": [                        
                          {
                            ""name"": ""AllUsers""
                          }
                        ]
                      }
                    }
                    ",
            label: default,
            contentType: FeatureManagementConstants.FeatureFlagContentType + ";charset=utf-8",
            eTag: new ETag("c3c231fd-39a0-4cb6-3237-4614474b92c1" + "f"));

            Thread.Sleep(CacheExpirationTime);
            refresher.LoggerFactory = mockLoggerFactory.Object;
            refresher.TryRefreshAsync().Wait();
            Assert.Equal("AllUsers", config["FeatureManagement:MyFeature:EnabledFor:0:Name"]);
            Assert.True(TestHelpers.ValidateLog(mockLogger, LoggingConstants.RefreshFeatureFlagChanged + "(key: 'myFeature1', label: '')", LogLevel.Debug));
            Assert.True(TestHelpers.ValidateLog(mockLogger, LoggingConstants.RefreshFeatureFlagValueUpdated + "'myFeature1'", LogLevel.Information));

            featureFlags.RemoveAt(0);
            Thread.Sleep(CacheExpirationTime);
            refresher.TryRefreshAsync().Wait();

            Assert.Null(config["FeatureManagement:MyFeature:EnabledFor:0:Name"]);
            Assert.True(TestHelpers.ValidateLog(mockLogger, LoggingConstants.RefreshFeatureFlagChanged + "(key: 'myFeature1', label: '')", LogLevel.Debug));
            Assert.True(TestHelpers.ValidateLog(mockLogger, LoggingConstants.RefreshFeatureFlagValueUpdated + "'myFeature1'", LogLevel.Information));
        }

        [Fact]
        public void ValidateFeatureFlagsUnchangedLogged()
        {
            IConfigurationRefresher refresher = null;
            var featureFlags = new List<ConfigurationSetting> { _kv2 };

            var mockClient = new Mock<ConfigurationClient>(MockBehavior.Strict);

            mockClient.Setup(c => c.GetConfigurationSettingsAsync(It.IsAny<SettingSelector>(), It.IsAny<CancellationToken>()))
                .Returns(new MockAsyncPageable(featureFlags));

            mockClient.Setup(c => c.GetConfigurationSettingAsync(It.IsAny<ConfigurationSetting>(), It.IsAny<bool>(), It.IsAny<CancellationToken>()))
                .ReturnsAsync((Func<ConfigurationSetting, bool, CancellationToken, Response<ConfigurationSetting>>)GetIfChanged);

            mockClient.Setup(c => c.GetConfigurationSettingAsync(It.IsAny<string>(), It.IsAny<string>(), It.IsAny<CancellationToken>()))
                .ReturnsAsync((Func<string, string, CancellationToken, Response<ConfigurationSetting>>)GetTestKey);

            var mockLogger = new Mock<ILogger>();
            var mockLoggerFactory = new Mock<ILoggerFactory>();
            mockLoggerFactory.Setup(mlf => mlf.CreateLogger(LoggingConstants.AppConfigRefreshLogCategory)).Returns(mockLogger.Object);

            var mockClientManager = TestHelpers.CreateMockedConfigurationClientManager(mockClient.Object);

            var config = new ConfigurationBuilder()
                .AddAzureAppConfiguration(options =>
                {
                    options.ClientManager = mockClientManager;
                    options.UseFeatureFlags(o => o.CacheExpirationInterval = CacheExpirationTime);
                    options.ConfigureRefresh(refreshOptions =>
                    {
                        refreshOptions.Register("TestKey1", "label")
                            .SetCacheExpiration(CacheExpirationTime);
                    });
                    refresher = options.GetRefresher();
                })
                .Build();

            Assert.Equal("SuperUsers", config["FeatureManagement:MyFeature2:EnabledFor:0:Name"]);
            FirstKeyValue.Value = "newValue1";

            Thread.Sleep(CacheExpirationTime);
            refresher.LoggerFactory = mockLoggerFactory.Object;
            refresher.TryRefreshAsync().Wait();
            Assert.Equal("SuperUsers", config["FeatureManagement:MyFeature2:EnabledFor:0:Name"]);
            Assert.True(TestHelpers.ValidateLog(mockLogger, LoggingConstants.RefreshFeatureFlagsUnchanged, LogLevel.Debug));
        }

        [Fact]
        public void MapTransformFeatureFlagWithRefresh()
        {
            ConfigurationSetting _kv = ConfigurationModelFactory.ConfigurationSetting(
            key: FeatureManagementConstants.FeatureFlagMarker + "myFeature",
            value: @"
                                {
                                    ""id"": ""MyFeature"",
                                    ""description"": ""The new beta version of our web site."",
                                    ""display_name"": ""Beta Feature"",
                                    ""enabled"": true,
                                    ""conditions"": {
                                    ""client_filters"": [
                                        {
                                        ""name"": ""AllUsers""
                                        }, 
                                        {
                                        ""name"": ""SuperUsers""
                                        }
                                    ]
                                    }
                                }
                                ",
            label: default,
            contentType: FeatureManagementConstants.FeatureFlagContentType + ";charset=utf-8",
            eTag: new ETag("c3c231fd-39a0-4cb6-3237-4614474b92c1"));

            IConfigurationRefresher refresher = null;
            var featureFlags = new List<ConfigurationSetting> { _kv };
            var mockClient = new Mock<ConfigurationClient>(MockBehavior.Strict);

            mockClient.Setup(c => c.GetConfigurationSettingsAsync(It.IsAny<SettingSelector>(), It.IsAny<CancellationToken>()))
            .Returns(new MockAsyncPageable(featureFlags));

            mockClient.Setup(c => c.GetConfigurationSettingAsync(It.IsAny<ConfigurationSetting>(), It.IsAny<bool>(), It.IsAny<CancellationToken>()))
                .ReturnsAsync((Func<ConfigurationSetting, bool, CancellationToken, Response<ConfigurationSetting>>)GetIfChanged);

            mockClient.Setup(c => c.GetConfigurationSettingAsync(It.IsAny<string>(), It.IsAny<string>(), It.IsAny<CancellationToken>()))
                .ReturnsAsync((Func<string, string, CancellationToken, Response<ConfigurationSetting>>)GetTestKey);

            var mockClientManager = TestHelpers.CreateMockedConfigurationClientManager(mockClient.Object);

            var config = new ConfigurationBuilder()
                .AddAzureAppConfiguration(options =>
                {
                    options.ClientManager = mockClientManager;
                    options.ConfigureRefresh(refreshOptions =>
                    {
                        refreshOptions.Register("TestKey1", "label", true)
                            .SetCacheExpiration(CacheExpirationTime);
                    });
                    options.UseFeatureFlags(o => o.CacheExpirationInterval = CacheExpirationTime);
                    options.Map((setting) =>
                    {
                        if (setting.ContentType == FeatureManagementConstants.FeatureFlagContentType + ";charset=utf-8")
                        {
                            setting.Value = @"
                                {
                                    ""id"": ""MyFeature"",
                                    ""description"": ""The new beta version of our web site."",
                                    ""display_name"": ""Beta Feature"",
                                    ""enabled"": true,
                                    ""conditions"": {
                                    ""client_filters"": [
                                        {
                                        ""name"": ""NoUsers""
                                        }, 
                                        {
                                        ""name"": ""SuperUsers""
                                        }
                                    ]
                                    }
                                }
                                ";
                        }
                        return new ValueTask<ConfigurationSetting>(setting);
                    });
                    refresher = options.GetRefresher();
                })
                .Build();

            Assert.Equal("TestValue1", config["TestKey1"]);
            Assert.Equal("NoUsers", config["FeatureManagement:MyFeature:EnabledFor:0:Name"]);

            FirstKeyValue.Value = "newValue1";
            featureFlags[0] = ConfigurationModelFactory.ConfigurationSetting(
            key: FeatureManagementConstants.FeatureFlagMarker + "myFeature",
            value: @"
                                {
                                  ""id"": ""MyFeature"",
                                  ""description"": ""The new beta version of our web site."",
                                  ""display_name"": ""Beta Feature"",
                                  ""enabled"": true,
                                  ""conditions"": {
                                    ""client_filters"": [                        
                                      {
                                        ""name"": ""SuperUsers""
                                      }
                                    ]
                                  }
                                }
                                ",
            label: default,
            contentType: FeatureManagementConstants.FeatureFlagContentType + ";charset=utf-8",
            eTag: new ETag("c3c231fd-39a0-4cb6-3237-4614474b92c1" + "f"));

            Thread.Sleep(CacheExpirationTime);
            refresher.TryRefreshAsync().Wait();

            Assert.Equal("newValue1", config["TestKey1"]);
            Assert.Equal("NoUsers", config["FeatureManagement:MyFeature:EnabledFor:0:Name"]);
        }
        Response<ConfigurationSetting> GetIfChanged(ConfigurationSetting setting, bool onlyIfChanged, CancellationToken cancellationToken)
        {
            return Response.FromValue(FirstKeyValue, new MockResponse(200));
        }

        Response<ConfigurationSetting> GetTestKey(string key, string label, CancellationToken cancellationToken)
        {
            return Response.FromValue(TestHelpers.CloneSetting(FirstKeyValue), new Mock<Response>().Object);
        }
    }
}<|MERGE_RESOLUTION|>--- conflicted
+++ resolved
@@ -9,6 +9,7 @@
 using Microsoft.Extensions.Configuration.AzureAppConfiguration;
 using Microsoft.Extensions.Configuration.AzureAppConfiguration.FeatureManagement;
 using Microsoft.Extensions.Logging;
+using Microsoft.Extensions.Options;
 using Moq;
 using System;
 using System.Collections.Generic;
@@ -369,19 +370,11 @@
                 return response;
             });
 
-<<<<<<< HEAD
-            var mockTransport = new MockTransport(response);
             var options = new AzureAppConfigurationOptions();
             options.ClientOptions.Transport = mockTransport;
-=======
-            var clientOptions = new ConfigurationClientOptions
-            {
-                Transport = mockTransport
-            };
->>>>>>> c8f193e4
+            var clientManager = TestHelpers.CreateMockedConfigurationClientManager(options);
 
             var builder = new ConfigurationBuilder();
-            var clientManager = TestHelpers.CreateMockedConfigurationClientManager(options);
             builder.AddAzureAppConfiguration(options =>
             {
                 options.ClientManager = clientManager;
