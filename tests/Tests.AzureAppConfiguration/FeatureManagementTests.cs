﻿// Copyright (c) Microsoft Corporation.
// Licensed under the MIT license.
//
using Azure;
using Azure.Core.Diagnostics;
using Azure.Core.Testing;
using Azure.Data.AppConfiguration;
using Azure.Data.AppConfiguration.Tests;
using Azure.Identity;
using Microsoft.Extensions.Configuration;
using Microsoft.Extensions.Configuration.AzureAppConfiguration;
using Microsoft.Extensions.Configuration.AzureAppConfiguration.FeatureManagement;
using Moq;
using System;
using System.Collections.Generic;
using System.Diagnostics.Tracing;
using System.Linq;
using System.Security.Cryptography;
using System.Text;
using System.Text.Json;
using System.Threading;
using System.Threading.Tasks;
using Xunit;

namespace Tests.AzureAppConfiguration
{
    public class FeatureManagementTests
    {
        private ConfigurationSetting _kv = ConfigurationModelFactory.ConfigurationSetting(
            key: FeatureManagementConstants.FeatureFlagMarker + "myFeature",
            value: @"
                    {
                      ""id"": ""Beta"",
                      ""description"": ""The new beta version of our web site."",
                      ""display_name"": ""Beta Feature"",
                      ""enabled"": true,
                      ""conditions"": {
                        ""client_filters"": [
                          {
                            ""name"": ""Browser"",
                            ""parameters"": {
                              ""AllowedBrowsers"": [ ""Firefox"", ""Safari"" ]
                            }
                          },
                          {
                            ""name"": ""RollOut"",
                            ""parameters"": {
                              ""percentage"": ""20"",
                              ""region"": ""US""
                            }
                          },
                          {
                            ""name"": ""SuperUsers""
                          },
                          {
                            ""name"": ""TimeWindow"",
                            ""parameters"": {
	                          ""Start"": ""\/Date(1578643200000)\/"",
	                          ""End"": ""\/Date(1578686400000)\/""
                            }
                          }
                        ]
                      }
                    }
                    ",
            label: default,
            contentType: FeatureManagementConstants.ContentType + ";charset=utf-8",
            eTag: new ETag("c3c231fd-39a0-4cb6-3237-4614474b92c1"));

        private ConfigurationSetting _kv2 = ConfigurationModelFactory.ConfigurationSetting(
            key: FeatureManagementConstants.FeatureFlagMarker + "myFeature2",
            value: @"
                    {
                      ""id"": ""MyFeature2"",
                      ""description"": ""The new beta version of our web site."",
                      ""display_name"": ""Beta Feature"",
                      ""enabled"": true,
                      ""conditions"": {
                        ""client_filters"": [
                          {
                            ""name"": ""SuperUsers""
                          }
                        ]
                      }
                    }
                    ",
            label: default,
            contentType: FeatureManagementConstants.ContentType + ";charset=utf-8",
            eTag: new ETag("c3c231fd-39a0-4cb6-3237-4614474b92c1"));

        List<ConfigurationSetting> _nullOrMissingConditionsFeatureFlagCollection = new List<ConfigurationSetting>
        {
            ConfigurationModelFactory.ConfigurationSetting(
            key: FeatureManagementConstants.FeatureFlagMarker + "NullParameters",
            value: @"
                            {
                              ""id"": ""NullParameters"",
                              ""description"": """",
                              ""display_name"": ""Null Parameters"",
                              ""enabled"": true,
                              ""conditions"": {
                                ""client_filters"": [
                                  {
                                    ""name"": ""Filter"",
                                    ""parameters"": null
                                  }
                                ]
                              }
                            }
                            ",
            label: default,
            contentType: FeatureManagementConstants.ContentType + ";charset=utf-8",
            eTag: new ETag("c3c231fd-39a0-4cb6-3237-4614474b92c1")),

            ConfigurationModelFactory.ConfigurationSetting(
            key: FeatureManagementConstants.FeatureFlagMarker + "NullConditions",
            value: @"
                            {
                              ""id"": ""NullConditions"",
                              ""description"": """",
                              ""display_name"": ""Null Conditions"",
                              ""enabled"": true,
                              ""conditions"": null
                            }
                            ",
            label: default,
            contentType: FeatureManagementConstants.ContentType + ";charset=utf-8",
            eTag: new ETag("c3c231fd-39a0-4cb6-3237-4614474b92c1")),

            ConfigurationModelFactory.ConfigurationSetting(
            key: FeatureManagementConstants.FeatureFlagMarker + "NullClientFilters",
            value: @"
                            {
                              ""id"": ""NullClientFilters"",
                              ""description"": """",
                              ""display_name"": ""Null Client Filters"",
                              ""enabled"": true,
                              ""conditions"": {
                                ""client_filters"": null
                              }
                            }
                            ",
            label: default,
            contentType: FeatureManagementConstants.ContentType + ";charset=utf-8",
            eTag: new ETag("c3c231fd-39a0-4cb6-3237-4614474b92c1")),

            ConfigurationModelFactory.ConfigurationSetting(
            key: FeatureManagementConstants.FeatureFlagMarker + "NoConditions",
            value: @"
                            {
                              ""id"": ""NoConditions"",
                              ""description"": """",
                              ""display_name"": ""No Conditions"",
                              ""enabled"": true
                            }
                            ",
            label: default,
            contentType: FeatureManagementConstants.ContentType + ";charset=utf-8",
            eTag: new ETag("c3c231fd-39a0-4cb6-3237-4614474b92c1")),

            ConfigurationModelFactory.ConfigurationSetting(
            key: FeatureManagementConstants.FeatureFlagMarker + "EmptyConditions",
            value: @"
                            {
                              ""id"": ""EmptyConditions"",
                              ""description"": """",
                              ""display_name"": ""Empty Conditions"",
                              ""conditions"": {},
                              ""enabled"": true
                            }
                            ",
            label: default,
            contentType: FeatureManagementConstants.ContentType + ";charset=utf-8",
            eTag: new ETag("c3c231fd-39a0-4cb6-3237-4614474b92c1")),

            ConfigurationModelFactory.ConfigurationSetting(
            key: FeatureManagementConstants.FeatureFlagMarker + "EmptyClientFilter",
            value: @"
                            {
                              ""id"": ""EmptyClientFilter"",
                              ""description"": """",
                              ""display_name"": ""Empty Client Filter"",
                              ""conditions"": {
                                ""client_filters"": [
                                    {}
                                ]
                              },
                              ""enabled"": true
                            }
                            ",
            label: default,
            contentType: FeatureManagementConstants.ContentType + ";charset=utf-8",
            eTag: new ETag("c3c231fd-39a0-4cb6-3237-4614474b92c1"))
        };

        List<ConfigurationSetting> _validFormatFeatureFlagCollection = new List<ConfigurationSetting>
        {
            ConfigurationModelFactory.ConfigurationSetting(
            key: FeatureManagementConstants.FeatureFlagMarker + "AdditionalProperty",
            value: @"
                            {
                              ""id"": ""AdditionalProperty"",
                              ""description"": ""Should not throw an exception, additional properties are skipped."",
                              ""ignored_object"": {
                                ""id"": false
                              },
                              ""enabled"": true,
                              ""conditions"": {}
                            }
                            ",
            label: default,
            contentType: FeatureManagementConstants.ContentType + ";charset=utf-8",
            eTag: new ETag("c3c231fd-39a0-4cb6-3237-4614474b92c1")),

            ConfigurationModelFactory.ConfigurationSetting(
            key: FeatureManagementConstants.FeatureFlagMarker + "DuplicateProperty",
            value: @"
                            {
                              ""id"": ""DuplicateProperty"",
                              ""description"": ""Should not throw an exception, last of duplicate properties will win."",
                              ""enabled"": false,
                              ""enabled"": true,
                              ""conditions"": {}
                            }
                            ",
            label: default,
            contentType: FeatureManagementConstants.ContentType + ";charset=utf-8",
            eTag: new ETag("c3c231fd-39a0-4cb6-3237-4614474b92c1")),

            ConfigurationModelFactory.ConfigurationSetting(
            key: FeatureManagementConstants.FeatureFlagMarker + "AllowNullRequirementType",
            value: @"
                            {
                              ""id"": ""AllowNullRequirementType"",
                              ""description"": ""Should not throw an exception, requirement type is allowed as null."",
                              ""enabled"": true,
                              ""conditions"": {
                                ""requirement_type"": null
                              }
                            }
                            ",
            label: default,
            contentType: FeatureManagementConstants.ContentType + ";charset=utf-8",
            eTag: new ETag("c3c231fd-39a0-4cb6-3237-4614474b92c1"))
        };

        List<ConfigurationSetting> _invalidFormatFeatureFlagCollection = new List<ConfigurationSetting>
        {
            ConfigurationModelFactory.ConfigurationSetting(
            key: FeatureManagementConstants.FeatureFlagMarker + "MissingClosingBracket1",
            value: @"
                            {
                              ""id"": ""MissingClosingBracket1"",
                              ""description"": ""Should throw an exception, invalid end of json."",
                              ""enabled"": true,
                              ""conditions"": {}
                            ",
            label: default,
            contentType: FeatureManagementConstants.ContentType + ";charset=utf-8",
            eTag: new ETag("c3c231fd-39a0-4cb6-3237-4614474b92c1")),

            ConfigurationModelFactory.ConfigurationSetting(
            key: FeatureManagementConstants.FeatureFlagMarker + "MissingClosingBracket2",
            value: @"
                            {
                              ""id"": ""MissingClosingBracket2"",
                              ""description"": ""Should throw an exception, invalid end of conditions object."",
                              ""conditions"": {,
                              ""enabled"": true
                            }
                            ",
            label: default,
            contentType: FeatureManagementConstants.ContentType + ";charset=utf-8",
            eTag: new ETag("c3c231fd-39a0-4cb6-3237-4614474b92c1")),

            ConfigurationModelFactory.ConfigurationSetting(
            key: FeatureManagementConstants.FeatureFlagMarker + "MissingClosingBracket3",
            value: @"
                            {
                              ""id"": ""MissingClosingBracket3"",
                              ""description"": ""Should throw an exception, no closing bracket on client filters array."",
                              ""conditions"": {
                                ""client_filters"": [
                              },
                              ""enabled"": true
                            }
                            ",
            label: default,
            contentType: FeatureManagementConstants.ContentType + ";charset=utf-8",
            eTag: new ETag("c3c231fd-39a0-4cb6-3237-4614474b92c1")),

            ConfigurationModelFactory.ConfigurationSetting(
            key: FeatureManagementConstants.FeatureFlagMarker + "MissingOpeningBracket1",
            value: @"
                            {
                              ""id"": ""MissingOpeningBracket1"",
                              ""description"": ""Should throw an exception, no opening bracket on conditions object."",
                              ""conditions"": },
                              ""enabled"": true
                            }
                            ",
            label: default,
            contentType: FeatureManagementConstants.ContentType + ";charset=utf-8",
            eTag: new ETag("c3c231fd-39a0-4cb6-3237-4614474b92c1")),

            ConfigurationModelFactory.ConfigurationSetting(
            key: FeatureManagementConstants.FeatureFlagMarker + "MissingOpeningBracket2",
            value: @"
                            {
                              ""id"": ""MissingOpeningBracket2"",
                              ""description"": ""Should throw an exception, no opening bracket on client filters array."",
                              ""conditions"": {
                                ""client_filters"": ]
                              },
                              ""enabled"": true
                            }
                            ",
            label: default,
            contentType: FeatureManagementConstants.ContentType + ";charset=utf-8",
            eTag: new ETag("c3c231fd-39a0-4cb6-3237-4614474b92c1"))
        };

<<<<<<< HEAD
        List<ConfigurationSetting> _featureFlagCollection = new List<ConfigurationSetting>
=======
        List <ConfigurationSetting> _featureFlagCollection = new List<ConfigurationSetting>
>>>>>>> 96a5e5a0
        {
            ConfigurationModelFactory.ConfigurationSetting(
                key: FeatureManagementConstants.FeatureFlagMarker + "App1_Feature1",
                value: @"
                        {
                          ""id"": ""App1_Feature1"",
                          ""enabled"": true,
                          ""conditions"": {
                            ""client_filters"": []
                          }
                        }
                        ",
                label: "App1_Label",
                contentType: FeatureManagementConstants.ContentType + ";charset=utf-8",
                eTag: new ETag("c3c231fd-39a0-4cb6-3237-4614474b92c1")),

            ConfigurationModelFactory.ConfigurationSetting(
                key: FeatureManagementConstants.FeatureFlagMarker + "App1_Feature2",
                value: @"
                        {
                          ""id"": ""App1_Feature2"",
                          ""enabled"": false,
                          ""conditions"": {
                            ""client_filters"": []
                          }
                        }
                        ",
                label: "App1_Label",
                contentType: FeatureManagementConstants.ContentType + ";charset=utf-8",
                eTag: new ETag("c3c231fd-39a0-4cb6-3237-4614474b92c1")),

            ConfigurationModelFactory.ConfigurationSetting(
                key: FeatureManagementConstants.FeatureFlagMarker + "Feature1",
                value: @"
                        {
                          ""id"": ""Feature1"",
                          ""enabled"": false,
                          ""conditions"": {
                            ""client_filters"": []
                          }
                        }
                        ",
                label: "App1_Label",
                contentType: FeatureManagementConstants.ContentType + ";charset=utf-8",
                eTag: new ETag("c3c231fd-39a0-4cb6-3237-4614474b92c1")),

            ConfigurationModelFactory.ConfigurationSetting(
                key: FeatureManagementConstants.FeatureFlagMarker + "App2_Feature1",
                value: @"
                        {
                          ""id"": ""App2_Feature1"",
                          ""enabled"": false,
                          ""conditions"": {
                            ""client_filters"": []
                          }
                        }
                        ",
                label: "App2_Label",
                contentType: FeatureManagementConstants.ContentType + ";charset=utf-8",
                eTag: new ETag("c3c231fd-39a0-4cb6-3237-4614474b92c1")),

            ConfigurationModelFactory.ConfigurationSetting(
                key: FeatureManagementConstants.FeatureFlagMarker + "App2_Feature2",
                value: @"
                        {
                          ""id"": ""App2_Feature2"",
                          ""enabled"": true,
                          ""conditions"": {
                            ""client_filters"": []
                          }
                        }
                        ",
                label: "App2_Label",
                contentType: FeatureManagementConstants.ContentType + ";charset=utf-8",
                eTag: new ETag("c3c231fd-39a0-4cb6-3237-4614474b92c1")),

            ConfigurationModelFactory.ConfigurationSetting(
                key: FeatureManagementConstants.FeatureFlagMarker + "Feature1",
                value: @"
                        {
                          ""id"": ""Feature1"",
                          ""enabled"": true,
                          ""conditions"": {
                            ""client_filters"": []
                          }
                        }
                        ",
                label: "App2_Label",
                contentType: FeatureManagementConstants.ContentType + ";charset=utf-8",
                eTag: new ETag("c3c231fd-39a0-4cb6-3237-4614474b92c1")),
        };

        ConfigurationSetting FirstKeyValue = ConfigurationModelFactory.ConfigurationSetting(
                key: "TestKey1",
                label: "label",
                value: "TestValue1",
                eTag: new ETag("0a76e3d7-7ec1-4e37-883c-9ea6d0d89e63"),
                contentType: "text");

        List<ConfigurationSetting> _variantFeatureFlagCollection = new List<ConfigurationSetting>
        {
            ConfigurationModelFactory.ConfigurationSetting(
                key: FeatureManagementConstants.FeatureFlagMarker + "VariantsFeature1",
                value: @"
                        {
                            ""id"": ""VariantsFeature1"",
                            ""enabled"": true,
                            ""variants"": [
		                    {
			                    ""name"": ""Big"",
			                    ""configuration_value"": ""600px""
		                    },
		                    {
			                    ""name"": ""Small"",
			                    ""configuration_reference"": ""ShoppingCart:Small"",
			                    ""status_override"": ""Disabled""
		                    }
	                        ],
	                        ""allocation"": {
		                        ""seed"": ""13992821"",
		                        ""default_when_disabled"": ""Small"",
		                        ""default_when_enabled"": ""Small"",
		                        ""user"": [
			                        {
				                        ""variant"": ""Big"",
				                        ""users"": [
					                        ""Marsha"",
                                            ""John""
				                        ]
			                        },
                                    {
                                        ""variant"": ""Small"",
                                        ""users"": [
                                            ""Alice"",
                                            ""Bob""
                                        ]
                                    }   
		                        ],
		                        ""group"": [
			                        {
				                        ""variant"": ""Big"",
				                        ""groups"": [
					                        ""Ring1""
				                        ]
			                        },
                                    {
                                        ""variant"": ""Small"",
                                        ""groups"": [
                                            ""Ring2"",
                                            ""Ring3""
                                        ]
                                    }
		                        ],
		                        ""percentile"": [
			                        {
				                        ""variant"": ""Big"",
				                        ""from"": 0,
				                        ""to"": 50
			                        },
                                    {
                                        ""variant"": ""Small"",
                                        ""from"": 50,
                                        ""to"": 100
                                    }
		                        ]
	                        }
                        }
                        ",
                label: default,
                contentType: FeatureManagementConstants.ContentType + ";charset=utf-8",
                eTag: new ETag("c3c231fd-39a0-4cb6-3237-4614474b92c1")),

            ConfigurationModelFactory.ConfigurationSetting(
                key: FeatureManagementConstants.FeatureFlagMarker + "VariantsFeature2",
                value: @"
                            {
                                ""id"": ""VariantsFeature2"",
                                ""enabled"": false,
                                ""variants"": [
		                        {
			                        ""name"": ""ObjectVariant"",
			                        ""configuration_value"": {
                                        ""Key1"": ""Value1"",
                                        ""Key2"": {
                                            ""InsideKey2"": ""Value2""
                                        }
                                    }
		                        },
		                        {
			                        ""name"": ""NumberVariant"",
			                        ""configuration_value"": 100
		                        },
		                        {
			                        ""name"": ""NullVariant"",
			                        ""configuration_value"": null
		                        },
		                        {
			                        ""name"": ""MissingValueVariant""
		                        },
		                        {
			                        ""name"": ""BooleanVariant"",
			                        ""configuration_value"": true
		                        }
	                            ],
	                            ""allocation"": {
		                            ""default_when_disabled"": ""ObjectVariant"",
		                            ""default_when_enabled"": ""ObjectVariant""
	                            }
                            }
                            ",
                label: default,
                contentType: FeatureManagementConstants.ContentType + ";charset=utf-8",
                eTag: new ETag("c3c231fd-39a0-4cb6-3237-4614474b92c1")),

            ConfigurationModelFactory.ConfigurationSetting(
                key: FeatureManagementConstants.FeatureFlagMarker + "VariantsFeature3",
                value: @"
                            {
                                ""id"": ""VariantsFeature3"",
                                ""enabled"": ""true"",
                                ""variants"": [
		                        {
			                        ""name"": ""NumberVariant"",
			                        ""configuration_value"": 1
		                        },
		                        {
			                        ""name"": ""NumberVariant"",
			                        ""configuration_value"": 2
		                        },
		                        {
			                        ""name"": ""OtherVariant"",
			                        ""configuration_value"": ""Other""
		                        }
	                            ],
                                ""allocation"": {
                                    ""default_when_enabled"": ""OtherVariant"",
                                    ""default_when_enabled"": ""NumberVariant""
                                }
                            }
                            ",
                label: default,
                contentType: FeatureManagementConstants.ContentType + ";charset=utf-8",
                eTag: new ETag("c3c231fd-39a0-4cb6-3237-4614474b92c1")),

            ConfigurationModelFactory.ConfigurationSetting(
                key: FeatureManagementConstants.FeatureFlagMarker + "VariantsFeature4",
                value: @"
                            {
                                ""id"": ""VariantsFeature4"",
                                ""enabled"": true,
                                ""variants"": null,
	                            ""allocation"": null
                            }
                            ",
                label: default,
                contentType: FeatureManagementConstants.ContentType + ";charset=utf-8",
                eTag: new ETag("c3c231fd-39a0-4cb6-3237-4614474b92c1"))
        };

        List<ConfigurationSetting> _telemetryFeatureFlagCollection = new List<ConfigurationSetting>
        {
            ConfigurationModelFactory.ConfigurationSetting(
                key: FeatureManagementConstants.FeatureFlagMarker + "TelemetryFeature1",
                value: @"
                        {
                            ""id"": ""TelemetryFeature1"",
                            ""enabled"": true,
                            ""telemetry"": {
                                ""enabled"": ""true"",
                                ""metadata"": {
		                            ""Tags.Tag1"": ""Tag1Value"",
		                            ""Tags.Tag2"": ""Tag2Value""
	                            }
                            }
                        }
                        ",
                label: "label",
                contentType: FeatureManagementConstants.ContentType + ";charset=utf-8",
                eTag: new ETag("c3c231fd-39a0-4cb6-3237-4614474b92c1")),

            ConfigurationModelFactory.ConfigurationSetting(
                key: FeatureManagementConstants.FeatureFlagMarker + "TelemetryFeature2",
                value: @"
                        {
                            ""id"": ""TelemetryFeature2"",
                            ""enabled"": true,
                            ""telemetry"": {
                                ""enabled"": false,
                                ""enabled"": true,
                                ""metadata"": {
		                            ""Tags.Tag1"": ""Tag1Value"",
		                            ""Tags.Tag1"": ""Tag2Value""
	                            }
                            }
                        }
                        ",
                label: "label",
                contentType: FeatureManagementConstants.ContentType + ";charset=utf-8",
                eTag: new ETag("c3c231fd-39a0-4cb6-3237-4614474b92c1"))
        };

        TimeSpan RefreshInterval = TimeSpan.FromSeconds(1);

        [Fact]
        public void UsesFeatureFlags()
        {
            var mockResponse = new Mock<Response>();
            var mockClient = new Mock<ConfigurationClient>(MockBehavior.Strict);

            var featureFlags = new List<ConfigurationSetting> { _kv };

            mockClient.Setup(c => c.GetConfigurationSettingsAsync(It.IsAny<SettingSelector>(), It.IsAny<CancellationToken>()))
                .Returns(new MockAsyncPageable(featureFlags));

            var testClient = mockClient.Object;

            var config = new ConfigurationBuilder()
                .AddAzureAppConfiguration(options =>
                {
                    options.ClientManager = TestHelpers.CreateMockedConfigurationClientManager(testClient);
                    options.UseFeatureFlags();
                })
                .Build();

            Assert.Equal("Beta", config["feature_management:feature_flags:0:id"]);
            Assert.Equal("True", config["feature_management:feature_flags:0:enabled"]);
            Assert.Equal("Browser", config["feature_management:feature_flags:0:conditions:client_filters:0:name"]);
            Assert.Equal("Firefox", config["feature_management:feature_flags:0:conditions:client_filters:0:parameters:AllowedBrowsers:0"]);
            Assert.Equal("Safari", config["feature_management:feature_flags:0:conditions:client_filters:0:parameters:AllowedBrowsers:1"]);
            Assert.Equal("RollOut", config["feature_management:feature_flags:0:conditions:client_filters:1:name"]);
            Assert.Equal("20", config["feature_management:feature_flags:0:conditions:client_filters:1:parameters:Percentage"]);
            Assert.Equal("US", config["feature_management:feature_flags:0:conditions:client_filters:1:parameters:Region"]);
            Assert.Equal("SuperUsers", config["feature_management:feature_flags:0:conditions:client_filters:2:name"]);
            Assert.Equal("TimeWindow", config["feature_management:feature_flags:0:conditions:client_filters:3:name"]);
            Assert.Equal("/Date(1578643200000)/", config["feature_management:feature_flags:0:conditions:client_filters:3:parameters:Start"]);
            Assert.Equal("/Date(1578686400000)/", config["feature_management:feature_flags:0:conditions:client_filters:3:parameters:End"]);
        }

        [Fact]
        public async Task WatchesFeatureFlags()
        {
            var featureFlags = new List<ConfigurationSetting> { _kv };

            var mockResponse = new Mock<Response>();
            var mockClient = new Mock<ConfigurationClient>(MockBehavior.Strict);

            mockClient.Setup(c => c.GetConfigurationSettingsAsync(It.IsAny<SettingSelector>(), It.IsAny<CancellationToken>()))
                .Returns(new MockAsyncPageable(featureFlags));

            IConfigurationRefresher refresher = null;
            var config = new ConfigurationBuilder()
                .AddAzureAppConfiguration(options =>
                {
                    options.ClientManager = TestHelpers.CreateMockedConfigurationClientManager(mockClient.Object);
                    options.UseFeatureFlags(o => o.SetRefreshInterval(RefreshInterval));

                    refresher = options.GetRefresher();
                })
                .Build();

            Assert.Equal("Beta", config["feature_management:feature_flags:0:id"]);
            Assert.Equal("True", config["feature_management:feature_flags:0:enabled"]);
            Assert.Equal("Browser", config["feature_management:feature_flags:0:conditions:client_filters:0:name"]);
            Assert.Equal("Firefox", config["feature_management:feature_flags:0:conditions:client_filters:0:parameters:AllowedBrowsers:0"]);
            Assert.Equal("Safari", config["feature_management:feature_flags:0:conditions:client_filters:0:parameters:AllowedBrowsers:1"]);
            Assert.Equal("RollOut", config["feature_management:feature_flags:0:conditions:client_filters:1:name"]);
            Assert.Equal("20", config["feature_management:feature_flags:0:conditions:client_filters:1:parameters:Percentage"]);
            Assert.Equal("US", config["feature_management:feature_flags:0:conditions:client_filters:1:parameters:Region"]);
            Assert.Equal("SuperUsers", config["feature_management:feature_flags:0:conditions:client_filters:2:name"]);
            Assert.Equal("TimeWindow", config["feature_management:feature_flags:0:conditions:client_filters:3:name"]);
            Assert.Equal("/Date(1578643200000)/", config["feature_management:feature_flags:0:conditions:client_filters:3:parameters:Start"]);
            Assert.Equal("/Date(1578686400000)/", config["feature_management:feature_flags:0:conditions:client_filters:3:parameters:End"]);

            featureFlags[0] = ConfigurationModelFactory.ConfigurationSetting(
                key: FeatureManagementConstants.FeatureFlagMarker + "myFeature",
                value: @"
                        {
                          ""id"": ""Beta"",
                          ""description"": ""The new beta version of our web site."",
                          ""display_name"": ""Beta Feature"",
                          ""enabled"": true,
                          ""conditions"": {
                            ""client_filters"": [
                              {
                                ""name"": ""Browser"",
                                ""parameters"": {
                                  ""AllowedBrowsers"": [ ""Chrome"", ""Edge"" ]
                                }
                              }
                            ]
                          }
                        }
                        ",
                label: default,
                contentType: FeatureManagementConstants.ContentType + ";charset=utf-8",
                eTag: new ETag("c3c231fd-39a0-4cb6-3237-4614474b92c1" + "f"));

            featureFlags.Add(_kv2);

            // Sleep to let the refresh interval elapse
            Thread.Sleep(RefreshInterval);
            refresher.RefreshAsync().Wait();

            Assert.Equal("Beta", config["feature_management:feature_flags:0:id"]);
            Assert.Equal("True", config["feature_management:feature_flags:0:enabled"]);
            Assert.Equal("Browser", config["feature_management:feature_flags:0:conditions:client_filters:0:name"]);
            Assert.Equal("Chrome", config["feature_management:feature_flags:0:conditions:client_filters:0:parameters:AllowedBrowsers:0"]);
            Assert.Equal("Edge", config["feature_management:feature_flags:0:conditions:client_filters:0:parameters:AllowedBrowsers:1"]);
            Assert.Equal("SuperUsers", config["feature_management:feature_flags:1:conditions:client_filters:0:name"]);
        }

        [Fact]
        public void WatchesFeatureFlagsUsingCacheExpirationInterval()
        {
            var featureFlags = new List<ConfigurationSetting> { _kv };

            var mockResponse = new Mock<Response>();
            var mockClient = new Mock<ConfigurationClient>(MockBehavior.Strict);

            mockClient.Setup(c => c.GetConfigurationSettingsAsync(It.IsAny<SettingSelector>(), It.IsAny<CancellationToken>()))
                .Returns(new MockAsyncPageable(featureFlags));

            var cacheExpirationInterval = TimeSpan.FromSeconds(1);

            IConfigurationRefresher refresher = null;
            var config = new ConfigurationBuilder()
                .AddAzureAppConfiguration(options =>
                {
                    options.ClientManager = TestHelpers.CreateMockedConfigurationClientManager(mockClient.Object);
                    options.UseFeatureFlags(o => o.CacheExpirationInterval = cacheExpirationInterval);

                    refresher = options.GetRefresher();
                })
                .Build();

            Assert.Equal("Beta", config["feature_management:feature_flags:0:id"]);
            Assert.Equal("True", config["feature_management:feature_flags:0:enabled"]);
            Assert.Equal("Browser", config["feature_management:feature_flags:0:conditions:client_filters:0:name"]);
            Assert.Equal("Firefox", config["feature_management:feature_flags:0:conditions:client_filters:0:parameters:AllowedBrowsers:0"]);
            Assert.Equal("Safari", config["feature_management:feature_flags:0:conditions:client_filters:0:parameters:AllowedBrowsers:1"]);
            Assert.Equal("RollOut", config["feature_management:feature_flags:0:conditions:client_filters:1:name"]);
            Assert.Equal("20", config["feature_management:feature_flags:0:conditions:client_filters:1:parameters:Percentage"]);
            Assert.Equal("US", config["feature_management:feature_flags:0:conditions:client_filters:1:parameters:Region"]);
            Assert.Equal("SuperUsers", config["feature_management:feature_flags:0:conditions:client_filters:2:name"]);
            Assert.Equal("TimeWindow", config["feature_management:feature_flags:0:conditions:client_filters:3:name"]);
            Assert.Equal("/Date(1578643200000)/", config["feature_management:feature_flags:0:conditions:client_filters:3:parameters:Start"]);
            Assert.Equal("/Date(1578686400000)/", config["feature_management:feature_flags:0:conditions:client_filters:3:parameters:End"]);

            featureFlags[0] = ConfigurationModelFactory.ConfigurationSetting(
                key: FeatureManagementConstants.FeatureFlagMarker + "myFeature",
                value: @"
                        {
                          ""id"": ""Beta"",
                          ""description"": ""The new beta version of our web site."",
                          ""display_name"": ""Beta Feature"",
                          ""enabled"": true,
                          ""conditions"": {
                            ""client_filters"": [
                              {
                                ""name"": ""Browser"",
                                ""parameters"": {
                                  ""AllowedBrowsers"": [ ""Chrome"", ""Edge"" ]
                                }
                              }
                            ]
                          }
                        }
                        ",
                label: default,
                contentType: FeatureManagementConstants.ContentType + ";charset=utf-8",
                eTag: new ETag("c3c231fd-39a0-4cb6-3237-4614474b92c1" + "f"));

            featureFlags.Add(_kv2);

            // Sleep to let the cache expire
<<<<<<< HEAD
            Thread.Sleep(cacheExpirationInterval);
            refresher.RefreshAsync().Wait();
=======
            Thread.Sleep(cacheExpirationTimeSpan);
            await refresher.RefreshAsync();
>>>>>>> 96a5e5a0

            Assert.Equal("Beta", config["feature_management:feature_flags:0:id"]);
            Assert.Equal("True", config["feature_management:feature_flags:0:enabled"]);
            Assert.Equal("Browser", config["feature_management:feature_flags:0:conditions:client_filters:0:name"]);
            Assert.Equal("Chrome", config["feature_management:feature_flags:0:conditions:client_filters:0:parameters:AllowedBrowsers:0"]);
            Assert.Equal("Edge", config["feature_management:feature_flags:0:conditions:client_filters:0:parameters:AllowedBrowsers:1"]);
            Assert.Equal("SuperUsers", config["feature_management:feature_flags:1:conditions:client_filters:0:name"]);
        }

        [Fact]
        public void SkipRefreshIfRefreshIntervalHasNotElapsed()
        {
            var featureFlags = new List<ConfigurationSetting> { _kv };

            var mockResponse = new Mock<Response>();
            var mockClient = new Mock<ConfigurationClient>(MockBehavior.Strict);

            mockClient.Setup(c => c.GetConfigurationSettingsAsync(It.IsAny<SettingSelector>(), It.IsAny<CancellationToken>()))
                .Returns(new MockAsyncPageable(featureFlags));

            IConfigurationRefresher refresher = null;
            var config = new ConfigurationBuilder()
                .AddAzureAppConfiguration(options =>
                {
                    options.ClientManager = TestHelpers.CreateMockedConfigurationClientManager(mockClient.Object);
                    options.UseFeatureFlags(o => o.SetRefreshInterval(TimeSpan.FromSeconds(10)));

                    refresher = options.GetRefresher();
                })
                .Build();

            Assert.Equal("Beta", config["feature_management:feature_flags:0:id"]);
            Assert.Equal("True", config["feature_management:feature_flags:0:enabled"]);
            Assert.Equal("Browser", config["feature_management:feature_flags:0:conditions:client_filters:0:name"]);
            Assert.Equal("Firefox", config["feature_management:feature_flags:0:conditions:client_filters:0:parameters:AllowedBrowsers:0"]);
            Assert.Equal("Safari", config["feature_management:feature_flags:0:conditions:client_filters:0:parameters:AllowedBrowsers:1"]);
            Assert.Equal("RollOut", config["feature_management:feature_flags:0:conditions:client_filters:1:name"]);
            Assert.Equal("20", config["feature_management:feature_flags:0:conditions:client_filters:1:parameters:Percentage"]);
            Assert.Equal("US", config["feature_management:feature_flags:0:conditions:client_filters:1:parameters:Region"]);
            Assert.Equal("SuperUsers", config["feature_management:feature_flags:0:conditions:client_filters:2:name"]);
            Assert.Equal("TimeWindow", config["feature_management:feature_flags:0:conditions:client_filters:3:name"]);
            Assert.Equal("/Date(1578643200000)/", config["feature_management:feature_flags:0:conditions:client_filters:3:parameters:Start"]);
            Assert.Equal("/Date(1578686400000)/", config["feature_management:feature_flags:0:conditions:client_filters:3:parameters:End"]);

            featureFlags[0] = ConfigurationModelFactory.ConfigurationSetting(
                key: FeatureManagementConstants.FeatureFlagMarker + "myFeature",
                value: @"
                        {
                          ""id"": ""Beta"",
                          ""description"": ""The new beta version of our web site."",
                          ""display_name"": ""Beta Feature"",
                          ""enabled"": true,
                          ""conditions"": {
                            ""client_filters"": [
                              {
                                ""name"": ""Browser"",
                                ""parameters"": {
                                  ""AllowedBrowsers"": [ ""Chrome"", ""Edge"" ]
                                }
                              }
                            ]
                          }
                        }
                        ",
                label: default,
                contentType: FeatureManagementConstants.ContentType + ";charset=utf-8",
                eTag: new ETag("c3c231fd-39a0-4cb6-3237-4614474b92c1" + "f"));

            featureFlags.Add(_kv2);

            refresher.RefreshAsync().Wait();

            Assert.Equal("Beta", config["feature_management:feature_flags:0:id"]);
            Assert.Equal("True", config["feature_management:feature_flags:0:enabled"]);
            Assert.Equal("Browser", config["feature_management:feature_flags:0:conditions:client_filters:0:name"]);
            Assert.Equal("Firefox", config["feature_management:feature_flags:0:conditions:client_filters:0:parameters:AllowedBrowsers:0"]);
            Assert.Equal("Safari", config["feature_management:feature_flags:0:conditions:client_filters:0:parameters:AllowedBrowsers:1"]);
            Assert.Null(config["feature_management:feature_flags:1:conditions:client_filters:0:name"]);
        }

        [Fact]
<<<<<<< HEAD
        public void SkipRefreshIfCacheExpirationIntervalHasNotElapsed()
=======
        public async Task SkipRefreshIfCacheNotExpired()
>>>>>>> 96a5e5a0
        {
            var featureFlags = new List<ConfigurationSetting> { _kv };

            var mockResponse = new Mock<Response>();
            var mockClient = new Mock<ConfigurationClient>(MockBehavior.Strict);

            mockClient.Setup(c => c.GetConfigurationSettingsAsync(It.IsAny<SettingSelector>(), It.IsAny<CancellationToken>()))
                .Returns(new MockAsyncPageable(featureFlags));

            IConfigurationRefresher refresher = null;
            var config = new ConfigurationBuilder()
                .AddAzureAppConfiguration(options =>
                {
                    options.ClientManager = TestHelpers.CreateMockedConfigurationClientManager(mockClient.Object);
                    options.UseFeatureFlags(o => o.CacheExpirationInterval = TimeSpan.FromSeconds(10));

                    refresher = options.GetRefresher();
                })
                .Build();

            Assert.Equal("Beta", config["feature_management:feature_flags:0:id"]);
            Assert.Equal("True", config["feature_management:feature_flags:0:enabled"]);
            Assert.Equal("Browser", config["feature_management:feature_flags:0:conditions:client_filters:0:name"]);
            Assert.Equal("Firefox", config["feature_management:feature_flags:0:conditions:client_filters:0:parameters:AllowedBrowsers:0"]);
            Assert.Equal("Safari", config["feature_management:feature_flags:0:conditions:client_filters:0:parameters:AllowedBrowsers:1"]);
            Assert.Equal("RollOut", config["feature_management:feature_flags:0:conditions:client_filters:1:name"]);
            Assert.Equal("20", config["feature_management:feature_flags:0:conditions:client_filters:1:parameters:Percentage"]);
            Assert.Equal("US", config["feature_management:feature_flags:0:conditions:client_filters:1:parameters:Region"]);
            Assert.Equal("SuperUsers", config["feature_management:feature_flags:0:conditions:client_filters:2:name"]);
            Assert.Equal("TimeWindow", config["feature_management:feature_flags:0:conditions:client_filters:3:name"]);
            Assert.Equal("/Date(1578643200000)/", config["feature_management:feature_flags:0:conditions:client_filters:3:parameters:Start"]);
            Assert.Equal("/Date(1578686400000)/", config["feature_management:feature_flags:0:conditions:client_filters:3:parameters:End"]);

            featureFlags[0] = ConfigurationModelFactory.ConfigurationSetting(
                key: FeatureManagementConstants.FeatureFlagMarker + "myFeature",
                value: @"
                        {
                          ""id"": ""Beta"",
                          ""description"": ""The new beta version of our web site."",
                          ""display_name"": ""Beta Feature"",
                          ""enabled"": true,
                          ""conditions"": {
                            ""client_filters"": [
                              {
                                ""name"": ""Browser"",
                                ""parameters"": {
                                  ""AllowedBrowsers"": [ ""Chrome"", ""Edge"" ]
                                }
                              }
                            ]
                          }
                        }
                        ",
                label: default,
                contentType: FeatureManagementConstants.ContentType + ";charset=utf-8",
                eTag: new ETag("c3c231fd-39a0-4cb6-3237-4614474b92c1" + "f"));

            featureFlags.Add(_kv2);

            await refresher.RefreshAsync();

            Assert.Equal("Beta", config["feature_management:feature_flags:0:id"]);
            Assert.Equal("True", config["feature_management:feature_flags:0:enabled"]);
            Assert.Equal("Browser", config["feature_management:feature_flags:0:conditions:client_filters:0:name"]);
            Assert.Equal("Firefox", config["feature_management:feature_flags:0:conditions:client_filters:0:parameters:AllowedBrowsers:0"]);
            Assert.Equal("Safari", config["feature_management:feature_flags:0:conditions:client_filters:0:parameters:AllowedBrowsers:1"]);
            Assert.Null(config["feature_management:feature_flags:1:conditions:client_filters:0:name"]);
        }

        [Fact]
        public void PreservesDefaultQuery()
        {
            var mockTransport = new MockTransport(req =>
            {
                var response = new MockResponse(200);
                response.SetContent(SerializationHelpers.Serialize(new[] { _kv }, TestHelpers.SerializeBatch));
                return response;
            });

            var options = new AzureAppConfigurationOptions();
            options.ClientOptions.Transport = mockTransport;
            var clientManager = TestHelpers.CreateMockedConfigurationClientManager(options);

            var builder = new ConfigurationBuilder();
            builder.AddAzureAppConfiguration(options =>
            {
                options.ClientManager = clientManager;
                options.UseFeatureFlags();
            }).Build();

            bool performedDefaultQuery = mockTransport.Requests.Any(r => r.Uri.PathAndQuery.Contains("/kv?key=%2A&label=%00"));
            bool queriedFeatureFlags = mockTransport.Requests.Any(r => r.Uri.PathAndQuery.Contains(Uri.EscapeDataString(FeatureManagementConstants.FeatureFlagMarker)));

            Assert.True(performedDefaultQuery);
            Assert.True(queriedFeatureFlags);
        }

        [Fact]
        public void QueriesFeatureFlags()
        {
            var mockTransport = new MockTransport(req =>
            {
                var response = new MockResponse(200);
                response.SetContent(SerializationHelpers.Serialize(new[] { _kv }, TestHelpers.SerializeBatch));
                return response;
            });

            var options = new AzureAppConfigurationOptions();
            options.ClientOptions.Transport = mockTransport;
            var clientManager = TestHelpers.CreateMockedConfigurationClientManager(options);
            var config = new ConfigurationBuilder()
                .AddAzureAppConfiguration(options =>
                {
                    options.ClientManager = clientManager;
                    options.UseFeatureFlags(o => o.Label = "myLabel");
                })
                .Build();

            bool performedDefaultQuery = mockTransport.Requests.Any(r => r.Uri.PathAndQuery.Contains("/kv?key=%2A&label=%00"));
            bool queriedFeatureFlags = mockTransport.Requests.Any(r => r.Uri.PathAndQuery.Contains(Uri.EscapeDataString(FeatureManagementConstants.FeatureFlagMarker)));

            Assert.True(performedDefaultQuery);
            Assert.True(queriedFeatureFlags);
        }

        [Fact]
        public async Task UsesEtagForFeatureFlagRefresh()
        {
            var mockClient = new Mock<ConfigurationClient>(MockBehavior.Strict);
            mockClient.Setup(c => c.GetConfigurationSettingsAsync(It.IsAny<SettingSelector>(), It.IsAny<CancellationToken>()))
                .Returns(new MockAsyncPageable(new List<ConfigurationSetting> { _kv }));

            IConfigurationRefresher refresher = null;
            var config = new ConfigurationBuilder()
                .AddAzureAppConfiguration(options =>
                {
                    options.ClientManager = TestHelpers.CreateMockedConfigurationClientManager(mockClient.Object);
                    options.UseFeatureFlags(o => o.SetRefreshInterval(RefreshInterval));

                    refresher = options.GetRefresher();
                })
                .Build();

            // Sleep to wait for refresh interval to elapse
            Thread.Sleep(RefreshInterval);

            await refresher.TryRefreshAsync();
            mockClient.Verify(c => c.GetConfigurationSettingsAsync(It.IsAny<SettingSelector>(), It.IsAny<CancellationToken>()), Times.Exactly(3));
        }

        [Fact]
        public void SelectFeatureFlags()
        {
            var mockResponse = new Mock<Response>();
            var mockClient = new Mock<ConfigurationClient>(MockBehavior.Strict);
            var featureFlagPrefix = "App1";
            var labelFilter = "App1_Label";

            mockClient.Setup(c => c.GetConfigurationSettingsAsync(It.IsAny<SettingSelector>(), It.IsAny<CancellationToken>()))
                .Returns(new MockAsyncPageable(_featureFlagCollection.Where(s => s.Key.StartsWith(FeatureManagementConstants.FeatureFlagMarker + featureFlagPrefix) && s.Label == labelFilter).ToList()));

            var testClient = mockClient.Object;

            var config = new ConfigurationBuilder()
                .AddAzureAppConfiguration(options =>
                {
                    options.ClientManager = TestHelpers.CreateMockedConfigurationClientManager(testClient);
                    options.UseFeatureFlags(ff =>
                    {
                        ff.SetRefreshInterval(RefreshInterval);
                        ff.Select(featureFlagPrefix + "*", labelFilter);
                    });
                })
                .Build();

            Assert.Equal("True", config["feature_management:feature_flags:0:enabled"]);
            Assert.Equal("False", config["feature_management:feature_flags:1:enabled"]);

            // Verify that the feature flag that did not start with the specified prefix was not loaded
            Assert.Null(config["feature_management:feature_flags:2"]);

            // Verify that the feature flag that did not match the specified label was not loaded
            Assert.Null(config["feature_management:feature_flags:3"]);
            Assert.Null(config["feature_management:feature_flags:4"]);
        }

        [Fact]
        public void TestNullAndMissingValuesForConditions()
        {
            var mockResponse = new Mock<Response>();
            var mockClient = new Mock<ConfigurationClient>(MockBehavior.Strict);
            var cacheExpiration = TimeSpan.FromSeconds(1);

            mockClient.Setup(c => c.GetConfigurationSettingsAsync(It.IsAny<SettingSelector>(), It.IsAny<CancellationToken>()))
                .Returns(new MockAsyncPageable(_nullOrMissingConditionsFeatureFlagCollection));

            var testClient = mockClient.Object;

            // Makes sure that adapter properly processes values and doesn't throw an exception
            var config = new ConfigurationBuilder()
                .AddAzureAppConfiguration(options =>
                {
                    options.ClientManager = TestHelpers.CreateMockedConfigurationClientManager(testClient);
                    options.UseFeatureFlags(ff =>
                    {
                        ff.CacheExpirationInterval = cacheExpiration;
                        ff.Select(KeyFilter.Any);
                    });
                })
                .Build();

            Assert.Equal("Filter", config["feature_management:feature_flags:0:conditions:client_filters:0:name"]);
            Assert.Null(config["feature_management:feature_flags:0:conditions:client_filters:0:parameters"]);
            Assert.Null(config["feature_management:feature_flags:1:conditions"]);
            Assert.Null(config["feature_management:feature_flags:2:conditions"]);
            Assert.Null(config["feature_management:feature_flags:3:conditions"]);
            Assert.Null(config["feature_management:feature_flags:4:conditions"]);
            Assert.Null(config["feature_management:feature_flags:5:conditions"]);
        }

        [Fact]
        public void InvalidFeatureFlagFormatsThrowFormatException()
        {
            var mockResponse = new Mock<Response>();
            var mockClient = new Mock<ConfigurationClient>(MockBehavior.Strict);
            var cacheExpiration = TimeSpan.FromSeconds(1);

            mockClient.Setup(c => c.GetConfigurationSettingsAsync(It.IsAny<SettingSelector>(), It.IsAny<CancellationToken>()))
                .Returns((Func<SettingSelector, CancellationToken, MockAsyncPageable>)GetTestKeys);

            MockAsyncPageable GetTestKeys(SettingSelector selector, CancellationToken ct)
            {
                var copy = new List<ConfigurationSetting>();
                var newSetting = _invalidFormatFeatureFlagCollection.FirstOrDefault(s => s.Key == selector.KeyFilter);
                if (newSetting != null)
                    copy.Add(TestHelpers.CloneSetting(newSetting));
                return new MockAsyncPageable(copy);
            };

            var testClient = mockClient.Object;

            foreach (ConfigurationSetting setting in _invalidFormatFeatureFlagCollection)
            {
                void action() => new ConfigurationBuilder()
                .AddAzureAppConfiguration(options =>
                {
                    options.Select("_");
                    options.ClientManager = TestHelpers.CreateMockedConfigurationClientManager(testClient);
                    options.UseFeatureFlags(ff =>
                    {
                        ff.CacheExpirationInterval = cacheExpiration;
                        ff.Select(setting.Key.Substring(FeatureManagementConstants.FeatureFlagMarker.Length));
                    });
                })
                .Build();

                // Each of the feature flags should throw an exception
                Assert.Throws<FormatException>(action);
            }
        }

        [Fact]
        public void AlternateValidFeatureFlagFormats()
        {
            var mockResponse = new Mock<Response>();
            var mockClient = new Mock<ConfigurationClient>(MockBehavior.Strict);
            var cacheExpiration = TimeSpan.FromSeconds(1);

            mockClient.Setup(c => c.GetConfigurationSettingsAsync(It.IsAny<SettingSelector>(), It.IsAny<CancellationToken>()))
                .Returns(new MockAsyncPageable(_validFormatFeatureFlagCollection));

            var testClient = mockClient.Object;

            var config = new ConfigurationBuilder()
            .AddAzureAppConfiguration(options =>
            {
                options.ClientManager = TestHelpers.CreateMockedConfigurationClientManager(testClient);
                options.UseFeatureFlags(ff =>
                {
                    ff.CacheExpirationInterval = cacheExpiration;
                    ff.Select(KeyFilter.Any);
                });
            })
            .Build();

            // None of the feature flags should throw an exception, and the flag should be loaded like normal
            Assert.Equal("True", config[$"feature_management:feature_flags:0:enabled"]);
            Assert.Equal("True", config[$"feature_management:feature_flags:1:enabled"]);
            Assert.Equal("True", config[$"feature_management:feature_flags:2:enabled"]);
        }

        [Fact]
        public void TestNullAndMissingValuesForConditions()
        {
            var mockResponse = new Mock<Response>();
            var mockClient = new Mock<ConfigurationClient>(MockBehavior.Strict);
            var cacheExpiration = TimeSpan.FromSeconds(1);

            mockClient.Setup(c => c.GetConfigurationSettingsAsync(It.IsAny<SettingSelector>(), It.IsAny<CancellationToken>()))
                .Returns(new MockAsyncPageable(_nullOrMissingConditionsFeatureFlagCollection));

            var testClient = mockClient.Object;

            // Makes sure that adapter properly processes values and doesn't throw an exception
            var config = new ConfigurationBuilder()
                .AddAzureAppConfiguration(options =>
                {
                    options.ClientManager = TestHelpers.CreateMockedConfigurationClientManager(testClient);
                    options.UseFeatureFlags(ff =>
                    {
                        ff.CacheExpirationInterval = cacheExpiration;
                        ff.Select(KeyFilter.Any);
                    });
                })
                .Build();

            Assert.Null(config["FeatureManagement:NullConditions:EnabledFor"]);
            Assert.Equal("Filter", config["FeatureManagement:NullParameters:EnabledFor:0:Name"]);
            Assert.Null(config["FeatureManagement:NullParameters:EnabledFor:0:Parameters"]);
            Assert.Null(config["FeatureManagement:NullClientFilters:EnabledFor"]);
            Assert.Null(config["FeatureManagement:NoConditions:EnabledFor"]);
            Assert.Null(config["FeatureManagement:EmptyConditions:EnabledFor"]);
            Assert.Null(config["FeatureManagement:EmptyClientFilter:EnabledFor"]);
        }

        [Fact]
        public void InvalidFeatureFlagFormatsThrowFormatException()
        {
            var mockResponse = new Mock<Response>();
            var mockClient = new Mock<ConfigurationClient>(MockBehavior.Strict);
            var cacheExpiration = TimeSpan.FromSeconds(1);

            mockClient.Setup(c => c.GetConfigurationSettingsAsync(It.IsAny<SettingSelector>(), It.IsAny<CancellationToken>()))
                .Returns((Func<SettingSelector, CancellationToken, MockAsyncPageable>)GetTestKeys);

            MockAsyncPageable GetTestKeys(SettingSelector selector, CancellationToken ct)
            {
                var copy = new List<ConfigurationSetting>();
                var newSetting = _invalidFormatFeatureFlagCollection.FirstOrDefault(s => s.Key == selector.KeyFilter);
                if (newSetting != null)
                    copy.Add(TestHelpers.CloneSetting(newSetting));
                return new MockAsyncPageable(copy);
            };

            var testClient = mockClient.Object;

            foreach (ConfigurationSetting setting in _invalidFormatFeatureFlagCollection)
            {
                void action() => new ConfigurationBuilder()
                .AddAzureAppConfiguration(options =>
                {
                    options.Select("_");
                    options.ClientManager = TestHelpers.CreateMockedConfigurationClientManager(testClient);
                    options.UseFeatureFlags(ff =>
                    {
                        ff.CacheExpirationInterval = cacheExpiration;
                        ff.Select(setting.Key.Substring(FeatureManagementConstants.FeatureFlagMarker.Length));
                    });
                })
                .Build();

                // Each of the feature flags should throw an exception
                Assert.Throws<FormatException>(action);
            }
        }

        [Fact]
        public void AlternateValidFeatureFlagFormats()
        {
            var mockResponse = new Mock<Response>();
            var mockClient = new Mock<ConfigurationClient>(MockBehavior.Strict);
            var cacheExpiration = TimeSpan.FromSeconds(1);

            mockClient.Setup(c => c.GetConfigurationSettingsAsync(It.IsAny<SettingSelector>(), It.IsAny<CancellationToken>()))
                .Returns((Func<SettingSelector, CancellationToken, MockAsyncPageable>)GetTestKeys);

            MockAsyncPageable GetTestKeys(SettingSelector selector, CancellationToken ct)
            {
                var copy = new List<ConfigurationSetting>();
                var newSetting = _validFormatFeatureFlagCollection.FirstOrDefault(s => s.Key == selector.KeyFilter);
                if (newSetting != null)
                    copy.Add(TestHelpers.CloneSetting(newSetting));
                return new MockAsyncPageable(copy);
            };

            var testClient = mockClient.Object;

            foreach (ConfigurationSetting setting in _validFormatFeatureFlagCollection)
            {
                string flagKey = setting.Key.Substring(FeatureManagementConstants.FeatureFlagMarker.Length);

                var config = new ConfigurationBuilder()
                .AddAzureAppConfiguration(options =>
                {
                    options.Select("_");
                    options.ClientManager = TestHelpers.CreateMockedConfigurationClientManager(testClient);
                    options.UseFeatureFlags(ff =>
                    {
                        ff.CacheExpirationInterval = cacheExpiration;
                        ff.Select(flagKey);
                    });
                })
                .Build();

                // None of the feature flags should throw an exception, and the flag should be loaded like normal
                Assert.Equal("True", config[$"FeatureManagement:{flagKey}"]);
            }
        }

        [Fact]
        public void MultipleSelectsInSameUseFeatureFlags()
        {
            var mockResponse = new Mock<Response>();
            var mockClient = new Mock<ConfigurationClient>(MockBehavior.Strict);
            var prefix1 = "App1";
            var prefix2 = "App2";
            var label1 = "App1_Label";
            var label2 = "App2_Label";

            mockClient.Setup(c => c.GetConfigurationSettingsAsync(It.IsAny<SettingSelector>(), It.IsAny<CancellationToken>()))
                .Returns(() =>
                {
                    return new MockAsyncPageable(_featureFlagCollection.Where(s =>
                        (s.Key.StartsWith(FeatureManagementConstants.FeatureFlagMarker + prefix1) && s.Label == label1) ||
                        (s.Key.StartsWith(FeatureManagementConstants.FeatureFlagMarker + prefix2) && s.Label == label2)).ToList());
                });

            var testClient = mockClient.Object;

            var config = new ConfigurationBuilder()
                .AddAzureAppConfiguration(options =>
                {
                    options.ClientManager = TestHelpers.CreateMockedConfigurationClientManager(testClient);
                    options.UseFeatureFlags(ff =>
                    {
                        ff.Select(prefix1 + "*", label1);
                        ff.Select(prefix2 + "*", label2);
                    });
                })
                .Build();

            Assert.Equal("True", config["feature_management:feature_flags:0:enabled"]);
            Assert.Equal("App1_Feature1", config["feature_management:feature_flags:0:id"]);
            Assert.Equal("False", config["feature_management:feature_flags:1:enabled"]);
            Assert.Equal("App1_Feature2", config["feature_management:feature_flags:1:id"]);
            Assert.Equal("False", config["feature_management:feature_flags:2:enabled"]);
            Assert.Equal("App2_Feature1", config["feature_management:feature_flags:2:id"]);
            Assert.Equal("True", config["feature_management:feature_flags:3:enabled"]);
            Assert.Equal("App2_Feature2", config["feature_management:feature_flags:3:id"]);

            // Verify that the feature flag that did not start with the specified prefix was not loaded
            Assert.Null(config["feature_management:feature_flags:4"]);
        }

        [Fact]
        public void KeepSelectorPrecedenceAfterDedup()
        {
            var mockResponse = new Mock<Response>();
            var mockClient = new Mock<ConfigurationClient>(MockBehavior.Strict);
            var prefix = "Feature1";
            var label1 = "App1_Label";
            var label2 = "App2_Label";

            mockClient.Setup(c => c.GetConfigurationSettingsAsync(It.IsAny<SettingSelector>(), It.IsAny<CancellationToken>()))
                .Returns(() =>
                {
                    return new MockAsyncPageable(_featureFlagCollection.Where(s =>
                        (s.Key.StartsWith(FeatureManagementConstants.FeatureFlagMarker + prefix) && s.Label == label1) ||
                        (s.Key.StartsWith(FeatureManagementConstants.FeatureFlagMarker + prefix) && s.Label == label2)).ToList());
                });

            var testClient = mockClient.Object;

            var config = new ConfigurationBuilder()
                .AddAzureAppConfiguration(options =>
                {
                    options.ClientManager = TestHelpers.CreateMockedConfigurationClientManager(testClient);
                    options.UseFeatureFlags(ff =>
                    {
                        ff.Select(prefix + "*", label1); // to be deduped
                        ff.Select(prefix + "*", label2); // lower precedence
                        ff.Select(prefix + "*", label1); // higher precedence, taking effect
                    });
                })
                .Build();
            // label: App1_Label has higher precedence
            Assert.Equal("Feature1", config["feature_management:feature_flags:0:id"]);
            Assert.Equal("True", config["feature_management:feature_flags:0:enabled"]);
        }

        [Fact]
        public void UseFeatureFlagsThrowsIfBothSelectAndLabelPresent()
        {
            void action() => new ConfigurationBuilder()
                .AddAzureAppConfiguration(options =>
                {
                    options.UseFeatureFlags(ff =>
                    {
                        ff.Select("MyApp*", "Label1");
                        ff.Label = "Label1";
                    });
                })
                .Build();

            Assert.Throws<ArgumentException>(action);
        }

        [Fact]
        public void UseFeatureFlagsThrowsIfFeatureFlagFilterIsInvalid()
        {
            void action() => new ConfigurationBuilder()
                .AddAzureAppConfiguration(options =>
                {
                    options.UseFeatureFlags(ff =>
                    {
                        ff.Select(@"MyApp\*", "Label1");
                        ff.Label = "Label1";
                    });
                })
                .Build();

            Assert.Throws<ArgumentException>(action);
        }

        [Fact]
        public void MultipleCallsToUseFeatureFlags()
        {
            var mockResponse = new Mock<Response>();
            var mockClient = new Mock<ConfigurationClient>(MockBehavior.Strict);
            var prefix1 = "App1";
            var prefix2 = "App2";
            var label1 = "App1_Label";
            var label2 = "App2_Label";

            mockClient.Setup(c => c.GetConfigurationSettingsAsync(It.IsAny<SettingSelector>(), It.IsAny<CancellationToken>()))
                .Returns(() =>
                {
                    return new MockAsyncPageable(_featureFlagCollection.Where(s =>
                        (s.Key.StartsWith(FeatureManagementConstants.FeatureFlagMarker + prefix1) && s.Label == label1) ||
                        (s.Key.StartsWith(FeatureManagementConstants.FeatureFlagMarker + prefix2) && s.Label == label2)).ToList());
                });

            var testClient = mockClient.Object;

            var config = new ConfigurationBuilder()
                .AddAzureAppConfiguration(options =>
                {
                    options.ClientManager = TestHelpers.CreateMockedConfigurationClientManager(testClient);
                    options.UseFeatureFlags(ff =>
                    {
                        ff.Select(prefix1 + "*", label1);
                    });
                    options.UseFeatureFlags(ff =>
                    {
                        ff.Select(prefix2 + "*", label2);
                    });
                })
                .Build();

            Assert.Equal("True", config["feature_management:feature_flags:0:enabled"]);
            Assert.Equal("App1_Feature1", config["feature_management:feature_flags:0:id"]);
            Assert.Equal("False", config["feature_management:feature_flags:1:enabled"]);
            Assert.Equal("App1_Feature2", config["feature_management:feature_flags:1:id"]);
            Assert.Equal("False", config["feature_management:feature_flags:2:enabled"]);
            Assert.Equal("App2_Feature1", config["feature_management:feature_flags:2:id"]);
            Assert.Equal("True", config["feature_management:feature_flags:3:enabled"]);
            Assert.Equal("App2_Feature2", config["feature_management:feature_flags:3:id"]);

            // Verify that the feature flag Feature1 did not start with the specified prefix was not loaded
            Assert.Null(config["feature_management:feature_flags:4"]);
        }

        [Fact]
        public void MultipleCallsToUseFeatureFlagsWithSelectAndLabel()
        {
            var mockResponse = new Mock<Response>();
            var mockClient = new Mock<ConfigurationClient>(MockBehavior.Strict);
            var prefix1 = "App1";
            var label1 = "App1_Label";
            var label2 = "App2_Label";

            mockClient.Setup(c => c.GetConfigurationSettingsAsync(It.IsAny<SettingSelector>(), It.IsAny<CancellationToken>()))
                .Returns(() =>
                {
                    return new MockAsyncPageable(_featureFlagCollection.Where(s =>
                        (s.Key.StartsWith(FeatureManagementConstants.FeatureFlagMarker + prefix1) && s.Label == label1) ||
                        (s.Label == label2)).ToList());
                });

            var testClient = mockClient.Object;

            var config = new ConfigurationBuilder()
                .AddAzureAppConfiguration(options =>
                {
                    options.ClientManager = TestHelpers.CreateMockedConfigurationClientManager(testClient);
                    options.UseFeatureFlags(ff =>
                    {
                        ff.Select(prefix1 + "*", label1);
                    });
                    options.UseFeatureFlags(ff =>
                    {
                        ff.Label = label2;
                    });
                })
                .Build();

            // Loaded from prefix1 and label1
            Assert.Equal("True", config["feature_management:feature_flags:0:enabled"]);
            Assert.Equal("App1_Feature1", config["feature_management:feature_flags:0:id"]);
            Assert.Equal("False", config["feature_management:feature_flags:1:enabled"]);
            Assert.Equal("App1_Feature2", config["feature_management:feature_flags:1:id"]);

            // Loaded from label2
            Assert.Equal("False", config["feature_management:feature_flags:2:enabled"]);
            Assert.Equal("App2_Feature1", config["feature_management:feature_flags:2:id"]);
            Assert.Equal("True", config["feature_management:feature_flags:3:enabled"]);
            Assert.Equal("App2_Feature2", config["feature_management:feature_flags:3:id"]);
            Assert.Equal("True", config["feature_management:feature_flags:4:enabled"]);
            Assert.Equal("Feature1", config["feature_management:feature_flags:4:id"]);
        }

        [Fact]
<<<<<<< HEAD
        public void DifferentRefreshIntervalsForMultipleFeatureFlagRegistrations()
=======
        public async Task DifferentCacheExpirationsForMultipleFeatureFlagRegistrations()
>>>>>>> 96a5e5a0
        {
            var mockResponse = new Mock<Response>();
            var mockClient = new Mock<ConfigurationClient>(MockBehavior.Strict);
            var prefix1 = "App1";
            var prefix2 = "App2";
            var label1 = "App1_Label";
            var label2 = "App2_Label";
            var refreshInterval1 = TimeSpan.FromSeconds(1);
            var refreshInterval2 = TimeSpan.FromSeconds(60);
            IConfigurationRefresher refresher = null;
            var featureFlagCollection = new List<ConfigurationSetting>(_featureFlagCollection);

            mockClient.Setup(c => c.GetConfigurationSettingsAsync(It.IsAny<SettingSelector>(), It.IsAny<CancellationToken>()))
                .Returns(() =>
                {
                    return new MockAsyncPageable(featureFlagCollection.Where(s =>
                        (s.Key.StartsWith(FeatureManagementConstants.FeatureFlagMarker + prefix1) && s.Label == label1) ||
                        (s.Key.StartsWith(FeatureManagementConstants.FeatureFlagMarker + prefix2) && s.Label == label2 && s.Key != FeatureManagementConstants.FeatureFlagMarker + "App2_Feature3")).ToList());
                });

            var config = new ConfigurationBuilder()
                .AddAzureAppConfiguration(options =>
                {
                    options.ClientManager = TestHelpers.CreateMockedConfigurationClientManager(mockClient.Object);
                    options.UseFeatureFlags(ff =>
                    {
                        ff.SetRefreshInterval(refreshInterval1);
                        ff.Select(prefix1 + "*", label1);
                    });
                    options.UseFeatureFlags(ff =>
                    {
                        ff.SetRefreshInterval(refreshInterval2);
                        ff.Select(prefix2 + "*", label2);
                    });

                    refresher = options.GetRefresher();
                })
                .Build();

            Assert.Equal("True", config["feature_management:feature_flags:0:enabled"]);
            Assert.Equal("App1_Feature1", config["feature_management:feature_flags:0:id"]);
            Assert.Equal("False", config["feature_management:feature_flags:1:enabled"]);
            Assert.Equal("App1_Feature2", config["feature_management:feature_flags:1:id"]);
            Assert.Equal("False", config["feature_management:feature_flags:2:enabled"]);
            Assert.Equal("App2_Feature1", config["feature_management:feature_flags:2:id"]);
            Assert.Equal("True", config["feature_management:feature_flags:3:enabled"]);
            Assert.Equal("App2_Feature2", config["feature_management:feature_flags:3:id"]);

            // update the value of App1_Feature1 feature flag with label1
            featureFlagCollection[0] = ConfigurationModelFactory.ConfigurationSetting(
                key: FeatureManagementConstants.FeatureFlagMarker + "App1_Feature1",
                value: @"
                        {
                          ""id"": ""App1_Feature1"",
                          ""enabled"": true,
                          ""conditions"": {
                            ""client_filters"": [
                              {
                                ""name"": ""Browser"",
                                ""parameters"": {
                                  ""AllowedBrowsers"": [ ""Chrome"", ""Edge"" ]
                                }
                              }
                            ]
                          }
                        }
                        ",
                label: "App1_Label",
                contentType: FeatureManagementConstants.ContentType + ";charset=utf-8",
                eTag: new ETag("c3c231fd-39a0-4cb6-3237-4614474b92c1" + "f"));

            // add new feature flag with label2
            featureFlagCollection.Add(ConfigurationModelFactory.ConfigurationSetting(
                key: FeatureManagementConstants.FeatureFlagMarker + "App2_Feature3",
                value: @"
                        {
                          ""id"": ""App2_Feature3"",
                          ""enabled"": true,
                          ""conditions"": {
                            ""client_filters"": []
                          }
                        }
                        ",
                label: "App2_Label",
                contentType: FeatureManagementConstants.ContentType + ";charset=utf-8",
                eTag: new ETag("c3c231fd-39a0-4cb6-3237-4614474b92c1" + "f")));

<<<<<<< HEAD
            // Sleep to let the refresh interval for feature flag with label1 elapse
            Thread.Sleep(refreshInterval1);
            refresher.RefreshAsync().Wait();
=======
            // Sleep to let the cache for feature flag with label1 expire
            Thread.Sleep(cacheExpiration1);
            await refresher.RefreshAsync();
>>>>>>> 96a5e5a0

            Assert.Equal("Browser", config["feature_management:feature_flags:0:conditions:client_filters:0:name"]);
            Assert.Equal("Chrome", config["feature_management:feature_flags:0:conditions:client_filters:0:parameters:AllowedBrowsers:0"]);
            Assert.Equal("Edge", config["feature_management:feature_flags:0:conditions:client_filters:0:parameters:AllowedBrowsers:1"]);
            Assert.Equal("False", config["feature_management:feature_flags:1:enabled"]);
            Assert.Equal("App1_Feature2", config["feature_management:feature_flags:1:id"]);
            Assert.Equal("False", config["feature_management:feature_flags:2:enabled"]);
            Assert.Equal("App2_Feature1", config["feature_management:feature_flags:2:id"]);
            Assert.Equal("True", config["feature_management:feature_flags:3:enabled"]);
            Assert.Equal("App2_Feature2", config["feature_management:feature_flags:3:id"]);

            // even though App2_Feature3 feature flag has been added, its value should not be loaded in config because label2 refresh interval has not elapsed
            Assert.Null(config["feature_management:feature_flags:4"]);
        }

        [Fact]
<<<<<<< HEAD
        public void OverwrittenRefreshIntervalForSameFeatureFlagRegistrations()
=======
        public async Task OverwrittenCacheExpirationForSameFeatureFlagRegistrations()
>>>>>>> 96a5e5a0
        {
            var mockResponse = new Mock<Response>();
            var mockClient = new Mock<ConfigurationClient>(MockBehavior.Strict);
            var refreshInterval1 = TimeSpan.FromSeconds(1);
            var refreshInterval2 = TimeSpan.FromSeconds(60);
            IConfigurationRefresher refresher = null;
            var featureFlagCollection = new List<ConfigurationSetting>(_featureFlagCollection);

            mockClient.Setup(c => c.GetConfigurationSettingsAsync(It.IsAny<SettingSelector>(), It.IsAny<CancellationToken>()))
                .Returns(new MockAsyncPageable(featureFlagCollection));

            var config = new ConfigurationBuilder()
                .AddAzureAppConfiguration(options =>
                {
                    options.ClientManager = TestHelpers.CreateMockedConfigurationClientManager(mockClient.Object);
                    options.UseFeatureFlags(ff =>
                    {
                        ff.Select("*", "App1_Label");
                        ff.Select("*", "App2_Label");
                        ff.SetRefreshInterval(refreshInterval1);
                    });
                    options.UseFeatureFlags(ff =>
                    {
                        ff.Select("*", "App1_Label");
                        ff.Select("*", "App2_Label");
                        ff.SetRefreshInterval(refreshInterval2);
                    });

                    refresher = options.GetRefresher();
                })
                .Build();

            Assert.Equal("True", config["feature_management:feature_flags:0:enabled"]);
            Assert.Equal("App1_Feature1", config["feature_management:feature_flags:0:id"]);
            Assert.Equal("False", config["feature_management:feature_flags:1:enabled"]);
            Assert.Equal("App1_Feature2", config["feature_management:feature_flags:1:id"]);
            Assert.Equal("True", config["feature_management:feature_flags:2:enabled"]);
            Assert.Equal("Feature1", config["feature_management:feature_flags:2:id"]);
            Assert.Equal("False", config["feature_management:feature_flags:3:enabled"]);
            Assert.Equal("App2_Feature1", config["feature_management:feature_flags:3:id"]);
            Assert.Equal("True", config["feature_management:feature_flags:4:enabled"]);
            Assert.Equal("App2_Feature2", config["feature_management:feature_flags:4:id"]);

            // update the value of App1_Feature1 feature flag with label1
            featureFlagCollection[0] = ConfigurationModelFactory.ConfigurationSetting(
                key: FeatureManagementConstants.FeatureFlagMarker + "App1_Feature1",
                value: @"
                        {
                          ""id"": ""App1_Feature1"",
                          ""enabled"": true,
                          ""conditions"": {
                            ""client_filters"": [
                              {
                                ""name"": ""Browser"",
                                ""parameters"": {
                                  ""AllowedBrowsers"": [ ""Chrome"", ""Edge"" ]
                                }
                              }
                            ]
                          }
                        }
                        ",
                label: "App1_Label",
                contentType: FeatureManagementConstants.ContentType + ";charset=utf-8",
                eTag: new ETag("c3c231fd-39a0-4cb6-3237-4614474b92c1" + "f"));

<<<<<<< HEAD
            Thread.Sleep(refreshInterval1);
            refresher.RefreshAsync().Wait();
=======
            Thread.Sleep(cacheExpiration1);
            await refresher.RefreshAsync();
>>>>>>> 96a5e5a0

            // The refresh interval time for feature flags was overwritten by second call to UseFeatureFlags.
            // Sleeping for refreshInterval1 time should not update feature flags.
            Assert.Equal("True", config["feature_management:feature_flags:0:enabled"]);
            Assert.Equal("App1_Feature1", config["feature_management:feature_flags:0:id"]);
            Assert.Equal("False", config["feature_management:feature_flags:1:enabled"]);
            Assert.Equal("App1_Feature2", config["feature_management:feature_flags:1:id"]);
            Assert.Equal("True", config["feature_management:feature_flags:2:enabled"]);
            Assert.Equal("Feature1", config["feature_management:feature_flags:2:id"]);
            Assert.Equal("False", config["feature_management:feature_flags:3:enabled"]);
            Assert.Equal("App2_Feature1", config["feature_management:feature_flags:3:id"]);
            Assert.Equal("True", config["feature_management:feature_flags:4:enabled"]);
            Assert.Equal("App2_Feature2", config["feature_management:feature_flags:4:id"]);
        }

        [Fact]
        public async Task SelectAndRefreshSingleFeatureFlag()
        {
            var mockResponse = new Mock<Response>();
            var mockClient = new Mock<ConfigurationClient>(MockBehavior.Strict);
            var prefix1 = "Feature1";
            var label1 = "App1_Label";
            IConfigurationRefresher refresher = null;
            var featureFlagCollection = new List<ConfigurationSetting>(_featureFlagCollection);

            mockClient.Setup(c => c.GetConfigurationSettingsAsync(It.IsAny<SettingSelector>(), It.IsAny<CancellationToken>()))
                .Returns(() =>
                {
                    return new MockAsyncPageable(featureFlagCollection.Where(s =>
                        s.Key.Equals(FeatureManagementConstants.FeatureFlagMarker + prefix1) && s.Label == label1).ToList());
                });

            var config = new ConfigurationBuilder()
                .AddAzureAppConfiguration(options =>
                {
                    options.ClientManager = TestHelpers.CreateMockedConfigurationClientManager(mockClient.Object);
                    options.UseFeatureFlags(ff =>
                    {
                        ff.SetRefreshInterval(RefreshInterval);
                        ff.Select(prefix1, label1);
                    });

                    refresher = options.GetRefresher();
                })
                .Build();

            Assert.Equal("False", config["feature_management:feature_flags:0:enabled"]);
            Assert.Equal("Feature1", config["feature_management:feature_flags:0:id"]);

            // update the value of Feature1 feature flag with App1_Label
            featureFlagCollection[2] = ConfigurationModelFactory.ConfigurationSetting(
                key: FeatureManagementConstants.FeatureFlagMarker + "Feature1",
                value: @"
                        {
                          ""id"": ""Feature1"",
                          ""enabled"": true,
                          ""conditions"": {
                            ""client_filters"": [
                              {
                                ""name"": ""Browser"",
                                ""parameters"": {
                                  ""AllowedBrowsers"": [ ""Chrome"", ""Edge"" ]
                                }
                              }
                            ]
                          }
                        }
                        ",
                label: "App1_Label",
                contentType: FeatureManagementConstants.ContentType + ";charset=utf-8",
                eTag: new ETag("c3c231fd-39a0-4cb6-3237-4614474b92c1" + "f"));

<<<<<<< HEAD
            // Sleep to let the refresh interval for feature flag with label1 elapse
            Thread.Sleep(RefreshInterval);
            refresher.RefreshAsync().Wait();
=======
            // Sleep to let the cache for feature flag with label1 expire
            Thread.Sleep(cacheExpiration);
            await refresher.RefreshAsync();
>>>>>>> 96a5e5a0

            Assert.Equal("Browser", config["feature_management:feature_flags:0:conditions:client_filters:0:name"]);
            Assert.Equal("Chrome", config["feature_management:feature_flags:0:conditions:client_filters:0:parameters:AllowedBrowsers:0"]);
            Assert.Equal("Edge", config["feature_management:feature_flags:0:conditions:client_filters:0:parameters:AllowedBrowsers:1"]);
        }

        [Fact]
        public async Task ValidateCorrectFeatureFlagLoggedIfModifiedOrRemovedDuringRefresh()
        {
            IConfigurationRefresher refresher = null;
            var featureFlags = new List<ConfigurationSetting> { _kv2 };

            var mockClient = new Mock<ConfigurationClient>(MockBehavior.Strict);

            mockClient.Setup(c => c.GetConfigurationSettingsAsync(It.IsAny<SettingSelector>(), It.IsAny<CancellationToken>()))
                .Returns(new MockAsyncPageable(featureFlags));

            string informationalInvocation = "";
            string verboseInvocation = "";
            using var _ = new AzureEventSourceListener(
                (args, s) =>
                {
                    if (args.Level == EventLevel.Informational)
                    {
                        informationalInvocation += s;
                    }
                    if (args.Level == EventLevel.Verbose)
                    {
                        verboseInvocation += s;
                    }
                }, EventLevel.Verbose);

            var mockClientManager = TestHelpers.CreateMockedConfigurationClientManager(mockClient.Object);

            var config = new ConfigurationBuilder()
                .AddAzureAppConfiguration(options =>
                {
                    options.ClientManager = mockClientManager;
                    options.UseFeatureFlags(o => o.SetRefreshInterval(RefreshInterval));
                    refresher = options.GetRefresher();
                })
                .Build();

            Assert.Equal("SuperUsers", config["feature_management:feature_flags:0:conditions:client_filters:0:name"]);
            Assert.Equal("MyFeature2", config["feature_management:feature_flags:0:id"]);

            featureFlags[0] = ConfigurationModelFactory.ConfigurationSetting(
            key: FeatureManagementConstants.FeatureFlagMarker + "myFeature1",
            value: @"
                    {
                      ""id"": ""MyFeature"",
                      ""description"": ""The new beta version of our web site."",
                      ""display_name"": ""Beta Feature"",
                      ""enabled"": true,
                      ""conditions"": {
                        ""client_filters"": [                        
                          {
                            ""name"": ""AllUsers""
                          }
                        ]
                      }
                    }
                    ",
            label: default,
            contentType: FeatureManagementConstants.ContentType + ";charset=utf-8",
            eTag: new ETag("c3c231fd-39a0-4cb6-3237-4614474b92c1" + "f"));

<<<<<<< HEAD
            Thread.Sleep(RefreshInterval);
            refresher.TryRefreshAsync().Wait();
            Assert.Equal("AllUsers", config["feature_management:feature_flags:0:conditions:client_filters:0:name"]);
            Assert.Equal("MyFeature", config["feature_management:feature_flags:0:id"]);
=======
            Thread.Sleep(CacheExpirationTime);
            await refresher.TryRefreshAsync();
            Assert.Equal("AllUsers", config["FeatureManagement:MyFeature:EnabledFor:0:Name"]);
>>>>>>> 96a5e5a0
            Assert.Contains(LogHelper.BuildFeatureFlagReadMessage("myFeature1", null, TestHelpers.PrimaryConfigStoreEndpoint.ToString().TrimEnd('/')), verboseInvocation);
            Assert.Contains(LogHelper.BuildFeatureFlagUpdatedMessage("myFeature1"), informationalInvocation);

            featureFlags.RemoveAt(0);
<<<<<<< HEAD
            Thread.Sleep(RefreshInterval);
            refresher.TryRefreshAsync().Wait();
=======
            Thread.Sleep(CacheExpirationTime);
            await refresher.TryRefreshAsync();
>>>>>>> 96a5e5a0

            Assert.Null(config["feature_management:feature_flags:0:conditions:client_filters:0:name"]);
            Assert.Contains(LogHelper.BuildFeatureFlagReadMessage("myFeature1", null, TestHelpers.PrimaryConfigStoreEndpoint.ToString().TrimEnd('/')), verboseInvocation);
            Assert.Contains(LogHelper.BuildFeatureFlagUpdatedMessage("myFeature1"), informationalInvocation);
        }

        [Fact]
        public async Task ValidateFeatureFlagsUnchangedLogged()
        {
            IConfigurationRefresher refresher = null;
            var featureFlags = new List<ConfigurationSetting> { _kv2 };

            var mockClient = new Mock<ConfigurationClient>(MockBehavior.Strict);

            mockClient.Setup(c => c.GetConfigurationSettingsAsync(It.IsAny<SettingSelector>(), It.IsAny<CancellationToken>()))
                .Returns(new MockAsyncPageable(featureFlags));

            mockClient.Setup(c => c.GetConfigurationSettingAsync(It.IsAny<ConfigurationSetting>(), It.IsAny<bool>(), It.IsAny<CancellationToken>()))
                .ReturnsAsync((Func<ConfigurationSetting, bool, CancellationToken, Response<ConfigurationSetting>>)GetIfChanged);

            mockClient.Setup(c => c.GetConfigurationSettingAsync(It.IsAny<string>(), It.IsAny<string>(), It.IsAny<CancellationToken>()))
                .ReturnsAsync((Func<string, string, CancellationToken, Response<ConfigurationSetting>>)GetTestKey);

            string verboseInvocation = "";
            using var _ = new AzureEventSourceListener(
                (args, s) =>
                {
                    if (args.Level == EventLevel.Verbose)
                    {
                        verboseInvocation += s;
                    }
                }, EventLevel.Verbose);

            var mockClientManager = TestHelpers.CreateMockedConfigurationClientManager(mockClient.Object);

            var config = new ConfigurationBuilder()
                .AddAzureAppConfiguration(options =>
                {
                    options.ClientManager = mockClientManager;
                    options.UseFeatureFlags(o => o.SetRefreshInterval(RefreshInterval));
                    options.ConfigureRefresh(refreshOptions =>
                    {
                        refreshOptions.Register("TestKey1", "label")
                            .SetRefreshInterval(RefreshInterval);
                    });
                    refresher = options.GetRefresher();
                })
                .Build();

            Assert.Equal("SuperUsers", config["feature_management:feature_flags:0:conditions:client_filters:0:name"]);
            FirstKeyValue.Value = "newValue1";

<<<<<<< HEAD
            Thread.Sleep(RefreshInterval);
            refresher.TryRefreshAsync().Wait();
            Assert.Equal("SuperUsers", config["feature_management:feature_flags:0:conditions:client_filters:0:name"]);
=======
            Thread.Sleep(CacheExpirationTime);
            await refresher.TryRefreshAsync();
            Assert.Equal("SuperUsers", config["FeatureManagement:MyFeature2:EnabledFor:0:Name"]);
>>>>>>> 96a5e5a0
            Assert.Contains(LogHelper.BuildFeatureFlagsUnchangedMessage(TestHelpers.PrimaryConfigStoreEndpoint.ToString().TrimEnd('/')), verboseInvocation);
        }

        [Fact]
        public async Task MapTransformFeatureFlagWithRefresh()
        {
            ConfigurationSetting _kv = ConfigurationModelFactory.ConfigurationSetting(
            key: FeatureManagementConstants.FeatureFlagMarker + "myFeature",
            value: @"
                                {
                                    ""id"": ""MyFeature"",
                                    ""description"": ""The new beta version of our web site."",
                                    ""display_name"": ""Beta Feature"",
                                    ""enabled"": true,
                                    ""conditions"": {
                                    ""client_filters"": [
                                        {
                                        ""name"": ""AllUsers""
                                        }, 
                                        {
                                        ""name"": ""SuperUsers""
                                        }
                                    ]
                                    }
                                }
                                ",
            label: default,
            contentType: FeatureManagementConstants.ContentType + ";charset=utf-8",
            eTag: new ETag("c3c231fd-39a0-4cb6-3237-4614474b92c1"));

            IConfigurationRefresher refresher = null;
            var featureFlags = new List<ConfigurationSetting> { _kv };
            var mockClient = new Mock<ConfigurationClient>(MockBehavior.Strict);

            mockClient.Setup(c => c.GetConfigurationSettingsAsync(It.IsAny<SettingSelector>(), It.IsAny<CancellationToken>()))
            .Returns(new MockAsyncPageable(featureFlags));

            mockClient.Setup(c => c.GetConfigurationSettingAsync(It.IsAny<ConfigurationSetting>(), It.IsAny<bool>(), It.IsAny<CancellationToken>()))
                .ReturnsAsync((Func<ConfigurationSetting, bool, CancellationToken, Response<ConfigurationSetting>>)GetIfChanged);

            mockClient.Setup(c => c.GetConfigurationSettingAsync(It.IsAny<string>(), It.IsAny<string>(), It.IsAny<CancellationToken>()))
                .ReturnsAsync((Func<string, string, CancellationToken, Response<ConfigurationSetting>>)GetTestKey);

            var mockClientManager = TestHelpers.CreateMockedConfigurationClientManager(mockClient.Object);

            var config = new ConfigurationBuilder()
                .AddAzureAppConfiguration(options =>
                {
                    options.ClientManager = mockClientManager;
                    options.ConfigureRefresh(refreshOptions =>
                    {
                        refreshOptions.Register("TestKey1", "label", true)
                            .SetRefreshInterval(RefreshInterval);
                    });
                    options.UseFeatureFlags(o => o.SetRefreshInterval(RefreshInterval));
                    options.Map((setting) =>
                    {
                        if (setting.ContentType == FeatureManagementConstants.ContentType + ";charset=utf-8")
                        {
                            setting.Value = @"
                                {
                                    ""id"": ""MyFeature"",
                                    ""description"": ""The new beta version of our web site."",
                                    ""display_name"": ""Beta Feature"",
                                    ""enabled"": true,
                                    ""conditions"": {
                                    ""client_filters"": [
                                        {
                                        ""name"": ""NoUsers""
                                        }, 
                                        {
                                        ""name"": ""SuperUsers""
                                        }
                                    ]
                                    }
                                }
                                ";
                        }
                        return new ValueTask<ConfigurationSetting>(setting);
                    });
                    refresher = options.GetRefresher();
                })
                .Build();

            Assert.Equal("TestValue1", config["TestKey1"]);
            Assert.Equal("NoUsers", config["feature_management:feature_flags:0:conditions:client_filters:0:name"]);
            Assert.Equal("MyFeature", config["feature_management:feature_flags:0:id"]);

            FirstKeyValue.Value = "newValue1";
            featureFlags[0] = ConfigurationModelFactory.ConfigurationSetting(
            key: FeatureManagementConstants.FeatureFlagMarker + "myFeature",
            value: @"
                                {
                                  ""id"": ""MyFeature"",
                                  ""description"": ""The new beta version of our web site."",
                                  ""display_name"": ""Beta Feature"",
                                  ""enabled"": true,
                                  ""conditions"": {
                                    ""client_filters"": [                        
                                      {
                                        ""name"": ""SuperUsers""
                                      }
                                    ]
                                  }
                                }
                                ",
            label: default,
            contentType: FeatureManagementConstants.ContentType + ";charset=utf-8",
            eTag: new ETag("c3c231fd-39a0-4cb6-3237-4614474b92c1" + "f"));

<<<<<<< HEAD
            Thread.Sleep(RefreshInterval);
            refresher.TryRefreshAsync().Wait();
=======
            Thread.Sleep(CacheExpirationTime);
            await refresher.TryRefreshAsync();
>>>>>>> 96a5e5a0

            Assert.Equal("newValue1", config["TestKey1"]);
            Assert.Equal("NoUsers", config["feature_management:feature_flags:0:conditions:client_filters:0:name"]);
        }

        [Fact]
        public void WithVariants()
        {
            var mockResponse = new Mock<Response>();
            var mockClient = new Mock<ConfigurationClient>(MockBehavior.Strict);

            mockClient.Setup(c => c.GetConfigurationSettingsAsync(It.IsAny<SettingSelector>(), It.IsAny<CancellationToken>()))
                .Returns(new MockAsyncPageable(_variantFeatureFlagCollection));

            var config = new ConfigurationBuilder()
                .AddAzureAppConfiguration(options =>
                {
                    options.ClientManager = TestHelpers.CreateMockedConfigurationClientManager(mockClient.Object);
                    options.UseFeatureFlags();
                })
                .Build();

            Assert.Equal("VariantsFeature1", config["feature_management:feature_flags:0:id"]);
            Assert.Equal("True", config["feature_management:feature_flags:0:enabled"]);
            Assert.Equal("Big", config["feature_management:feature_flags:0:variants:0:name"]);
            Assert.Equal("600px", config["feature_management:feature_flags:0:variants:0:configuration_value"]);
            Assert.Equal("Small", config["feature_management:feature_flags:0:variants:1:name"]);
            Assert.Equal("ShoppingCart:Small", config["feature_management:feature_flags:0:variants:1:configuration_reference"]);
            Assert.Equal("Disabled", config["feature_management:feature_flags:0:variants:1:status_override"]);
            Assert.Equal("Small", config["feature_management:feature_flags:0:allocation:default_when_disabled"]);
            Assert.Equal("Small", config["feature_management:feature_flags:0:allocation:default_when_enabled"]);
            Assert.Equal("Big", config["feature_management:feature_flags:0:allocation:user:0:variant"]);
            Assert.Equal("Marsha", config["feature_management:feature_flags:0:allocation:user:0:users:0"]);
            Assert.Equal("John", config["feature_management:feature_flags:0:allocation:user:0:users:1"]);
            Assert.Equal("Small", config["feature_management:feature_flags:0:allocation:user:1:variant"]);
            Assert.Equal("Alice", config["feature_management:feature_flags:0:allocation:user:1:users:0"]);
            Assert.Equal("Bob", config["feature_management:feature_flags:0:allocation:user:1:users:1"]);
            Assert.Equal("Big", config["feature_management:feature_flags:0:allocation:group:0:variant"]);
            Assert.Equal("Ring1", config["feature_management:feature_flags:0:allocation:group:0:groups:0"]);
            Assert.Equal("Small", config["feature_management:feature_flags:0:allocation:group:1:variant"]);
            Assert.Equal("Ring2", config["feature_management:feature_flags:0:allocation:group:1:groups:0"]);
            Assert.Equal("Ring3", config["feature_management:feature_flags:0:allocation:group:1:groups:1"]);
            Assert.Equal("Big", config["feature_management:feature_flags:0:allocation:percentile:0:variant"]);
            Assert.Equal("0", config["feature_management:feature_flags:0:allocation:percentile:0:from"]);
            Assert.Equal("50", config["feature_management:feature_flags:0:allocation:percentile:0:to"]);
            Assert.Equal("Small", config["feature_management:feature_flags:0:allocation:percentile:1:variant"]);
            Assert.Equal("50", config["feature_management:feature_flags:0:allocation:percentile:1:from"]);
            Assert.Equal("100", config["feature_management:feature_flags:0:allocation:percentile:1:to"]);
            Assert.Equal("13992821", config["feature_management:feature_flags:0:allocation:seed"]);

            Assert.Equal("VariantsFeature2", config["feature_management:feature_flags:1:id"]);
            Assert.Equal("False", config["feature_management:feature_flags:1:enabled"]);
            Assert.Equal("ObjectVariant", config["feature_management:feature_flags:1:variants:0:name"]);
            Assert.Equal("Value1", config["feature_management:feature_flags:1:variants:0:configuration_value:Key1"]);
            Assert.Equal("Value2", config["feature_management:feature_flags:1:variants:0:configuration_value:Key2:InsideKey2"]);
            Assert.Equal("NumberVariant", config["feature_management:feature_flags:1:variants:1:name"]);
            Assert.Equal("100", config["feature_management:feature_flags:1:variants:1:configuration_value"]);
            Assert.Equal("NullVariant", config["feature_management:feature_flags:1:variants:2:name"]);
            Assert.Equal("", config["feature_management:feature_flags:1:variants:2:configuration_value"]);
            Assert.True(config
                .GetSection("feature_management:feature_flags:1:variants:2")
                .AsEnumerable()
                .ToDictionary(x => x.Key, x => x.Value)
                .ContainsKey("feature_management:feature_flags:1:variants:2:configuration_value"));
            Assert.Equal("MissingValueVariant", config["feature_management:feature_flags:1:variants:3:name"]);
            Assert.Null(config["feature_management:feature_flags:1:variants:3:configuration_value"]);
            Assert.False(config
                .GetSection("feature_management:feature_flags:1:variants:3")
                .AsEnumerable()
                .ToDictionary(x => x.Key, x => x.Value)
                .ContainsKey("feature_management:feature_flags:1:variants:3:configuration_value"));
            Assert.Equal("BooleanVariant", config["feature_management:feature_flags:1:variants:4:name"]);
            Assert.Equal("True", config["feature_management:feature_flags:1:variants:4:configuration_value"]);
            Assert.Equal("ObjectVariant", config["feature_management:feature_flags:1:allocation:default_when_disabled"]);
            Assert.Equal("ObjectVariant", config["feature_management:feature_flags:1:allocation:default_when_enabled"]);

            Assert.Equal("VariantsFeature3", config["feature_management:feature_flags:2:id"]);
            Assert.Equal("True", config["feature_management:feature_flags:2:enabled"]);
            Assert.Equal("NumberVariant", config["feature_management:feature_flags:2:allocation:default_when_enabled"]);
            Assert.Equal("1", config["feature_management:feature_flags:2:variants:0:configuration_value"]);
            Assert.Equal("2", config["feature_management:feature_flags:2:variants:1:configuration_value"]);
            Assert.Equal("Other", config["feature_management:feature_flags:2:variants:2:configuration_value"]);
            Assert.Equal("NumberVariant", config["feature_management:feature_flags:2:allocation:default_when_enabled"]);

            Assert.Equal("VariantsFeature4", config["feature_management:feature_flags:3:id"]);
            Assert.Equal("True", config["feature_management:feature_flags:3:enabled"]);
            Assert.Null(config["feature_management:feature_flags:3:variants"]);
            Assert.Null(config["feature_management:feature_flags:3:allocation"]);
        }

        [Fact]
        public void WithTelemetry()
        {
            var mockResponse = new Mock<Response>();
            var mockClient = new Mock<ConfigurationClient>(MockBehavior.Strict);

            mockClient.Setup(c => c.GetConfigurationSettingsAsync(It.IsAny<SettingSelector>(), It.IsAny<CancellationToken>()))
                .Returns(new MockAsyncPageable(_telemetryFeatureFlagCollection));

            var config = new ConfigurationBuilder()
                .AddAzureAppConfiguration(options =>
                {
                    options.ClientManager = TestHelpers.CreateMockedConfigurationClientManager(mockClient.Object);
                    options.Connect(TestHelpers.PrimaryConfigStoreEndpoint, new DefaultAzureCredential());
                    options.UseFeatureFlags();
                })
                .Build();

            Assert.Equal("True", config["feature_management:feature_flags:0:telemetry:enabled"]);
            Assert.Equal("TelemetryFeature1", config["feature_management:feature_flags:0:id"]);
            Assert.Equal("Tag1Value", config["feature_management:feature_flags:0:telemetry:metadata:Tags.Tag1"]);
            Assert.Equal("Tag2Value", config["feature_management:feature_flags:0:telemetry:metadata:Tags.Tag2"]);
            Assert.Equal("c3c231fd-39a0-4cb6-3237-4614474b92c1", config["feature_management:feature_flags:0:telemetry:metadata:ETag"]);

            byte[] featureFlagIdHash;

            using (HashAlgorithm hashAlgorithm = SHA256.Create())
            {
                featureFlagIdHash = hashAlgorithm.ComputeHash(Encoding.UTF8.GetBytes($"{FeatureManagementConstants.FeatureFlagMarker}TelemetryFeature1\nlabel"));
            }

            string featureFlagId = Convert.ToBase64String(featureFlagIdHash)
                .TrimEnd('=')
                .Replace('+', '-')
                .Replace('/', '_');

            Assert.Equal(featureFlagId, config["feature_management:feature_flags:0:telemetry:metadata:FeatureFlagId"]);
            Assert.Equal($"{TestHelpers.PrimaryConfigStoreEndpoint}kv/{FeatureManagementConstants.FeatureFlagMarker}TelemetryFeature1?label=label", config["feature_management:feature_flags:0:telemetry:metadata:FeatureFlagReference"]);

            Assert.Equal("True", config["feature_management:feature_flags:1:telemetry:enabled"]);
            Assert.Equal("TelemetryFeature2", config["feature_management:feature_flags:1:id"]);
            Assert.Equal("Tag2Value", config["feature_management:feature_flags:1:telemetry:metadata:Tags.Tag1"]);
        }


        [Fact]
        public void WithRequirementType()
        {
            var emptyFilters = "[]";
            var nonEmptyFilters = @"[
                {
                    ""name"": ""FilterA"",
                    ""parameters"": {
                        ""Foo"": ""Bar""
                    }
                },
                {
                    ""name"": ""FilterB""
                }
            ]";
            var featureFlags = new List<ConfigurationSetting>()
            {
                _kv2,
                CreateFeatureFlag("Feature_NoFilters", requirementType: "\"All\"", clientFiltersJsonString: emptyFilters),
                CreateFeatureFlag("Feature_RequireAll", requirementType: "\"All\"", clientFiltersJsonString: nonEmptyFilters),
                CreateFeatureFlag("Feature_RequireAny", requirementType: "\"Any\"", clientFiltersJsonString: nonEmptyFilters)
            };

            var mockResponse = new Mock<Response>();
            var mockClient = new Mock<ConfigurationClient>(MockBehavior.Strict);

            mockClient.Setup(c => c.GetConfigurationSettingsAsync(It.IsAny<SettingSelector>(), It.IsAny<CancellationToken>()))
                .Returns(new MockAsyncPageable(featureFlags));

            var config = new ConfigurationBuilder()
                .AddAzureAppConfiguration(options =>
                {
                    options.ClientManager = TestHelpers.CreateMockedConfigurationClientManager(mockClient.Object);
                    options.UseFeatureFlags();
                })
                .Build();

            Assert.Null(config["feature_management:feature_flags:0:requirement_type"]);
            Assert.Equal("MyFeature2", config["feature_management:feature_flags:0:id"]);
            Assert.Null(config["feature_management:feature_flags:1:requirement_type"]);
            Assert.Equal("Feature_NoFilters", config["feature_management:feature_flags:1:id"]);
            Assert.Equal("All", config["feature_management:feature_flags:2:conditions:requirement_type"]);
            Assert.Equal("Feature_RequireAll", config["feature_management:feature_flags:2:id"]);
            Assert.Equal("Any", config["feature_management:feature_flags:3:conditions:requirement_type"]);
            Assert.Equal("Feature_RequireAny", config["feature_management:feature_flags:3:id"]);
        }

        [Fact]
        public void ThrowsOnIncorrectJsonTypes()
        {
            var settings = new List<ConfigurationSetting>()
            {
                CreateFeatureFlag("Feature1", variantsJsonString: @"[{""name"": 1}]"),
                CreateFeatureFlag("Feature2", variantsJsonString: @"[{""configuration_reference"": true}]"),
                CreateFeatureFlag("Feature3", variantsJsonString: @"[{""status_override"": []}]"),
                CreateFeatureFlag("Feature4", seed: "{}"),
                CreateFeatureFlag("Feature5", defaultWhenDisabled: "5"),
                CreateFeatureFlag("Feature6", defaultWhenEnabled: "6"),
                CreateFeatureFlag("Feature7", userJsonString: @"[{""variant"": []}]"),
                CreateFeatureFlag("Feature8", userJsonString: @"[{""users"": [ {""name"": ""8""} ]}]"),
                CreateFeatureFlag("Feature9", groupJsonString: @"[{""variant"": false}]"),
                CreateFeatureFlag("Feature10", groupJsonString: @"[{""groups"": 10}]"),
                CreateFeatureFlag("Feature11", percentileJsonString: @"[{""variant"": []}]"),
                CreateFeatureFlag("Feature12", percentileJsonString: @"[{""from"": true}]"),
                CreateFeatureFlag("Feature13", percentileJsonString: @"[{""to"": {}}]"),
                CreateFeatureFlag("Feature14", telemetryEnabled: "14"),
                CreateFeatureFlag("Feature15", telemetryMetadataJsonString: @"{""key"": 15}"),
                CreateFeatureFlag("Feature16", clientFiltersJsonString: @"[{""name"": 16}]"),
                CreateFeatureFlag("Feature17", clientFiltersJsonString: @"{""key"": [{""name"": ""name"", ""parameters"": 17}]}"),
                CreateFeatureFlag("Feature18", requirementType: "18")
            };

            var mockResponse = new Mock<Response>();
            var mockClient = new Mock<ConfigurationClient>(MockBehavior.Strict);

            foreach (ConfigurationSetting setting in settings)
            {
                var featureFlags = new List<ConfigurationSetting> { setting };

                mockClient.Setup(c => c.GetConfigurationSettingsAsync(It.IsAny<SettingSelector>(), It.IsAny<CancellationToken>()))
                    .Returns(new MockAsyncPageable(featureFlags));

                void action() => new ConfigurationBuilder()
                    .AddAzureAppConfiguration(options =>
                    {
                        options.ClientManager = TestHelpers.CreateMockedConfigurationClientManager(mockClient.Object);
                        options.UseFeatureFlags();
                    }).Build();

                var exception = Assert.Throws<FormatException>(action);

                Assert.False(exception.InnerException is JsonException);
            }
        }

        Response<ConfigurationSetting> GetIfChanged(ConfigurationSetting setting, bool onlyIfChanged, CancellationToken cancellationToken)
        {
            return Response.FromValue(FirstKeyValue, new MockResponse(200));
        }

        Response<ConfigurationSetting> GetTestKey(string key, string label, CancellationToken cancellationToken)
        {
            return Response.FromValue(TestHelpers.CloneSetting(FirstKeyValue), new Mock<Response>().Object);
        }

        private ConfigurationSetting CreateFeatureFlag(string featureId,
            string requirementType = "null",
            string clientFiltersJsonString = "null",
            string variantsJsonString = "null",
            string seed = "null",
            string defaultWhenDisabled = "null",
            string defaultWhenEnabled = "null",
            string userJsonString = "null",
            string groupJsonString = "null",
            string percentileJsonString = "null",
            string telemetryEnabled = "null",
            string telemetryMetadataJsonString = "null")
        {
            return ConfigurationModelFactory.ConfigurationSetting(
                key: FeatureManagementConstants.FeatureFlagMarker + featureId,
                value: $@"
                        {{
                            ""id"": ""{featureId}"",
                            ""enabled"": true,
                            ""conditions"": {{
                              ""requirement_type"": {requirementType},
                              ""client_filters"": {clientFiltersJsonString}
                            }},
                            ""variants"": {variantsJsonString},
	                        ""allocation"": {{
		                        ""seed"": {seed},
		                        ""default_when_disabled"": {defaultWhenDisabled},
		                        ""default_when_enabled"": {defaultWhenEnabled},
		                        ""user"": {userJsonString},
		                        ""group"": {groupJsonString},
		                        ""percentile"": {percentileJsonString}
	                        }},
                            ""telemetry"": {{
                                ""enabled"": {telemetryEnabled},
                                ""metadata"": {telemetryMetadataJsonString}
                            }}
                        }}
                        ",
                contentType: FeatureManagementConstants.ContentType + ";charset=utf-8",
                eTag: new ETag("c3c231fd-39a0-4cb6-3237-4614474b92c1"));
        }
    }
}<|MERGE_RESOLUTION|>--- conflicted
+++ resolved
@@ -320,11 +320,7 @@
             eTag: new ETag("c3c231fd-39a0-4cb6-3237-4614474b92c1"))
         };
 
-<<<<<<< HEAD
-        List<ConfigurationSetting> _featureFlagCollection = new List<ConfigurationSetting>
-=======
         List <ConfigurationSetting> _featureFlagCollection = new List<ConfigurationSetting>
->>>>>>> 96a5e5a0
         {
             ConfigurationModelFactory.ConfigurationSetting(
                 key: FeatureManagementConstants.FeatureFlagMarker + "App1_Feature1",
@@ -726,7 +722,7 @@
 
             // Sleep to let the refresh interval elapse
             Thread.Sleep(RefreshInterval);
-            refresher.RefreshAsync().Wait();
+            await refresher.RefreshAsync();
 
             Assert.Equal("Beta", config["feature_management:feature_flags:0:id"]);
             Assert.Equal("True", config["feature_management:feature_flags:0:enabled"]);
@@ -737,7 +733,7 @@
         }
 
         [Fact]
-        public void WatchesFeatureFlagsUsingCacheExpirationInterval()
+        public async Task WatchesFeatureFlagsUsingCacheExpirationInterval()
         {
             var featureFlags = new List<ConfigurationSetting> { _kv };
 
@@ -800,13 +796,8 @@
             featureFlags.Add(_kv2);
 
             // Sleep to let the cache expire
-<<<<<<< HEAD
             Thread.Sleep(cacheExpirationInterval);
-            refresher.RefreshAsync().Wait();
-=======
-            Thread.Sleep(cacheExpirationTimeSpan);
             await refresher.RefreshAsync();
->>>>>>> 96a5e5a0
 
             Assert.Equal("Beta", config["feature_management:feature_flags:0:id"]);
             Assert.Equal("True", config["feature_management:feature_flags:0:enabled"]);
@@ -817,7 +808,7 @@
         }
 
         [Fact]
-        public void SkipRefreshIfRefreshIntervalHasNotElapsed()
+        public async Task SkipRefreshIfRefreshIntervalHasNotElapsed()
         {
             var featureFlags = new List<ConfigurationSetting> { _kv };
 
@@ -877,7 +868,7 @@
 
             featureFlags.Add(_kv2);
 
-            refresher.RefreshAsync().Wait();
+            await refresher.RefreshAsync();
 
             Assert.Equal("Beta", config["feature_management:feature_flags:0:id"]);
             Assert.Equal("True", config["feature_management:feature_flags:0:enabled"]);
@@ -888,11 +879,7 @@
         }
 
         [Fact]
-<<<<<<< HEAD
-        public void SkipRefreshIfCacheExpirationIntervalHasNotElapsed()
-=======
         public async Task SkipRefreshIfCacheNotExpired()
->>>>>>> 96a5e5a0
         {
             var featureFlags = new List<ConfigurationSetting> { _kv };
 
@@ -1084,7 +1071,7 @@
         {
             var mockResponse = new Mock<Response>();
             var mockClient = new Mock<ConfigurationClient>(MockBehavior.Strict);
-            var cacheExpiration = TimeSpan.FromSeconds(1);
+            var refreshInterval = TimeSpan.FromSeconds(1);
 
             mockClient.Setup(c => c.GetConfigurationSettingsAsync(It.IsAny<SettingSelector>(), It.IsAny<CancellationToken>()))
                 .Returns(new MockAsyncPageable(_nullOrMissingConditionsFeatureFlagCollection));
@@ -1098,7 +1085,7 @@
                     options.ClientManager = TestHelpers.CreateMockedConfigurationClientManager(testClient);
                     options.UseFeatureFlags(ff =>
                     {
-                        ff.CacheExpirationInterval = cacheExpiration;
+                        ff.SetRefreshInterval(refreshInterval);
                         ff.Select(KeyFilter.Any);
                     });
                 })
@@ -1118,7 +1105,7 @@
         {
             var mockResponse = new Mock<Response>();
             var mockClient = new Mock<ConfigurationClient>(MockBehavior.Strict);
-            var cacheExpiration = TimeSpan.FromSeconds(1);
+            var refreshInterval = TimeSpan.FromSeconds(1);
 
             mockClient.Setup(c => c.GetConfigurationSettingsAsync(It.IsAny<SettingSelector>(), It.IsAny<CancellationToken>()))
                 .Returns((Func<SettingSelector, CancellationToken, MockAsyncPageable>)GetTestKeys);
@@ -1143,7 +1130,7 @@
                     options.ClientManager = TestHelpers.CreateMockedConfigurationClientManager(testClient);
                     options.UseFeatureFlags(ff =>
                     {
-                        ff.CacheExpirationInterval = cacheExpiration;
+                        ff.SetRefreshInterval(refreshInterval);
                         ff.Select(setting.Key.Substring(FeatureManagementConstants.FeatureFlagMarker.Length));
                     });
                 })
@@ -1159,7 +1146,7 @@
         {
             var mockResponse = new Mock<Response>();
             var mockClient = new Mock<ConfigurationClient>(MockBehavior.Strict);
-            var cacheExpiration = TimeSpan.FromSeconds(1);
+            var refreshInterval = TimeSpan.FromSeconds(1);
 
             mockClient.Setup(c => c.GetConfigurationSettingsAsync(It.IsAny<SettingSelector>(), It.IsAny<CancellationToken>()))
                 .Returns(new MockAsyncPageable(_validFormatFeatureFlagCollection));
@@ -1172,7 +1159,7 @@
                 options.ClientManager = TestHelpers.CreateMockedConfigurationClientManager(testClient);
                 options.UseFeatureFlags(ff =>
                 {
-                    ff.CacheExpirationInterval = cacheExpiration;
+                    ff.SetRefreshInterval(refreshInterval);
                     ff.Select(KeyFilter.Any);
                 });
             })
@@ -1182,124 +1169,6 @@
             Assert.Equal("True", config[$"feature_management:feature_flags:0:enabled"]);
             Assert.Equal("True", config[$"feature_management:feature_flags:1:enabled"]);
             Assert.Equal("True", config[$"feature_management:feature_flags:2:enabled"]);
-        }
-
-        [Fact]
-        public void TestNullAndMissingValuesForConditions()
-        {
-            var mockResponse = new Mock<Response>();
-            var mockClient = new Mock<ConfigurationClient>(MockBehavior.Strict);
-            var cacheExpiration = TimeSpan.FromSeconds(1);
-
-            mockClient.Setup(c => c.GetConfigurationSettingsAsync(It.IsAny<SettingSelector>(), It.IsAny<CancellationToken>()))
-                .Returns(new MockAsyncPageable(_nullOrMissingConditionsFeatureFlagCollection));
-
-            var testClient = mockClient.Object;
-
-            // Makes sure that adapter properly processes values and doesn't throw an exception
-            var config = new ConfigurationBuilder()
-                .AddAzureAppConfiguration(options =>
-                {
-                    options.ClientManager = TestHelpers.CreateMockedConfigurationClientManager(testClient);
-                    options.UseFeatureFlags(ff =>
-                    {
-                        ff.CacheExpirationInterval = cacheExpiration;
-                        ff.Select(KeyFilter.Any);
-                    });
-                })
-                .Build();
-
-            Assert.Null(config["FeatureManagement:NullConditions:EnabledFor"]);
-            Assert.Equal("Filter", config["FeatureManagement:NullParameters:EnabledFor:0:Name"]);
-            Assert.Null(config["FeatureManagement:NullParameters:EnabledFor:0:Parameters"]);
-            Assert.Null(config["FeatureManagement:NullClientFilters:EnabledFor"]);
-            Assert.Null(config["FeatureManagement:NoConditions:EnabledFor"]);
-            Assert.Null(config["FeatureManagement:EmptyConditions:EnabledFor"]);
-            Assert.Null(config["FeatureManagement:EmptyClientFilter:EnabledFor"]);
-        }
-
-        [Fact]
-        public void InvalidFeatureFlagFormatsThrowFormatException()
-        {
-            var mockResponse = new Mock<Response>();
-            var mockClient = new Mock<ConfigurationClient>(MockBehavior.Strict);
-            var cacheExpiration = TimeSpan.FromSeconds(1);
-
-            mockClient.Setup(c => c.GetConfigurationSettingsAsync(It.IsAny<SettingSelector>(), It.IsAny<CancellationToken>()))
-                .Returns((Func<SettingSelector, CancellationToken, MockAsyncPageable>)GetTestKeys);
-
-            MockAsyncPageable GetTestKeys(SettingSelector selector, CancellationToken ct)
-            {
-                var copy = new List<ConfigurationSetting>();
-                var newSetting = _invalidFormatFeatureFlagCollection.FirstOrDefault(s => s.Key == selector.KeyFilter);
-                if (newSetting != null)
-                    copy.Add(TestHelpers.CloneSetting(newSetting));
-                return new MockAsyncPageable(copy);
-            };
-
-            var testClient = mockClient.Object;
-
-            foreach (ConfigurationSetting setting in _invalidFormatFeatureFlagCollection)
-            {
-                void action() => new ConfigurationBuilder()
-                .AddAzureAppConfiguration(options =>
-                {
-                    options.Select("_");
-                    options.ClientManager = TestHelpers.CreateMockedConfigurationClientManager(testClient);
-                    options.UseFeatureFlags(ff =>
-                    {
-                        ff.CacheExpirationInterval = cacheExpiration;
-                        ff.Select(setting.Key.Substring(FeatureManagementConstants.FeatureFlagMarker.Length));
-                    });
-                })
-                .Build();
-
-                // Each of the feature flags should throw an exception
-                Assert.Throws<FormatException>(action);
-            }
-        }
-
-        [Fact]
-        public void AlternateValidFeatureFlagFormats()
-        {
-            var mockResponse = new Mock<Response>();
-            var mockClient = new Mock<ConfigurationClient>(MockBehavior.Strict);
-            var cacheExpiration = TimeSpan.FromSeconds(1);
-
-            mockClient.Setup(c => c.GetConfigurationSettingsAsync(It.IsAny<SettingSelector>(), It.IsAny<CancellationToken>()))
-                .Returns((Func<SettingSelector, CancellationToken, MockAsyncPageable>)GetTestKeys);
-
-            MockAsyncPageable GetTestKeys(SettingSelector selector, CancellationToken ct)
-            {
-                var copy = new List<ConfigurationSetting>();
-                var newSetting = _validFormatFeatureFlagCollection.FirstOrDefault(s => s.Key == selector.KeyFilter);
-                if (newSetting != null)
-                    copy.Add(TestHelpers.CloneSetting(newSetting));
-                return new MockAsyncPageable(copy);
-            };
-
-            var testClient = mockClient.Object;
-
-            foreach (ConfigurationSetting setting in _validFormatFeatureFlagCollection)
-            {
-                string flagKey = setting.Key.Substring(FeatureManagementConstants.FeatureFlagMarker.Length);
-
-                var config = new ConfigurationBuilder()
-                .AddAzureAppConfiguration(options =>
-                {
-                    options.Select("_");
-                    options.ClientManager = TestHelpers.CreateMockedConfigurationClientManager(testClient);
-                    options.UseFeatureFlags(ff =>
-                    {
-                        ff.CacheExpirationInterval = cacheExpiration;
-                        ff.Select(flagKey);
-                    });
-                })
-                .Build();
-
-                // None of the feature flags should throw an exception, and the flag should be loaded like normal
-                Assert.Equal("True", config[$"FeatureManagement:{flagKey}"]);
-            }
         }
 
         [Fact]
@@ -1515,11 +1384,7 @@
         }
 
         [Fact]
-<<<<<<< HEAD
-        public void DifferentRefreshIntervalsForMultipleFeatureFlagRegistrations()
-=======
         public async Task DifferentCacheExpirationsForMultipleFeatureFlagRegistrations()
->>>>>>> 96a5e5a0
         {
             var mockResponse = new Mock<Response>();
             var mockClient = new Mock<ConfigurationClient>(MockBehavior.Strict);
@@ -1607,15 +1472,9 @@
                 contentType: FeatureManagementConstants.ContentType + ";charset=utf-8",
                 eTag: new ETag("c3c231fd-39a0-4cb6-3237-4614474b92c1" + "f")));
 
-<<<<<<< HEAD
             // Sleep to let the refresh interval for feature flag with label1 elapse
             Thread.Sleep(refreshInterval1);
-            refresher.RefreshAsync().Wait();
-=======
-            // Sleep to let the cache for feature flag with label1 expire
-            Thread.Sleep(cacheExpiration1);
             await refresher.RefreshAsync();
->>>>>>> 96a5e5a0
 
             Assert.Equal("Browser", config["feature_management:feature_flags:0:conditions:client_filters:0:name"]);
             Assert.Equal("Chrome", config["feature_management:feature_flags:0:conditions:client_filters:0:parameters:AllowedBrowsers:0"]);
@@ -1632,11 +1491,7 @@
         }
 
         [Fact]
-<<<<<<< HEAD
-        public void OverwrittenRefreshIntervalForSameFeatureFlagRegistrations()
-=======
         public async Task OverwrittenCacheExpirationForSameFeatureFlagRegistrations()
->>>>>>> 96a5e5a0
         {
             var mockResponse = new Mock<Response>();
             var mockClient = new Mock<ConfigurationClient>(MockBehavior.Strict);
@@ -1703,13 +1558,8 @@
                 contentType: FeatureManagementConstants.ContentType + ";charset=utf-8",
                 eTag: new ETag("c3c231fd-39a0-4cb6-3237-4614474b92c1" + "f"));
 
-<<<<<<< HEAD
             Thread.Sleep(refreshInterval1);
-            refresher.RefreshAsync().Wait();
-=======
-            Thread.Sleep(cacheExpiration1);
             await refresher.RefreshAsync();
->>>>>>> 96a5e5a0
 
             // The refresh interval time for feature flags was overwritten by second call to UseFeatureFlags.
             // Sleeping for refreshInterval1 time should not update feature flags.
@@ -1782,15 +1632,9 @@
                 contentType: FeatureManagementConstants.ContentType + ";charset=utf-8",
                 eTag: new ETag("c3c231fd-39a0-4cb6-3237-4614474b92c1" + "f"));
 
-<<<<<<< HEAD
             // Sleep to let the refresh interval for feature flag with label1 elapse
             Thread.Sleep(RefreshInterval);
-            refresher.RefreshAsync().Wait();
-=======
-            // Sleep to let the cache for feature flag with label1 expire
-            Thread.Sleep(cacheExpiration);
             await refresher.RefreshAsync();
->>>>>>> 96a5e5a0
 
             Assert.Equal("Browser", config["feature_management:feature_flags:0:conditions:client_filters:0:name"]);
             Assert.Equal("Chrome", config["feature_management:feature_flags:0:conditions:client_filters:0:parameters:AllowedBrowsers:0"]);
@@ -1858,27 +1702,16 @@
             contentType: FeatureManagementConstants.ContentType + ";charset=utf-8",
             eTag: new ETag("c3c231fd-39a0-4cb6-3237-4614474b92c1" + "f"));
 
-<<<<<<< HEAD
             Thread.Sleep(RefreshInterval);
-            refresher.TryRefreshAsync().Wait();
+            await refresher.TryRefreshAsync();
             Assert.Equal("AllUsers", config["feature_management:feature_flags:0:conditions:client_filters:0:name"]);
             Assert.Equal("MyFeature", config["feature_management:feature_flags:0:id"]);
-=======
-            Thread.Sleep(CacheExpirationTime);
-            await refresher.TryRefreshAsync();
-            Assert.Equal("AllUsers", config["FeatureManagement:MyFeature:EnabledFor:0:Name"]);
->>>>>>> 96a5e5a0
             Assert.Contains(LogHelper.BuildFeatureFlagReadMessage("myFeature1", null, TestHelpers.PrimaryConfigStoreEndpoint.ToString().TrimEnd('/')), verboseInvocation);
             Assert.Contains(LogHelper.BuildFeatureFlagUpdatedMessage("myFeature1"), informationalInvocation);
 
             featureFlags.RemoveAt(0);
-<<<<<<< HEAD
             Thread.Sleep(RefreshInterval);
-            refresher.TryRefreshAsync().Wait();
-=======
-            Thread.Sleep(CacheExpirationTime);
             await refresher.TryRefreshAsync();
->>>>>>> 96a5e5a0
 
             Assert.Null(config["feature_management:feature_flags:0:conditions:client_filters:0:name"]);
             Assert.Contains(LogHelper.BuildFeatureFlagReadMessage("myFeature1", null, TestHelpers.PrimaryConfigStoreEndpoint.ToString().TrimEnd('/')), verboseInvocation);
@@ -1931,15 +1764,9 @@
             Assert.Equal("SuperUsers", config["feature_management:feature_flags:0:conditions:client_filters:0:name"]);
             FirstKeyValue.Value = "newValue1";
 
-<<<<<<< HEAD
             Thread.Sleep(RefreshInterval);
-            refresher.TryRefreshAsync().Wait();
+            await refresher.TryRefreshAsync();
             Assert.Equal("SuperUsers", config["feature_management:feature_flags:0:conditions:client_filters:0:name"]);
-=======
-            Thread.Sleep(CacheExpirationTime);
-            await refresher.TryRefreshAsync();
-            Assert.Equal("SuperUsers", config["FeatureManagement:MyFeature2:EnabledFor:0:Name"]);
->>>>>>> 96a5e5a0
             Assert.Contains(LogHelper.BuildFeatureFlagsUnchangedMessage(TestHelpers.PrimaryConfigStoreEndpoint.ToString().TrimEnd('/')), verboseInvocation);
         }
 
@@ -2050,13 +1877,8 @@
             contentType: FeatureManagementConstants.ContentType + ";charset=utf-8",
             eTag: new ETag("c3c231fd-39a0-4cb6-3237-4614474b92c1" + "f"));
 
-<<<<<<< HEAD
             Thread.Sleep(RefreshInterval);
-            refresher.TryRefreshAsync().Wait();
-=======
-            Thread.Sleep(CacheExpirationTime);
             await refresher.TryRefreshAsync();
->>>>>>> 96a5e5a0
 
             Assert.Equal("newValue1", config["TestKey1"]);
             Assert.Equal("NoUsers", config["feature_management:feature_flags:0:conditions:client_filters:0:name"]);
