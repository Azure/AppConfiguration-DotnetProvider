﻿// Copyright (c) Microsoft Corporation.
// Licensed under the MIT license.
//
using Azure;
using Azure.Core;
using Azure.Core.Diagnostics;
using Azure.Core.Testing;
using Azure.Data.AppConfiguration;
using Azure.Data.AppConfiguration.Tests;
using Azure.Identity;
using Microsoft.Extensions.Configuration;
using Microsoft.Extensions.Configuration.AzureAppConfiguration;
using Microsoft.Extensions.Configuration.AzureAppConfiguration.FeatureManagement;
using Moq;
using System;
using System.Collections.Generic;
using System.Diagnostics.Tracing;
using System.Linq;
using System.Security.Cryptography;
using System.Text;
using System.Text.Json;
using System.Threading;
using System.Threading.Tasks;
using Xunit;

namespace Tests.AzureAppConfiguration
{
    public class FeatureManagementTests
    {
        private ConfigurationSetting _kv = ConfigurationModelFactory.ConfigurationSetting(
            key: FeatureManagementConstants.FeatureFlagMarker + "myFeature",
            value: @"
                    {
                      ""id"": ""Beta"",
                      ""description"": ""The new beta version of our web site."",
                      ""display_name"": ""Beta Feature"",
                      ""enabled"": true,
                      ""conditions"": {
                        ""client_filters"": [
                          {
                            ""name"": ""Browser"",
                            ""parameters"": {
                              ""AllowedBrowsers"": [ ""Firefox"", ""Safari"" ]
                            }
                          },
                          {
                            ""name"": ""RollOut"",
                            ""parameters"": {
                              ""percentage"": ""20"",
                              ""region"": ""US""
                            }
                          },
                          {
                            ""name"": ""SuperUsers""
                          },
                          {
                            ""name"": ""TimeWindow"",
                            ""parameters"": {
	                          ""Start"": ""\/Date(1578643200000)\/"",
	                          ""End"": ""\/Date(1578686400000)\/""
                            }
                          }
                        ]
                      }
                    }
                    ",
            label: default,
            contentType: FeatureManagementConstants.ContentType + ";charset=utf-8",
            eTag: new ETag("c3c231fd-39a0-4cb6-3237-4614474b92c1"));

        private ConfigurationSetting _kv2 = ConfigurationModelFactory.ConfigurationSetting(
            key: FeatureManagementConstants.FeatureFlagMarker + "myFeature2",
            value: @"
                    {
                      ""id"": ""MyFeature2"",
                      ""description"": ""The new beta version of our web site."",
                      ""display_name"": ""Beta Feature"",
                      ""enabled"": true,
                      ""conditions"": {
                        ""client_filters"": [
                          {
                            ""name"": ""SuperUsers""
                          }
                        ]
                      }
                    }
                    ",
            label: default,
            contentType: FeatureManagementConstants.ContentType + ";charset=utf-8",
            eTag: new ETag("c3c231fd-39a0-4cb6-3237-4614474b92c1"));

        List<ConfigurationSetting> _nullOrMissingConditionsFeatureFlagCollection = new List<ConfigurationSetting>
        {
            ConfigurationModelFactory.ConfigurationSetting(
            key: FeatureManagementConstants.FeatureFlagMarker + "NullParameters",
            value: @"
                            {
                              ""id"": ""NullParameters"",
                              ""description"": """",
                              ""display_name"": ""Null Parameters"",
                              ""enabled"": true,
                              ""conditions"": {
                                ""client_filters"": [
                                  {
                                    ""name"": ""Filter"",
                                    ""parameters"": null
                                  }
                                ]
                              }
                            }
                            ",
            label: default,
            contentType: FeatureManagementConstants.ContentType + ";charset=utf-8",
            eTag: new ETag("c3c231fd-39a0-4cb6-3237-4614474b92c1")),

            ConfigurationModelFactory.ConfigurationSetting(
            key: FeatureManagementConstants.FeatureFlagMarker + "NullConditions",
            value: @"
                            {
                              ""id"": ""NullConditions"",
                              ""description"": """",
                              ""display_name"": ""Null Conditions"",
                              ""enabled"": true,
                              ""conditions"": null
                            }
                            ",
            label: default,
            contentType: FeatureManagementConstants.ContentType + ";charset=utf-8",
            eTag: new ETag("c3c231fd-39a0-4cb6-3237-4614474b92c1")),

            ConfigurationModelFactory.ConfigurationSetting(
            key: FeatureManagementConstants.FeatureFlagMarker + "NullClientFilters",
            value: @"
                            {
                              ""id"": ""NullClientFilters"",
                              ""description"": """",
                              ""display_name"": ""Null Client Filters"",
                              ""enabled"": true,
                              ""conditions"": {
                                ""client_filters"": null
                              }
                            }
                            ",
            label: default,
            contentType: FeatureManagementConstants.ContentType + ";charset=utf-8",
            eTag: new ETag("c3c231fd-39a0-4cb6-3237-4614474b92c1")),

            ConfigurationModelFactory.ConfigurationSetting(
            key: FeatureManagementConstants.FeatureFlagMarker + "NoConditions",
            value: @"
                            {
                              ""id"": ""NoConditions"",
                              ""description"": """",
                              ""display_name"": ""No Conditions"",
                              ""enabled"": true
                            }
                            ",
            label: default,
            contentType: FeatureManagementConstants.ContentType + ";charset=utf-8",
            eTag: new ETag("c3c231fd-39a0-4cb6-3237-4614474b92c1")),

            ConfigurationModelFactory.ConfigurationSetting(
            key: FeatureManagementConstants.FeatureFlagMarker + "EmptyConditions",
            value: @"
                            {
                              ""id"": ""EmptyConditions"",
                              ""description"": """",
                              ""display_name"": ""Empty Conditions"",
                              ""conditions"": {},
                              ""enabled"": true
                            }
                            ",
            label: default,
            contentType: FeatureManagementConstants.ContentType + ";charset=utf-8",
            eTag: new ETag("c3c231fd-39a0-4cb6-3237-4614474b92c1")),

            ConfigurationModelFactory.ConfigurationSetting(
            key: FeatureManagementConstants.FeatureFlagMarker + "EmptyClientFilter",
            value: @"
                            {
                              ""id"": ""EmptyClientFilter"",
                              ""description"": """",
                              ""display_name"": ""Empty Client Filter"",
                              ""conditions"": {
                                ""client_filters"": [
                                    {}
                                ]
                              },
                              ""enabled"": true
                            }
                            ",
            label: default,
            contentType: FeatureManagementConstants.ContentType + ";charset=utf-8",
            eTag: new ETag("c3c231fd-39a0-4cb6-3237-4614474b92c1"))
        };

        List<ConfigurationSetting> _validFormatFeatureFlagCollection = new List<ConfigurationSetting>
        {
            ConfigurationModelFactory.ConfigurationSetting(
            key: FeatureManagementConstants.FeatureFlagMarker + "AdditionalProperty",
            value: @"
                            {
                              ""id"": ""AdditionalProperty"",
                              ""description"": ""Should not throw an exception, additional properties are skipped."",
                              ""ignored_object"": {
                                ""id"": false
                              },
                              ""enabled"": true,
                              ""conditions"": {}
                            }
                            ",
            label: default,
            contentType: FeatureManagementConstants.ContentType + ";charset=utf-8",
            eTag: new ETag("c3c231fd-39a0-4cb6-3237-4614474b92c1")),

            ConfigurationModelFactory.ConfigurationSetting(
            key: FeatureManagementConstants.FeatureFlagMarker + "DuplicateProperty",
            value: @"
                            {
                              ""id"": ""DuplicateProperty"",
                              ""description"": ""Should not throw an exception, last of duplicate properties will win."",
                              ""enabled"": false,
                              ""enabled"": true,
                              ""conditions"": {}
                            }
                            ",
            label: default,
            contentType: FeatureManagementConstants.ContentType + ";charset=utf-8",
            eTag: new ETag("c3c231fd-39a0-4cb6-3237-4614474b92c1")),

            ConfigurationModelFactory.ConfigurationSetting(
            key: FeatureManagementConstants.FeatureFlagMarker + "AllowNullRequirementType",
            value: @"
                            {
                              ""id"": ""AllowNullRequirementType"",
                              ""description"": ""Should not throw an exception, requirement type is allowed as null."",
                              ""enabled"": true,
                              ""conditions"": {
                                ""requirement_type"": null
                              }
                            }
                            ",
            label: default,
            contentType: FeatureManagementConstants.ContentType + ";charset=utf-8",
            eTag: new ETag("c3c231fd-39a0-4cb6-3237-4614474b92c1"))
        };

        List<ConfigurationSetting> _invalidFormatFeatureFlagCollection = new List<ConfigurationSetting>
        {
            ConfigurationModelFactory.ConfigurationSetting(
            key: FeatureManagementConstants.FeatureFlagMarker + "MissingClosingBracket1",
            value: @"
                            {
                              ""id"": ""MissingClosingBracket1"",
                              ""description"": ""Should throw an exception, invalid end of json."",
                              ""enabled"": true,
                              ""conditions"": {}
                            ",
            label: default,
            contentType: FeatureManagementConstants.ContentType + ";charset=utf-8",
            eTag: new ETag("c3c231fd-39a0-4cb6-3237-4614474b92c1")),

            ConfigurationModelFactory.ConfigurationSetting(
            key: FeatureManagementConstants.FeatureFlagMarker + "MissingClosingBracket2",
            value: @"
                            {
                              ""id"": ""MissingClosingBracket2"",
                              ""description"": ""Should throw an exception, invalid end of conditions object."",
                              ""conditions"": {,
                              ""enabled"": true
                            }
                            ",
            label: default,
            contentType: FeatureManagementConstants.ContentType + ";charset=utf-8",
            eTag: new ETag("c3c231fd-39a0-4cb6-3237-4614474b92c1")),

            ConfigurationModelFactory.ConfigurationSetting(
            key: FeatureManagementConstants.FeatureFlagMarker + "MissingClosingBracket3",
            value: @"
                            {
                              ""id"": ""MissingClosingBracket3"",
                              ""description"": ""Should throw an exception, no closing bracket on client filters array."",
                              ""conditions"": {
                                ""client_filters"": [
                              },
                              ""enabled"": true
                            }
                            ",
            label: default,
            contentType: FeatureManagementConstants.ContentType + ";charset=utf-8",
            eTag: new ETag("c3c231fd-39a0-4cb6-3237-4614474b92c1")),

            ConfigurationModelFactory.ConfigurationSetting(
            key: FeatureManagementConstants.FeatureFlagMarker + "MissingOpeningBracket1",
            value: @"
                            {
                              ""id"": ""MissingOpeningBracket1"",
                              ""description"": ""Should throw an exception, no opening bracket on conditions object."",
                              ""conditions"": },
                              ""enabled"": true
                            }
                            ",
            label: default,
            contentType: FeatureManagementConstants.ContentType + ";charset=utf-8",
            eTag: new ETag("c3c231fd-39a0-4cb6-3237-4614474b92c1")),

            ConfigurationModelFactory.ConfigurationSetting(
            key: FeatureManagementConstants.FeatureFlagMarker + "MissingOpeningBracket2",
            value: @"
                            {
                              ""id"": ""MissingOpeningBracket2"",
                              ""description"": ""Should throw an exception, no opening bracket on client filters array."",
                              ""conditions"": {
                                ""client_filters"": ]
                              },
                              ""enabled"": true
                            }
                            ",
            label: default,
            contentType: FeatureManagementConstants.ContentType + ";charset=utf-8",
            eTag: new ETag("c3c231fd-39a0-4cb6-3237-4614474b92c1"))
        };

        List <ConfigurationSetting> _featureFlagCollection = new List<ConfigurationSetting>
        {
            ConfigurationModelFactory.ConfigurationSetting(
                key: FeatureManagementConstants.FeatureFlagMarker + "App1_Feature1",
                value: @"
                        {
                          ""id"": ""App1_Feature1"",
                          ""enabled"": true,
                          ""conditions"": {
                            ""client_filters"": []
                          }
                        }
                        ",
                label: "App1_Label",
                contentType: FeatureManagementConstants.ContentType + ";charset=utf-8",
                eTag: new ETag("c3c231fd-39a0-4cb6-3237-4614474b92c1")),

            ConfigurationModelFactory.ConfigurationSetting(
                key: FeatureManagementConstants.FeatureFlagMarker + "App1_Feature2",
                value: @"
                        {
                          ""id"": ""App1_Feature2"",
                          ""enabled"": false,
                          ""conditions"": {
                            ""client_filters"": []
                          }
                        }
                        ",
                label: "App1_Label",
                contentType: FeatureManagementConstants.ContentType + ";charset=utf-8",
                eTag: new ETag("c3c231fd-39a0-4cb6-3237-4614474b92c1")),

            ConfigurationModelFactory.ConfigurationSetting(
                key: FeatureManagementConstants.FeatureFlagMarker + "Feature1",
                value: @"
                        {
                          ""id"": ""Feature1"",
                          ""enabled"": false,
                          ""conditions"": {
                            ""client_filters"": []
                          }
                        }
                        ",
                label: "App1_Label",
                contentType: FeatureManagementConstants.ContentType + ";charset=utf-8",
                eTag: new ETag("c3c231fd-39a0-4cb6-3237-4614474b92c1")),

            ConfigurationModelFactory.ConfigurationSetting(
                key: FeatureManagementConstants.FeatureFlagMarker + "App2_Feature1",
                value: @"
                        {
                          ""id"": ""App2_Feature1"",
                          ""enabled"": false,
                          ""conditions"": {
                            ""client_filters"": []
                          }
                        }
                        ",
                label: "App2_Label",
                contentType: FeatureManagementConstants.ContentType + ";charset=utf-8",
                eTag: new ETag("c3c231fd-39a0-4cb6-3237-4614474b92c1")),

            ConfigurationModelFactory.ConfigurationSetting(
                key: FeatureManagementConstants.FeatureFlagMarker + "App2_Feature2",
                value: @"
                        {
                          ""id"": ""App2_Feature2"",
                          ""enabled"": true,
                          ""conditions"": {
                            ""client_filters"": []
                          }
                        }
                        ",
                label: "App2_Label",
                contentType: FeatureManagementConstants.ContentType + ";charset=utf-8",
                eTag: new ETag("c3c231fd-39a0-4cb6-3237-4614474b92c1")),

            ConfigurationModelFactory.ConfigurationSetting(
                key: FeatureManagementConstants.FeatureFlagMarker + "Feature1",
                value: @"
                        {
                          ""id"": ""Feature1"",
                          ""enabled"": true,
                          ""conditions"": {
                            ""client_filters"": []
                          }
                        }
                        ",
                label: "App2_Label",
                contentType: FeatureManagementConstants.ContentType + ";charset=utf-8",
                eTag: new ETag("c3c231fd-39a0-4cb6-3237-4614474b92c1")),
        };

        ConfigurationSetting FirstKeyValue = ConfigurationModelFactory.ConfigurationSetting(
                key: "TestKey1",
                label: "label",
                value: "TestValue1",
                eTag: new ETag("0a76e3d7-7ec1-4e37-883c-9ea6d0d89e63"),
                contentType: "text");

        List<ConfigurationSetting> _variantFeatureFlagCollection = new List<ConfigurationSetting>
        {
            ConfigurationModelFactory.ConfigurationSetting(
                key: FeatureManagementConstants.FeatureFlagMarker + "VariantsFeature1",
                value: @"
                        {
                            ""id"": ""VariantsFeature1"",
                            ""enabled"": true,
                            ""variants"": [
		                    {
			                    ""name"": ""Big"",
			                    ""configuration_value"": ""600px""
		                    },
		                    {
			                    ""name"": ""Small"",
			                    ""configuration_reference"": ""ShoppingCart:Small"",
			                    ""status_override"": ""Disabled""
		                    }
	                        ],
	                        ""allocation"": {
		                        ""seed"": ""13992821"",
		                        ""default_when_disabled"": ""Small"",
		                        ""default_when_enabled"": ""Small"",
		                        ""user"": [
			                        {
				                        ""variant"": ""Big"",
				                        ""users"": [
					                        ""Marsha"",
                                            ""John""
				                        ]
			                        },
                                    {
                                        ""variant"": ""Small"",
                                        ""users"": [
                                            ""Alice"",
                                            ""Bob""
                                        ]
                                    }   
		                        ],
		                        ""group"": [
			                        {
				                        ""variant"": ""Big"",
				                        ""groups"": [
					                        ""Ring1""
				                        ]
			                        },
                                    {
                                        ""variant"": ""Small"",
                                        ""groups"": [
                                            ""Ring2"",
                                            ""Ring3""
                                        ]
                                    }
		                        ],
		                        ""percentile"": [
			                        {
				                        ""variant"": ""Big"",
				                        ""from"": 0,
				                        ""to"": 50
			                        },
                                    {
                                        ""variant"": ""Small"",
                                        ""from"": 50,
                                        ""to"": 100
                                    }
		                        ]
	                        }
                        }
                        ",
                label: default,
                contentType: FeatureManagementConstants.ContentType + ";charset=utf-8",
                eTag: new ETag("c3c231fd-39a0-4cb6-3237-4614474b92c1")),

            ConfigurationModelFactory.ConfigurationSetting(
                key: FeatureManagementConstants.FeatureFlagMarker + "VariantsFeature2",
                value: @"
                            {
                                ""id"": ""VariantsFeature2"",
                                ""enabled"": false,
                                ""variants"": [
		                        {
			                        ""name"": ""ObjectVariant"",
			                        ""configuration_value"": {
                                        ""Key1"": ""Value1"",
                                        ""Key2"": {
                                            ""InsideKey2"": ""Value2""
                                        }
                                    }
		                        },
		                        {
			                        ""name"": ""NumberVariant"",
			                        ""configuration_value"": 100
		                        },
		                        {
			                        ""name"": ""NullVariant"",
			                        ""configuration_value"": null
		                        },
		                        {
			                        ""name"": ""MissingValueVariant""
		                        },
		                        {
			                        ""name"": ""BooleanVariant"",
			                        ""configuration_value"": true
		                        }
	                            ],
	                            ""allocation"": {
		                            ""default_when_disabled"": ""ObjectVariant"",
		                            ""default_when_enabled"": ""ObjectVariant""
	                            }
                            }
                            ",
                label: default,
                contentType: FeatureManagementConstants.ContentType + ";charset=utf-8",
                eTag: new ETag("c3c231fd-39a0-4cb6-3237-4614474b92c1")),

            ConfigurationModelFactory.ConfigurationSetting(
                key: FeatureManagementConstants.FeatureFlagMarker + "VariantsFeature3",
                value: @"
                            {
                                ""id"": ""VariantsFeature3"",
                                ""enabled"": ""true"",
                                ""variants"": [
		                        {
			                        ""name"": ""NumberVariant"",
			                        ""configuration_value"": 1
		                        },
		                        {
			                        ""name"": ""NumberVariant"",
			                        ""configuration_value"": 2
		                        },
		                        {
			                        ""name"": ""OtherVariant"",
			                        ""configuration_value"": ""Other""
		                        }
	                            ],
                                ""allocation"": {
                                    ""default_when_enabled"": ""OtherVariant"",
                                    ""default_when_enabled"": ""NumberVariant""
                                }
                            }
                            ",
                label: default,
                contentType: FeatureManagementConstants.ContentType + ";charset=utf-8",
                eTag: new ETag("c3c231fd-39a0-4cb6-3237-4614474b92c1")),

            ConfigurationModelFactory.ConfigurationSetting(
                key: FeatureManagementConstants.FeatureFlagMarker + "VariantsFeature4",
                value: @"
                            {
                                ""id"": ""VariantsFeature4"",
                                ""enabled"": true,
                                ""variants"": null,
	                            ""allocation"": null
                            }
                            ",
                label: default,
                contentType: FeatureManagementConstants.ContentType + ";charset=utf-8",
                eTag: new ETag("c3c231fd-39a0-4cb6-3237-4614474b92c1"))
        };

        List<ConfigurationSetting> _telemetryFeatureFlagCollection = new List<ConfigurationSetting>
        {
            ConfigurationModelFactory.ConfigurationSetting(
                key: FeatureManagementConstants.FeatureFlagMarker + "TelemetryFeature1",
                value: @"
                        {
                            ""id"": ""TelemetryFeature1"",
                            ""enabled"": true,
                            ""telemetry"": {
                                ""enabled"": ""true"",
                                ""metadata"": {
		                            ""Tags.Tag1"": ""Tag1Value"",
		                            ""Tags.Tag2"": ""Tag2Value""
	                            }
                            }
                        }
                        ",
                label: "label",
                contentType: FeatureManagementConstants.ContentType + ";charset=utf-8",
                eTag: new ETag("c3c231fd-39a0-4cb6-3237-4614474b92c1")),

            ConfigurationModelFactory.ConfigurationSetting(
                key: FeatureManagementConstants.FeatureFlagMarker + "TelemetryFeature2",
                value: @"
                        {
                            ""id"": ""TelemetryFeature2"",
                            ""enabled"": true,
                            ""telemetry"": {
                                ""enabled"": false,
                                ""enabled"": true,
                                ""metadata"": {
		                            ""Tags.Tag1"": ""Tag1Value"",
		                            ""Tags.Tag1"": ""Tag2Value""
	                            }
                            }
                        }
                        ",
                label: "label",
                contentType: FeatureManagementConstants.ContentType + ";charset=utf-8",
                eTag: new ETag("c3c231fd-39a0-4cb6-3237-4614474b92c1"))
        };

        TimeSpan RefreshInterval = TimeSpan.FromSeconds(1);

        [Fact]
        public void UsesFeatureFlags()
        {
            var mockResponse = new Mock<Response>();
            var mockClient = new Mock<ConfigurationClient>(MockBehavior.Strict);

            var featureFlags = new List<ConfigurationSetting> { _kv };

            mockClient.Setup(c => c.GetConfigurationSettingsAsync(It.IsAny<SettingSelector>(), It.IsAny<CancellationToken>()))
                .Returns(new MockAsyncPageable(featureFlags));

            var testClient = mockClient.Object;

            var config = new ConfigurationBuilder()
                .AddAzureAppConfiguration(options =>
                {
                    options.ClientManager = TestHelpers.CreateMockedConfigurationClientManager(testClient);
                    options.UseFeatureFlags();
                })
                .Build();

            Assert.Equal("Browser", config["FeatureManagement:Beta:EnabledFor:0:Name"]);
            Assert.Equal("Firefox", config["FeatureManagement:Beta:EnabledFor:0:Parameters:AllowedBrowsers:0"]);
            Assert.Equal("Safari", config["FeatureManagement:Beta:EnabledFor:0:Parameters:AllowedBrowsers:1"]);
            Assert.Equal("RollOut", config["FeatureManagement:Beta:EnabledFor:1:Name"]);
            Assert.Equal("20", config["FeatureManagement:Beta:EnabledFor:1:Parameters:Percentage"]);
            Assert.Equal("US", config["FeatureManagement:Beta:EnabledFor:1:Parameters:Region"]);
            Assert.Equal("SuperUsers", config["FeatureManagement:Beta:EnabledFor:2:Name"]);
            Assert.Equal("TimeWindow", config["FeatureManagement:Beta:EnabledFor:3:Name"]);
            Assert.Equal("/Date(1578643200000)/", config["FeatureManagement:Beta:EnabledFor:3:Parameters:Start"]);
            Assert.Equal("/Date(1578686400000)/", config["FeatureManagement:Beta:EnabledFor:3:Parameters:End"]);
        }

        [Fact]
        public async Task WatchesFeatureFlags()
        {
            var featureFlags = new List<ConfigurationSetting> { _kv };

            var mockResponse = new Mock<Response>();
            var mockClient = new Mock<ConfigurationClient>(MockBehavior.Strict);
            var mockAsyncPageable = new MockAsyncPageable(featureFlags);

            mockClient.Setup(c => c.GetConfigurationSettingsAsync(It.IsAny<SettingSelector>(), It.IsAny<CancellationToken>()))
                .Callback(() => mockAsyncPageable.UpdateFeatureFlags(featureFlags))
                .Returns(mockAsyncPageable);

            IConfigurationRefresher refresher = null;
            var config = new ConfigurationBuilder()
                .AddAzureAppConfiguration(options =>
                {
                    options.ClientManager = TestHelpers.CreateMockedConfigurationClientManager(mockClient.Object);
                    options.UseFeatureFlags(o => o.SetRefreshInterval(RefreshInterval));

                    refresher = options.GetRefresher();
                })
                .Build();

            Assert.Equal("Browser", config["FeatureManagement:Beta:EnabledFor:0:Name"]);
            Assert.Equal("Firefox", config["FeatureManagement:Beta:EnabledFor:0:Parameters:AllowedBrowsers:0"]);
            Assert.Equal("Safari", config["FeatureManagement:Beta:EnabledFor:0:Parameters:AllowedBrowsers:1"]);
            Assert.Equal("RollOut", config["FeatureManagement:Beta:EnabledFor:1:Name"]);
            Assert.Equal("20", config["FeatureManagement:Beta:EnabledFor:1:Parameters:Percentage"]);
            Assert.Equal("US", config["FeatureManagement:Beta:EnabledFor:1:Parameters:Region"]);
            Assert.Equal("SuperUsers", config["FeatureManagement:Beta:EnabledFor:2:Name"]);
            Assert.Equal("TimeWindow", config["FeatureManagement:Beta:EnabledFor:3:Name"]);
            Assert.Equal("/Date(1578643200000)/", config["FeatureManagement:Beta:EnabledFor:3:Parameters:Start"]);
            Assert.Equal("/Date(1578686400000)/", config["FeatureManagement:Beta:EnabledFor:3:Parameters:End"]);

            featureFlags[0] = ConfigurationModelFactory.ConfigurationSetting(
                key: FeatureManagementConstants.FeatureFlagMarker + "myFeature",
                value: @"
                        {
                          ""id"": ""Beta"",
                          ""description"": ""The new beta version of our web site."",
                          ""display_name"": ""Beta Feature"",
                          ""enabled"": true,
                          ""conditions"": {
                            ""client_filters"": [
                              {
                                ""name"": ""Browser"",
                                ""parameters"": {
                                  ""AllowedBrowsers"": [ ""Chrome"", ""Edge"" ]
                                }
                              }
                            ]
                          }
                        }
                        ",
                label: default,
                contentType: FeatureManagementConstants.ContentType + ";charset=utf-8",
                eTag: new ETag("c3c231fd-39a0-4cb6-3237-4614474b92c1"));

            featureFlags.Add(_kv2);

            // Sleep to let the refresh interval elapse
            Thread.Sleep(RefreshInterval);
            await refresher.RefreshAsync();

            Assert.Equal("Browser", config["FeatureManagement:Beta:EnabledFor:0:Name"]);
            Assert.Equal("Chrome", config["FeatureManagement:Beta:EnabledFor:0:Parameters:AllowedBrowsers:0"]);
            Assert.Equal("Edge", config["FeatureManagement:Beta:EnabledFor:0:Parameters:AllowedBrowsers:1"]);
            Assert.Equal("SuperUsers", config["FeatureManagement:MyFeature2:EnabledFor:0:Name"]);
        }

        [Fact]
        public async Task WatchesFeatureFlagsUsingCacheExpirationInterval()
        {
            var featureFlags = new List<ConfigurationSetting> { _kv };

            var mockClient = new Mock<ConfigurationClient>(MockBehavior.Strict);
            var mockAsyncPageable = new MockAsyncPageable(featureFlags);

            mockClient.Setup(c => c.GetConfigurationSettingsAsync(It.IsAny<SettingSelector>(), It.IsAny<CancellationToken>()))
                .Callback(() => mockAsyncPageable.UpdateFeatureFlags(featureFlags))
                .Returns(mockAsyncPageable);

            var cacheExpirationInterval = TimeSpan.FromSeconds(1);

            IConfigurationRefresher refresher = null;
            var config = new ConfigurationBuilder()
                .AddAzureAppConfiguration(options =>
                {
                    options.ClientManager = TestHelpers.CreateMockedConfigurationClientManager(mockClient.Object);
                    options.UseFeatureFlags(o => o.CacheExpirationInterval = cacheExpirationInterval);

                    refresher = options.GetRefresher();
                })
                .Build();

            Assert.Equal("Browser", config["FeatureManagement:Beta:EnabledFor:0:Name"]);
            Assert.Equal("Firefox", config["FeatureManagement:Beta:EnabledFor:0:Parameters:AllowedBrowsers:0"]);
            Assert.Equal("Safari", config["FeatureManagement:Beta:EnabledFor:0:Parameters:AllowedBrowsers:1"]);
            Assert.Equal("RollOut", config["FeatureManagement:Beta:EnabledFor:1:Name"]);
            Assert.Equal("20", config["FeatureManagement:Beta:EnabledFor:1:Parameters:Percentage"]);
            Assert.Equal("US", config["FeatureManagement:Beta:EnabledFor:1:Parameters:Region"]);
            Assert.Equal("SuperUsers", config["FeatureManagement:Beta:EnabledFor:2:Name"]);
            Assert.Equal("TimeWindow", config["FeatureManagement:Beta:EnabledFor:3:Name"]);
            Assert.Equal("/Date(1578643200000)/", config["FeatureManagement:Beta:EnabledFor:3:Parameters:Start"]);
            Assert.Equal("/Date(1578686400000)/", config["FeatureManagement:Beta:EnabledFor:3:Parameters:End"]);

            featureFlags[0] = ConfigurationModelFactory.ConfigurationSetting(
                key: FeatureManagementConstants.FeatureFlagMarker + "myFeature",
                value: @"
                        {
                          ""id"": ""Beta"",
                          ""description"": ""The new beta version of our web site."",
                          ""display_name"": ""Beta Feature"",
                          ""enabled"": true,
                          ""conditions"": {
                            ""client_filters"": [
                              {
                                ""name"": ""Browser"",
                                ""parameters"": {
                                  ""AllowedBrowsers"": [ ""Chrome"", ""Edge"" ]
                                }
                              }
                            ]
                          }
                        }
                        ",
                label: default,
                contentType: FeatureManagementConstants.ContentType + ";charset=utf-8",
                eTag: new ETag("c3c231fd-39a0-4cb6-3237-4614474b92c1" + "f"));

            featureFlags.Add(_kv2);

            // Sleep to let the cache expire
            Thread.Sleep(cacheExpirationInterval);
            await refresher.RefreshAsync();

            Assert.Equal("Browser", config["FeatureManagement:Beta:EnabledFor:0:Name"]);
            Assert.Equal("Chrome", config["FeatureManagement:Beta:EnabledFor:0:Parameters:AllowedBrowsers:0"]);
            Assert.Equal("Edge", config["FeatureManagement:Beta:EnabledFor:0:Parameters:AllowedBrowsers:1"]);
            Assert.Equal("SuperUsers", config["FeatureManagement:MyFeature2:EnabledFor:0:Name"]);
        }

        [Fact]
        public async Task SkipRefreshIfRefreshIntervalHasNotElapsed()
        {
            var featureFlags = new List<ConfigurationSetting> { _kv };

            var mockClient = new Mock<ConfigurationClient>(MockBehavior.Strict);

            var mockAsyncPageable = new MockAsyncPageable(featureFlags);

            mockClient.Setup(c => c.GetConfigurationSettingsAsync(It.IsAny<SettingSelector>(), It.IsAny<CancellationToken>()))
                .Callback(() => mockAsyncPageable.UpdateFeatureFlags(featureFlags))
                .Returns(mockAsyncPageable);

            IConfigurationRefresher refresher = null;
            var config = new ConfigurationBuilder()
                .AddAzureAppConfiguration(options =>
                {
                    options.ClientManager = TestHelpers.CreateMockedConfigurationClientManager(mockClient.Object);
                    options.UseFeatureFlags(o => o.SetRefreshInterval(TimeSpan.FromSeconds(10)));

                    refresher = options.GetRefresher();
                })
                .Build();

            Assert.Equal("Browser", config["FeatureManagement:Beta:EnabledFor:0:Name"]);
            Assert.Equal("Firefox", config["FeatureManagement:Beta:EnabledFor:0:Parameters:AllowedBrowsers:0"]);
            Assert.Equal("Safari", config["FeatureManagement:Beta:EnabledFor:0:Parameters:AllowedBrowsers:1"]);
            Assert.Equal("RollOut", config["FeatureManagement:Beta:EnabledFor:1:Name"]);
            Assert.Equal("20", config["FeatureManagement:Beta:EnabledFor:1:Parameters:Percentage"]);
            Assert.Equal("US", config["FeatureManagement:Beta:EnabledFor:1:Parameters:Region"]);
            Assert.Equal("SuperUsers", config["FeatureManagement:Beta:EnabledFor:2:Name"]);
            Assert.Equal("TimeWindow", config["FeatureManagement:Beta:EnabledFor:3:Name"]);
            Assert.Equal("/Date(1578643200000)/", config["FeatureManagement:Beta:EnabledFor:3:Parameters:Start"]);
            Assert.Equal("/Date(1578686400000)/", config["FeatureManagement:Beta:EnabledFor:3:Parameters:End"]);

            featureFlags[0] = ConfigurationModelFactory.ConfigurationSetting(
                key: FeatureManagementConstants.FeatureFlagMarker + "myFeature",
                value: @"
                        {
                          ""id"": ""Beta"",
                          ""description"": ""The new beta version of our web site."",
                          ""display_name"": ""Beta Feature"",
                          ""enabled"": true,
                          ""conditions"": {
                            ""client_filters"": [
                              {
                                ""name"": ""Browser"",
                                ""parameters"": {
                                  ""AllowedBrowsers"": [ ""Chrome"", ""Edge"" ]
                                }
                              }
                            ]
                          }
                        }
                        ",
                label: default,
                contentType: FeatureManagementConstants.ContentType + ";charset=utf-8",
                eTag: new ETag("c3c231fd-39a0-4cb6-3237-4614474b92c1" + "f"));

            featureFlags.Add(_kv2);

            await refresher.RefreshAsync();

            Assert.Equal("Browser", config["FeatureManagement:Beta:EnabledFor:0:Name"]);
            Assert.Equal("Firefox", config["FeatureManagement:Beta:EnabledFor:0:Parameters:AllowedBrowsers:0"]);
            Assert.Equal("Safari", config["FeatureManagement:Beta:EnabledFor:0:Parameters:AllowedBrowsers:1"]);
            Assert.Null(config["FeatureManagement:MyFeature2:EnabledFor:0:Name"]);
        }

        [Fact]
        public async Task SkipRefreshIfCacheNotExpired()
        {
            var featureFlags = new List<ConfigurationSetting> { _kv };

            var mockClient = new Mock<ConfigurationClient>(MockBehavior.Strict);

            var mockAsyncPageable = new MockAsyncPageable(featureFlags);

            mockClient.Setup(c => c.GetConfigurationSettingsAsync(It.IsAny<SettingSelector>(), It.IsAny<CancellationToken>()))
                .Callback(() => mockAsyncPageable.UpdateFeatureFlags(featureFlags))
                .Returns(mockAsyncPageable);

            IConfigurationRefresher refresher = null;
            var config = new ConfigurationBuilder()
                .AddAzureAppConfiguration(options =>
                {
                    options.ClientManager = TestHelpers.CreateMockedConfigurationClientManager(mockClient.Object);
                    options.UseFeatureFlags(o => o.CacheExpirationInterval = TimeSpan.FromSeconds(10));

                    refresher = options.GetRefresher();
                })
                .Build();

            Assert.Equal("Browser", config["FeatureManagement:Beta:EnabledFor:0:Name"]);
            Assert.Equal("Firefox", config["FeatureManagement:Beta:EnabledFor:0:Parameters:AllowedBrowsers:0"]);
            Assert.Equal("Safari", config["FeatureManagement:Beta:EnabledFor:0:Parameters:AllowedBrowsers:1"]);
            Assert.Equal("RollOut", config["FeatureManagement:Beta:EnabledFor:1:Name"]);
            Assert.Equal("20", config["FeatureManagement:Beta:EnabledFor:1:Parameters:Percentage"]);
            Assert.Equal("US", config["FeatureManagement:Beta:EnabledFor:1:Parameters:Region"]);
            Assert.Equal("SuperUsers", config["FeatureManagement:Beta:EnabledFor:2:Name"]);
            Assert.Equal("TimeWindow", config["FeatureManagement:Beta:EnabledFor:3:Name"]);
            Assert.Equal("/Date(1578643200000)/", config["FeatureManagement:Beta:EnabledFor:3:Parameters:Start"]);
            Assert.Equal("/Date(1578686400000)/", config["FeatureManagement:Beta:EnabledFor:3:Parameters:End"]);

            featureFlags[0] = ConfigurationModelFactory.ConfigurationSetting(
                key: FeatureManagementConstants.FeatureFlagMarker + "myFeature",
                value: @"
                        {
                          ""id"": ""Beta"",
                          ""description"": ""The new beta version of our web site."",
                          ""display_name"": ""Beta Feature"",
                          ""enabled"": true,
                          ""conditions"": {
                            ""client_filters"": [
                              {
                                ""name"": ""Browser"",
                                ""parameters"": {
                                  ""AllowedBrowsers"": [ ""Chrome"", ""Edge"" ]
                                }
                              }
                            ]
                          }
                        }
                        ",
                label: default,
                contentType: FeatureManagementConstants.ContentType + ";charset=utf-8",
                eTag: new ETag("c3c231fd-39a0-4cb6-3237-4614474b92c1" + "f"));

            featureFlags.Add(_kv2);

            await refresher.RefreshAsync();

            Assert.Equal("Browser", config["FeatureManagement:Beta:EnabledFor:0:Name"]);
            Assert.Equal("Firefox", config["FeatureManagement:Beta:EnabledFor:0:Parameters:AllowedBrowsers:0"]);
            Assert.Equal("Safari", config["FeatureManagement:Beta:EnabledFor:0:Parameters:AllowedBrowsers:1"]);
            Assert.Null(config["FeatureManagement:MyFeature2:EnabledFor:0:Name"]);
        }

        [Fact]
        public void PreservesDefaultQuery()
        {
            var mockTransport = new MockTransport(req =>
            {
                var response = new MockResponse(200);
                response.SetContent(SerializationHelpers.Serialize(new[] { _kv }, TestHelpers.SerializeBatch));
                return response;
            });

            var options = new AzureAppConfigurationOptions();
            options.ClientOptions.Transport = mockTransport;
            var clientManager = TestHelpers.CreateMockedConfigurationClientManager(options);

            var builder = new ConfigurationBuilder();
            builder.AddAzureAppConfiguration(options =>
            {
                options.ClientManager = clientManager;
                options.UseFeatureFlags();
            }).Build();

            bool performedDefaultQuery = mockTransport.Requests.Any(r => r.Uri.PathAndQuery.Contains("/kv?key=%2A&label=%00"));
            bool queriedFeatureFlags = mockTransport.Requests.Any(r => r.Uri.PathAndQuery.Contains(Uri.EscapeDataString(FeatureManagementConstants.FeatureFlagMarker)));

            Assert.True(performedDefaultQuery);
            Assert.True(queriedFeatureFlags);
        }

        [Fact]
        public void QueriesFeatureFlags()
        {
            var mockTransport = new MockTransport(req =>
            {
                var response = new MockResponse(200);
                response.SetContent(SerializationHelpers.Serialize(new[] { _kv }, TestHelpers.SerializeBatch));
                return response;
            });

            var options = new AzureAppConfigurationOptions();
            options.ClientOptions.Transport = mockTransport;
            var clientManager = TestHelpers.CreateMockedConfigurationClientManager(options);
            var config = new ConfigurationBuilder()
                .AddAzureAppConfiguration(options =>
                {
                    options.ClientManager = clientManager;
                    options.UseFeatureFlags(o => o.Label = "myLabel");
                })
                .Build();

            bool performedDefaultQuery = mockTransport.Requests.Any(r => r.Uri.PathAndQuery.Contains("/kv?key=%2A&label=%00"));
            bool queriedFeatureFlags = mockTransport.Requests.Any(r => r.Uri.PathAndQuery.Contains(Uri.EscapeDataString(FeatureManagementConstants.FeatureFlagMarker)));

            Assert.True(performedDefaultQuery);
            Assert.True(queriedFeatureFlags);
        }

        [Fact]
        public async Task DoesNotUseEtagForFeatureFlagRefresh()
        {
            var mockClient = new Mock<ConfigurationClient>(MockBehavior.Strict);
            mockClient.Setup(c => c.GetConfigurationSettingsAsync(It.IsAny<SettingSelector>(), It.IsAny<CancellationToken>()))
                .Returns(new MockAsyncPageable(new List<ConfigurationSetting> { _kv }));

            IConfigurationRefresher refresher = null;
            var config = new ConfigurationBuilder()
                .AddAzureAppConfiguration(options =>
                {
                    options.ClientManager = TestHelpers.CreateMockedConfigurationClientManager(mockClient.Object);
                    options.UseFeatureFlags(o => o.SetRefreshInterval(RefreshInterval));

                    refresher = options.GetRefresher();
                })
                .Build();

            // Sleep to wait for refresh interval to elapse
            Thread.Sleep(RefreshInterval);

            await refresher.TryRefreshAsync();
            mockClient.Verify(c => c.GetConfigurationSettingsAsync(It.IsAny<SettingSelector>(), It.IsAny<CancellationToken>()), Times.Exactly(3));
        }

        [Fact]
        public void SelectFeatureFlags()
        {
            var mockResponse = new Mock<Response>();
            var mockClient = new Mock<ConfigurationClient>(MockBehavior.Strict);
            var featureFlagPrefix = "App1";
            var labelFilter = "App1_Label";

            mockClient.Setup(c => c.GetConfigurationSettingsAsync(It.IsAny<SettingSelector>(), It.IsAny<CancellationToken>()))
                .Returns(new MockAsyncPageable(_featureFlagCollection.Where(s => s.Key.StartsWith(FeatureManagementConstants.FeatureFlagMarker + featureFlagPrefix) && s.Label == labelFilter).ToList()));

            var testClient = mockClient.Object;

            var config = new ConfigurationBuilder()
                .AddAzureAppConfiguration(options =>
                {
                    options.ClientManager = TestHelpers.CreateMockedConfigurationClientManager(testClient);
                    options.UseFeatureFlags(ff =>
                    {
                        ff.SetRefreshInterval(RefreshInterval);
                        ff.Select(featureFlagPrefix + "*", labelFilter);
                    });
                })
                .Build();

            Assert.Equal("True", config["FeatureManagement:App1_Feature1"]);
            Assert.Equal("False", config["FeatureManagement:App1_Feature2"]);

            // Verify that the feature flag that did not start with the specified prefix was not loaded
            Assert.Null(config["FeatureManagement:Feature1"]);

            // Verify that the feature flag that did not match the specified label was not loaded
            Assert.Null(config["FeatureManagement:App2_Feature1"]);
            Assert.Null(config["FeatureManagement:App2_Feature2"]);
        }

        [Fact]
        public void TestNullAndMissingValuesForConditions()
        {
            var mockResponse = new Mock<Response>();
            var mockClient = new Mock<ConfigurationClient>(MockBehavior.Strict);
            var refreshInterval = TimeSpan.FromSeconds(1);

            mockClient.Setup(c => c.GetConfigurationSettingsAsync(It.IsAny<SettingSelector>(), It.IsAny<CancellationToken>()))
                .Returns(new MockAsyncPageable(_nullOrMissingConditionsFeatureFlagCollection));

            var testClient = mockClient.Object;

            // Makes sure that adapter properly processes values and doesn't throw an exception
            var config = new ConfigurationBuilder()
                .AddAzureAppConfiguration(options =>
                {
                    options.ClientManager = TestHelpers.CreateMockedConfigurationClientManager(testClient);
                    options.UseFeatureFlags(ff =>
                    {
                        ff.SetRefreshInterval(refreshInterval);
                        ff.Select(KeyFilter.Any);
                    });
                })
                .Build();

            Assert.Null(config["FeatureManagement:NullConditions:EnabledFor"]);
            Assert.Equal("Filter", config["FeatureManagement:NullParameters:EnabledFor:0:Name"]);
            Assert.Null(config["FeatureManagement:NullParameters:EnabledFor:0:Parameters"]);
            Assert.Null(config["FeatureManagement:NullClientFilters:EnabledFor"]);
            Assert.Null(config["FeatureManagement:NoConditions:EnabledFor"]);
            Assert.Null(config["FeatureManagement:EmptyConditions:EnabledFor"]);
            Assert.Null(config["FeatureManagement:EmptyClientFilter:EnabledFor"]);
        }

        [Fact]
        public void InvalidFeatureFlagFormatsThrowFormatException()
        {
            var mockResponse = new Mock<Response>();
            var mockClient = new Mock<ConfigurationClient>(MockBehavior.Strict);
            var refreshInterval = TimeSpan.FromSeconds(1);

            mockClient.Setup(c => c.GetConfigurationSettingsAsync(It.IsAny<SettingSelector>(), It.IsAny<CancellationToken>()))
                .Returns((Func<SettingSelector, CancellationToken, MockAsyncPageable>)GetTestKeys);

            MockAsyncPageable GetTestKeys(SettingSelector selector, CancellationToken ct)
            {
                var copy = new List<ConfigurationSetting>();
                var newSetting = _invalidFormatFeatureFlagCollection.FirstOrDefault(s => s.Key == selector.KeyFilter);
                if (newSetting != null)
                    copy.Add(TestHelpers.CloneSetting(newSetting));
                return new MockAsyncPageable(copy);
            };

            var testClient = mockClient.Object;

            foreach (ConfigurationSetting setting in _invalidFormatFeatureFlagCollection)
            {
                void action() => new ConfigurationBuilder()
                .AddAzureAppConfiguration(options =>
                {
                    options.Select("_");
                    options.ClientManager = TestHelpers.CreateMockedConfigurationClientManager(testClient);
                    options.UseFeatureFlags(ff =>
                    {
                        ff.SetRefreshInterval(refreshInterval);
                        ff.Select(setting.Key.Substring(FeatureManagementConstants.FeatureFlagMarker.Length));
                    });
                })
                .Build();

                // Each of the feature flags should throw an exception
                Assert.Throws<FormatException>(action);
            }
        }

        [Fact]
        public void AlternateValidFeatureFlagFormats()
        {
            var mockResponse = new Mock<Response>();
            var mockClient = new Mock<ConfigurationClient>(MockBehavior.Strict);
            var cacheExpiration = TimeSpan.FromSeconds(1);

            mockClient.Setup(c => c.GetConfigurationSettingsAsync(It.IsAny<SettingSelector>(), It.IsAny<CancellationToken>()))
                .Returns((Func<SettingSelector, CancellationToken, MockAsyncPageable>)GetTestKeys);

            MockAsyncPageable GetTestKeys(SettingSelector selector, CancellationToken ct)
            {
                var copy = new List<ConfigurationSetting>();
                var newSetting = _validFormatFeatureFlagCollection.FirstOrDefault(s => s.Key == selector.KeyFilter);
                if (newSetting != null)
                    copy.Add(TestHelpers.CloneSetting(newSetting));
                return new MockAsyncPageable(copy);
            };

            var testClient = mockClient.Object;

            foreach (ConfigurationSetting setting in _validFormatFeatureFlagCollection)
            {
                string flagKey = setting.Key.Substring(FeatureManagementConstants.FeatureFlagMarker.Length);

                var config = new ConfigurationBuilder()
                .AddAzureAppConfiguration(options =>
                {
                    options.Select("_");
                    options.ClientManager = TestHelpers.CreateMockedConfigurationClientManager(testClient);
                    options.UseFeatureFlags(ff =>
                    {
                        ff.CacheExpirationInterval = cacheExpiration;
                        ff.Select(flagKey);
                    });
                })
                .Build();

                // None of the feature flags should throw an exception, and the flag should be loaded like normal
                Assert.Equal("True", config[$"FeatureManagement:{flagKey}"]);
            }
        }

        [Fact]
        public void MultipleSelectsInSameUseFeatureFlags()
        {
            var mockResponse = new Mock<Response>();
            var mockClient = new Mock<ConfigurationClient>(MockBehavior.Strict);
            var prefix1 = "App1";
            var prefix2 = "App2";
            var label1 = "App1_Label";
            var label2 = "App2_Label";

            mockClient.Setup(c => c.GetConfigurationSettingsAsync(It.IsAny<SettingSelector>(), It.IsAny<CancellationToken>()))
                .Returns(() =>
                {
                    return new MockAsyncPageable(_featureFlagCollection.Where(s =>
                        (s.Key.StartsWith(FeatureManagementConstants.FeatureFlagMarker + prefix1) && s.Label == label1) ||
                        (s.Key.StartsWith(FeatureManagementConstants.FeatureFlagMarker + prefix2) && s.Label == label2)).ToList());
                });

            var testClient = mockClient.Object;

            var config = new ConfigurationBuilder()
                .AddAzureAppConfiguration(options =>
                {
                    options.ClientManager = TestHelpers.CreateMockedConfigurationClientManager(testClient);
                    options.UseFeatureFlags(ff =>
                    {
                        ff.Select(prefix1 + "*", label1);
                        ff.Select(prefix2 + "*", label2);
                    });
                })
                .Build();

            Assert.Equal("True", config["FeatureManagement:App1_Feature1"]);
            Assert.Equal("False", config["FeatureManagement:App1_Feature2"]);
            Assert.Equal("False", config["FeatureManagement:App2_Feature1"]);
            Assert.Equal("True", config["FeatureManagement:App2_Feature2"]);

            // Verify that the feature flag that did not start with the specified prefix was not loaded
            Assert.Null(config["FeatureManagement:Feature1"]);
        }

        [Fact]
        public void KeepSelectorPrecedenceAfterDedup()
        {
            var mockResponse = new Mock<Response>();
            var mockClient = new Mock<ConfigurationClient>(MockBehavior.Strict);
            var prefix = "Feature1";
            var label1 = "App1_Label";
            var label2 = "App2_Label";

            mockClient.Setup(c => c.GetConfigurationSettingsAsync(It.IsAny<SettingSelector>(), It.IsAny<CancellationToken>()))
                .Returns(() =>
                {
                    return new MockAsyncPageable(_featureFlagCollection.Where(s =>
                        (s.Key.StartsWith(FeatureManagementConstants.FeatureFlagMarker + prefix) && s.Label == label1) ||
                        (s.Key.StartsWith(FeatureManagementConstants.FeatureFlagMarker + prefix) && s.Label == label2)).ToList());
                });

            var testClient = mockClient.Object;

            var config = new ConfigurationBuilder()
                .AddAzureAppConfiguration(options =>
                {
                    options.ClientManager = TestHelpers.CreateMockedConfigurationClientManager(testClient);
                    options.UseFeatureFlags(ff =>
                    {
                        ff.Select(prefix + "*", label1); // to be deduped
                        ff.Select(prefix + "*", label2); // lower precedence
                        ff.Select(prefix + "*", label1); // higher precedence, taking effect
                    });
                })
                .Build();
            // label: App1_Label has higher precedence
            Assert.Equal("True", config["FeatureManagement:Feature1"]);
        }

        [Fact]
        public void UseFeatureFlagsThrowsIfBothSelectAndLabelPresent()
        {
            void action() => new ConfigurationBuilder()
                .AddAzureAppConfiguration(options =>
                {
                    options.UseFeatureFlags(ff =>
                    {
                        ff.Select("MyApp*", "Label1");
                        ff.Label = "Label1";
                    });
                })
                .Build();

            Assert.Throws<ArgumentException>(action);
        }

        [Fact]
        public void UseFeatureFlagsThrowsIfFeatureFlagFilterIsInvalid()
        {
            void action() => new ConfigurationBuilder()
                .AddAzureAppConfiguration(options =>
                {
                    options.UseFeatureFlags(ff =>
                    {
                        ff.Select(@"MyApp\*", "Label1");
                        ff.Label = "Label1";
                    });
                })
                .Build();

            Assert.Throws<ArgumentException>(action);
        }

        [Fact]
        public void MultipleCallsToUseFeatureFlags()
        {
            var mockResponse = new Mock<Response>();
            var mockClient = new Mock<ConfigurationClient>(MockBehavior.Strict);
            var prefix1 = "App1";
            var prefix2 = "App2";
            var label1 = "App1_Label";
            var label2 = "App2_Label";

            mockClient.Setup(c => c.GetConfigurationSettingsAsync(It.IsAny<SettingSelector>(), It.IsAny<CancellationToken>()))
                .Returns(() =>
                {
                    return new MockAsyncPageable(_featureFlagCollection.Where(s =>
                        (s.Key.StartsWith(FeatureManagementConstants.FeatureFlagMarker + prefix1) && s.Label == label1) ||
                        (s.Key.StartsWith(FeatureManagementConstants.FeatureFlagMarker + prefix2) && s.Label == label2)).ToList());
                });

            var testClient = mockClient.Object;

            var config = new ConfigurationBuilder()
                .AddAzureAppConfiguration(options =>
                {
                    options.ClientManager = TestHelpers.CreateMockedConfigurationClientManager(testClient);
                    options.UseFeatureFlags(ff =>
                    {
                        ff.Select(prefix1 + "*", label1);
                    });
                    options.UseFeatureFlags(ff =>
                    {
                        ff.Select(prefix2 + "*", label2);
                    });
                })
                .Build();

            Assert.Equal("True", config["FeatureManagement:App1_Feature1"]);
            Assert.Equal("False", config["FeatureManagement:App1_Feature2"]);
            Assert.Equal("False", config["FeatureManagement:App2_Feature1"]);
            Assert.Equal("True", config["FeatureManagement:App2_Feature2"]);

            // Verify that the feature flag that did not start with the specified prefix was not loaded
            Assert.Null(config["FeatureManagement:Feature1"]);
        }

        [Fact]
        public void MultipleCallsToUseFeatureFlagsWithSelectAndLabel()
        {
            var mockResponse = new Mock<Response>();
            var mockClient = new Mock<ConfigurationClient>(MockBehavior.Strict);
            var prefix1 = "App1";
            var label1 = "App1_Label";
            var label2 = "App2_Label";

            mockClient.Setup(c => c.GetConfigurationSettingsAsync(It.IsAny<SettingSelector>(), It.IsAny<CancellationToken>()))
                .Returns(() =>
                {
                    return new MockAsyncPageable(_featureFlagCollection.Where(s =>
                        (s.Key.StartsWith(FeatureManagementConstants.FeatureFlagMarker + prefix1) && s.Label == label1) ||
                        (s.Label == label2)).ToList());
                });

            var testClient = mockClient.Object;

            var config = new ConfigurationBuilder()
                .AddAzureAppConfiguration(options =>
                {
                    options.ClientManager = TestHelpers.CreateMockedConfigurationClientManager(testClient);
                    options.UseFeatureFlags(ff =>
                    {
                        ff.Select(prefix1 + "*", label1);
                    });
                    options.UseFeatureFlags(ff =>
                    {
                        ff.Label = label2;
                    });
                })
                .Build();

            // Loaded from prefix1 and label1
            Assert.Equal("True", config["FeatureManagement:App1_Feature1"]);
            Assert.Equal("False", config["FeatureManagement:App1_Feature2"]);

            // Loaded from label2
            Assert.Equal("False", config["FeatureManagement:App2_Feature1"]);
            Assert.Equal("True", config["FeatureManagement:App2_Feature2"]);
            Assert.Equal("True", config["FeatureManagement:Feature1"]);
        }

        [Fact]
        public async Task DifferentCacheExpirationsForMultipleFeatureFlagRegistrations()
        {
            var mockResponse = new Mock<Response>();
            var mockClient = new Mock<ConfigurationClient>(MockBehavior.Strict);
            var prefix1 = "App1";
            var prefix2 = "App2";
            var label1 = "App1_Label";
            var label2 = "App2_Label";
            var refreshInterval1 = TimeSpan.FromSeconds(1);
            var refreshInterval2 = TimeSpan.FromSeconds(60);
            IConfigurationRefresher refresher = null;
            var featureFlagCollection = new List<ConfigurationSetting>(_featureFlagCollection);

            var mockAsyncPageable = new MockAsyncPageable(featureFlagCollection);

            mockClient.Setup(c => c.GetConfigurationSettingsAsync(It.IsAny<SettingSelector>(), It.IsAny<CancellationToken>()))
                .Callback(() => mockAsyncPageable.UpdateFeatureFlags(featureFlagCollection.Where(s =>
                        (s.Key.StartsWith(FeatureManagementConstants.FeatureFlagMarker + prefix1) && s.Label == label1) ||
                        (s.Key.StartsWith(FeatureManagementConstants.FeatureFlagMarker + prefix2) && s.Label == label2 && s.Key != FeatureManagementConstants.FeatureFlagMarker + "App2_Feature3")).ToList()))
                .Returns(mockAsyncPageable);

            var config = new ConfigurationBuilder()
                .AddAzureAppConfiguration(options =>
                {
                    options.ClientManager = TestHelpers.CreateMockedConfigurationClientManager(mockClient.Object);
                    options.UseFeatureFlags(ff =>
                    {
                        ff.SetRefreshInterval(refreshInterval1);
                        ff.Select(prefix1 + "*", label1);
                    });
                    options.UseFeatureFlags(ff =>
                    {
                        ff.SetRefreshInterval(refreshInterval2);
                        ff.Select(prefix2 + "*", label2);
                    });

                    refresher = options.GetRefresher();
                })
                .Build();

            Assert.Equal("True", config["FeatureManagement:App1_Feature1"]);
            Assert.Equal("False", config["FeatureManagement:App1_Feature2"]);
            Assert.Equal("False", config["FeatureManagement:App2_Feature1"]);
            Assert.Equal("True", config["FeatureManagement:App2_Feature2"]);

            // update the value of App1_Feature1 feature flag with label1
            featureFlagCollection[0] = ConfigurationModelFactory.ConfigurationSetting(
                key: FeatureManagementConstants.FeatureFlagMarker + "App1_Feature1",
                value: @"
                        {
                          ""id"": ""App1_Feature1"",
                          ""enabled"": true,
                          ""conditions"": {
                            ""client_filters"": [
                              {
                                ""name"": ""Browser"",
                                ""parameters"": {
                                  ""AllowedBrowsers"": [ ""Chrome"", ""Edge"" ]
                                }
                              }
                            ]
                          }
                        }
                        ",
                label: "App1_Label",
                contentType: FeatureManagementConstants.ContentType + ";charset=utf-8",
                eTag: new ETag("c3c231fd-39a0-4cb6-3237-4614474b92c1" + "f"));

            // add new feature flag with label2
            featureFlagCollection.Add(ConfigurationModelFactory.ConfigurationSetting(
                key: FeatureManagementConstants.FeatureFlagMarker + "App2_Feature3",
                value: @"
                        {
                          ""id"": ""App2_Feature3"",
                          ""enabled"": true,
                          ""conditions"": {
                            ""client_filters"": []
                          }
                        }
                        ",
                label: "App2_Label",
                contentType: FeatureManagementConstants.ContentType + ";charset=utf-8",
                eTag: new ETag("c3c231fd-39a0-4cb6-3237-4614474b92c1" + "f")));

            // Sleep to let the refresh interval for feature flag with label1 elapse
            Thread.Sleep(refreshInterval1);
            await refresher.RefreshAsync();

            Assert.Equal("Browser", config["FeatureManagement:App1_Feature1:EnabledFor:0:Name"]);
            Assert.Equal("Chrome", config["FeatureManagement:App1_Feature1:EnabledFor:0:Parameters:AllowedBrowsers:0"]);
            Assert.Equal("Edge", config["FeatureManagement:App1_Feature1:EnabledFor:0:Parameters:AllowedBrowsers:1"]);
            Assert.Equal("False", config["FeatureManagement:App1_Feature2"]);
            Assert.Equal("False", config["FeatureManagement:App2_Feature1"]);
            Assert.Equal("True", config["FeatureManagement:App2_Feature2"]);

            // even though App2_Feature3 feature flag has been added, its value should not be loaded in config because label2 cache has not expired
            Assert.Null(config["FeatureManagement:App2_Feature3"]);
        }

        [Fact]
        public async Task OverwrittenRefreshIntervalForSameFeatureFlagRegistrations()
        {
            var mockResponse = new Mock<Response>();
            var mockClient = new Mock<ConfigurationClient>(MockBehavior.Strict);
            var refreshInterval1 = TimeSpan.FromSeconds(1);
            var refreshInterval2 = TimeSpan.FromSeconds(60);
            IConfigurationRefresher refresher = null;
            var featureFlagCollection = new List<ConfigurationSetting>(_featureFlagCollection);

            mockClient.Setup(c => c.GetConfigurationSettingsAsync(It.IsAny<SettingSelector>(), It.IsAny<CancellationToken>()))
                .Returns(new MockAsyncPageable(featureFlagCollection));

            var config = new ConfigurationBuilder()
                .AddAzureAppConfiguration(options =>
                {
                    options.ClientManager = TestHelpers.CreateMockedConfigurationClientManager(mockClient.Object);
                    options.UseFeatureFlags(ff =>
                    {
                        ff.Select("*", "App1_Label");
                        ff.Select("*", "App2_Label");
                        ff.SetRefreshInterval(refreshInterval1);
                    });
                    options.UseFeatureFlags(ff =>
                    {
                        ff.Select("*", "App1_Label");
                        ff.Select("*", "App2_Label");
                        ff.SetRefreshInterval(refreshInterval2);
                    });

                    refresher = options.GetRefresher();
                })
                .Build();

            Assert.Equal("True", config["FeatureManagement:App1_Feature1"]);
            Assert.Equal("False", config["FeatureManagement:App1_Feature2"]);
            Assert.Equal("False", config["FeatureManagement:App2_Feature1"]);
            Assert.Equal("True", config["FeatureManagement:App2_Feature2"]);
            Assert.Equal("True", config["FeatureManagement:Feature1"]);

            // update the value of App1_Feature1 feature flag with label1
            featureFlagCollection[0] = ConfigurationModelFactory.ConfigurationSetting(
                key: FeatureManagementConstants.FeatureFlagMarker + "App1_Feature1",
                value: @"
                        {
                          ""id"": ""App1_Feature1"",
                          ""enabled"": true,
                          ""conditions"": {
                            ""client_filters"": [
                              {
                                ""name"": ""Browser"",
                                ""parameters"": {
                                  ""AllowedBrowsers"": [ ""Chrome"", ""Edge"" ]
                                }
                              }
                            ]
                          }
                        }
                        ",
                label: "App1_Label",
                contentType: FeatureManagementConstants.ContentType + ";charset=utf-8",
                eTag: new ETag("c3c231fd-39a0-4cb6-3237-4614474b92c1" + "f"));

            Thread.Sleep(refreshInterval1);
            await refresher.RefreshAsync();

            // The refresh interval time for feature flags was overwritten by second call to UseFeatureFlags.
            // Sleeping for refreshInterval1 time should not update feature flags.
            Assert.Equal("True", config["FeatureManagement:App1_Feature1"]);
            Assert.Equal("False", config["FeatureManagement:App1_Feature2"]);
            Assert.Equal("False", config["FeatureManagement:App2_Feature1"]);
            Assert.Equal("True", config["FeatureManagement:App2_Feature2"]);
            Assert.Equal("True", config["FeatureManagement:Feature1"]);
        }

        [Fact]
        public async Task SelectAndRefreshSingleFeatureFlag()
        {
            var mockResponse = new Mock<Response>();
            var mockClient = new Mock<ConfigurationClient>(MockBehavior.Strict);
            var prefix1 = "Feature1";
            var label1 = "App1_Label";
            IConfigurationRefresher refresher = null;
            var featureFlagCollection = new List<ConfigurationSetting>(_featureFlagCollection);
            var mockAsyncPageable = new MockAsyncPageable(featureFlagCollection);

            mockClient.Setup(c => c.GetConfigurationSettingsAsync(It.IsAny<SettingSelector>(), It.IsAny<CancellationToken>()))
                .Callback(() => mockAsyncPageable.UpdateFeatureFlags(featureFlagCollection.Where(s =>
                        s.Key.Equals(FeatureManagementConstants.FeatureFlagMarker + prefix1) && s.Label == label1).ToList()))
                .Returns(mockAsyncPageable);

            var config = new ConfigurationBuilder()
                .AddAzureAppConfiguration(options =>
                {
                    options.ClientManager = TestHelpers.CreateMockedConfigurationClientManager(mockClient.Object);
                    options.UseFeatureFlags(ff =>
                    {
                        ff.SetRefreshInterval(RefreshInterval);
                        ff.Select(prefix1, label1);
                    });

                    refresher = options.GetRefresher();
                })
                .Build();

            Assert.Equal("False", config["FeatureManagement:Feature1"]);

            // update the value of Feature1 feature flag with App1_Label
            featureFlagCollection[2] = ConfigurationModelFactory.ConfigurationSetting(
                key: FeatureManagementConstants.FeatureFlagMarker + "Feature1",
                value: @"
                        {
                          ""id"": ""Feature1"",
                          ""enabled"": true,
                          ""conditions"": {
                            ""client_filters"": [
                              {
                                ""name"": ""Browser"",
                                ""parameters"": {
                                  ""AllowedBrowsers"": [ ""Chrome"", ""Edge"" ]
                                }
                              }
                            ]
                          }
                        }
                        ",
                label: "App1_Label",
                contentType: FeatureManagementConstants.ContentType + ";charset=utf-8",
                eTag: new ETag("c3c231fd-39a0-4cb6-3237-4614474b92c1" + "f"));

            // Sleep to let the refresh interval for feature flag with label1 elapse
            Thread.Sleep(RefreshInterval);
            await refresher.RefreshAsync();

            Assert.Equal("Browser", config["FeatureManagement:Feature1:EnabledFor:0:Name"]);
            Assert.Equal("Chrome", config["FeatureManagement:Feature1:EnabledFor:0:Parameters:AllowedBrowsers:0"]);
            Assert.Equal("Edge", config["FeatureManagement:Feature1:EnabledFor:0:Parameters:AllowedBrowsers:1"]);
        }

        [Fact]
        public async Task ValidateCorrectFeatureFlagLoggedIfModifiedOrRemovedDuringRefresh()
        {
            IConfigurationRefresher refresher = null;
            var featureFlags = new List<ConfigurationSetting> { _kv2 };

            var mockClient = new Mock<ConfigurationClient>(MockBehavior.Strict);

            var mockAsyncPageable = new MockAsyncPageable(featureFlags);

            mockClient.Setup(c => c.GetConfigurationSettingsAsync(It.IsAny<SettingSelector>(), It.IsAny<CancellationToken>()))
                .Callback(() => mockAsyncPageable.UpdateFeatureFlags(featureFlags))
                .Returns(mockAsyncPageable);

            mockClient.Setup(c => c.GetConfigurationSettingAsync(It.IsAny<ConfigurationSetting>(), It.IsAny<bool>(), It.IsAny<CancellationToken>()))
                .ReturnsAsync((Func<ConfigurationSetting, bool, CancellationToken, Response<ConfigurationSetting>>)GetIfChanged);

            mockClient.Setup(c => c.GetConfigurationSettingAsync(It.IsAny<string>(), It.IsAny<string>(), It.IsAny<CancellationToken>()))
                .ReturnsAsync((Func<string, string, CancellationToken, Response<ConfigurationSetting>>)GetTestKey);

            string informationalInvocation = "";
            string verboseInvocation = "";
            using var _ = new AzureEventSourceListener(
                (args, s) =>
                {
                    if (args.Level == EventLevel.Informational)
                    {
                        informationalInvocation += s;
                    }
                    if (args.Level == EventLevel.Verbose)
                    {
                        verboseInvocation += s;
                    }
                }, EventLevel.Verbose);

            var mockClientManager = TestHelpers.CreateMockedConfigurationClientManager(mockClient.Object);

            var config = new ConfigurationBuilder()
                .AddAzureAppConfiguration(options =>
                {
                    options.ClientManager = mockClientManager;
                    options.UseFeatureFlags(o => o.SetRefreshInterval(RefreshInterval));
                    refresher = options.GetRefresher();
                })
                .Build();

            Assert.Equal("SuperUsers", config["FeatureManagement:MyFeature2:EnabledFor:0:Name"]);

            featureFlags[0] = ConfigurationModelFactory.ConfigurationSetting(
            key: FeatureManagementConstants.FeatureFlagMarker + "myFeature2",
            value: @"
                    {
                      ""id"": ""MyFeature2"",
                      ""description"": ""The new beta version of our web site."",
                      ""display_name"": ""Beta Feature"",
                      ""enabled"": true,
                      ""conditions"": {
                        ""client_filters"": [                        
                          {
                            ""name"": ""AllUsers""
                          }
                        ]
                      }
                    }
                    ",
            label: default,
            contentType: FeatureManagementConstants.ContentType + ";charset=utf-8",
            eTag: new ETag("c3c231fd-39a0-4cb6-3237-4614474b92c1"));

            Thread.Sleep(RefreshInterval);
            await refresher.TryRefreshAsync();
<<<<<<< HEAD
            Assert.Equal("AllUsers", config["feature_management:feature_flags:0:conditions:client_filters:0:name"]);
            Assert.Contains(LogHelper.BuildFeatureFlagsUpdatedMessage(), informationalInvocation);
=======
            Assert.Equal("AllUsers", config["FeatureManagement:MyFeature:EnabledFor:0:Name"]);
            Assert.Contains(LogHelper.BuildFeatureFlagReadMessage("myFeature1", null, TestHelpers.PrimaryConfigStoreEndpoint.ToString().TrimEnd('/')), verboseInvocation);
            Assert.Contains(LogHelper.BuildFeatureFlagUpdatedMessage("myFeature1"), informationalInvocation);
>>>>>>> 8a007503

            featureFlags.RemoveAt(0);
            Thread.Sleep(RefreshInterval);
            await refresher.TryRefreshAsync();

<<<<<<< HEAD
            Assert.Null(config["feature_management:feature_flags:0:conditions:client_filters:0:name"]);
            Assert.Contains(LogHelper.BuildFeatureFlagsUpdatedMessage(), informationalInvocation);
=======
            Assert.Null(config["FeatureManagement:MyFeature:EnabledFor:0:Name"]);
            Assert.Contains(LogHelper.BuildFeatureFlagReadMessage("myFeature1", null, TestHelpers.PrimaryConfigStoreEndpoint.ToString().TrimEnd('/')), verboseInvocation);
            Assert.Contains(LogHelper.BuildFeatureFlagUpdatedMessage("myFeature1"), informationalInvocation);
>>>>>>> 8a007503
        }

        [Fact]
        public async Task ValidateFeatureFlagsUnchangedLogged()
        {
            IConfigurationRefresher refresher = null;
            var featureFlags = new List<ConfigurationSetting> { _kv2 };

            var mockClient = new Mock<ConfigurationClient>(MockBehavior.Strict);

            var mockAsyncPageable = new MockAsyncPageable(featureFlags);

            mockClient.Setup(c => c.GetConfigurationSettingsAsync(It.IsAny<SettingSelector>(), It.IsAny<CancellationToken>()))
                .Callback(() => mockAsyncPageable.UpdateFeatureFlags(featureFlags))
                .Returns(mockAsyncPageable);

            mockClient.Setup(c => c.GetConfigurationSettingAsync(It.IsAny<ConfigurationSetting>(), It.IsAny<bool>(), It.IsAny<CancellationToken>()))
                .ReturnsAsync((Func<ConfigurationSetting, bool, CancellationToken, Response<ConfigurationSetting>>)GetIfChanged);

            mockClient.Setup(c => c.GetConfigurationSettingAsync(It.IsAny<string>(), It.IsAny<string>(), It.IsAny<CancellationToken>()))
                .ReturnsAsync((Func<string, string, CancellationToken, Response<ConfigurationSetting>>)GetTestKey);

            string verboseInvocation = "";
            using var _ = new AzureEventSourceListener(
                (args, s) =>
                {
                    if (args.Level == EventLevel.Verbose)
                    {
                        verboseInvocation += s;
                    }
                }, EventLevel.Verbose);

            var mockClientManager = TestHelpers.CreateMockedConfigurationClientManager(mockClient.Object);

            var config = new ConfigurationBuilder()
                .AddAzureAppConfiguration(options =>
                {
                    options.ClientManager = mockClientManager;
                    options.UseFeatureFlags(o => o.SetRefreshInterval(RefreshInterval));
                    options.ConfigureRefresh(refreshOptions =>
                    {
                        refreshOptions.Register("TestKey1", "label")
                            .SetRefreshInterval(RefreshInterval);
                    });
                    refresher = options.GetRefresher();
                })
                .Build();

            Assert.Equal("SuperUsers", config["FeatureManagement:MyFeature2:EnabledFor:0:Name"]);
            FirstKeyValue.Value = "newValue1";

            Thread.Sleep(RefreshInterval);
            await refresher.TryRefreshAsync();
            Assert.Equal("SuperUsers", config["FeatureManagement:MyFeature2:EnabledFor:0:Name"]);
            Assert.Contains(LogHelper.BuildFeatureFlagsUnchangedMessage(TestHelpers.PrimaryConfigStoreEndpoint.ToString().TrimEnd('/')), verboseInvocation);
        }

        [Fact]
        public async Task MapTransformFeatureFlagWithRefresh()
        {
            ConfigurationSetting _kv = ConfigurationModelFactory.ConfigurationSetting(
            key: FeatureManagementConstants.FeatureFlagMarker + "myFeature",
            value: @"
                                {
                                    ""id"": ""MyFeature"",
                                    ""description"": ""The new beta version of our web site."",
                                    ""display_name"": ""Beta Feature"",
                                    ""enabled"": true,
                                    ""conditions"": {
                                    ""client_filters"": [
                                        {
                                        ""name"": ""AllUsers""
                                        }, 
                                        {
                                        ""name"": ""SuperUsers""
                                        }
                                    ]
                                    }
                                }
                                ",
            label: default,
            contentType: FeatureManagementConstants.ContentType + ";charset=utf-8",
            eTag: new ETag("c3c231fd-39a0-4cb6-3237-4614474b92c1"));

            IConfigurationRefresher refresher = null;
            var featureFlags = new List<ConfigurationSetting> { _kv };
            var mockClient = new Mock<ConfigurationClient>(MockBehavior.Strict);
            var mockAsyncPageable = new MockAsyncPageable(featureFlags);

            mockClient.Setup(c => c.GetConfigurationSettingsAsync(It.IsAny<SettingSelector>(), It.IsAny<CancellationToken>()))
                .Callback(() => mockAsyncPageable.UpdateFeatureFlags(featureFlags))
                .Returns(mockAsyncPageable);

            mockClient.Setup(c => c.GetConfigurationSettingAsync(It.IsAny<ConfigurationSetting>(), It.IsAny<bool>(), It.IsAny<CancellationToken>()))
                .ReturnsAsync((Func<ConfigurationSetting, bool, CancellationToken, Response<ConfigurationSetting>>)GetIfChanged);

            mockClient.Setup(c => c.GetConfigurationSettingAsync(It.IsAny<string>(), It.IsAny<string>(), It.IsAny<CancellationToken>()))
                .ReturnsAsync((Func<string, string, CancellationToken, Response<ConfigurationSetting>>)GetTestKey);

            var mockClientManager = TestHelpers.CreateMockedConfigurationClientManager(mockClient.Object);

            var config = new ConfigurationBuilder()
                .AddAzureAppConfiguration(options =>
                {
                    options.ClientManager = mockClientManager;
                    options.ConfigureRefresh(refreshOptions =>
                    {
                        refreshOptions.Register("TestKey1", "label", true)
                            .SetRefreshInterval(RefreshInterval);
                    });
                    options.UseFeatureFlags(o => o.SetRefreshInterval(RefreshInterval));
                    options.Map((setting) =>
                    {
                        if (setting.ContentType == FeatureManagementConstants.ContentType + ";charset=utf-8")
                        {
                            setting.Value = @"
                                {
                                    ""id"": ""MyFeature"",
                                    ""description"": ""The new beta version of our web site."",
                                    ""display_name"": ""Beta Feature"",
                                    ""enabled"": true,
                                    ""conditions"": {
                                    ""client_filters"": [
                                        {
                                        ""name"": ""NoUsers""
                                        }, 
                                        {
                                        ""name"": ""SuperUsers""
                                        }
                                    ]
                                    }
                                }
                                ";
                        }
                        return new ValueTask<ConfigurationSetting>(setting);
                    });
                    refresher = options.GetRefresher();
                })
                .Build();

            Assert.Equal("TestValue1", config["TestKey1"]);
            Assert.Equal("NoUsers", config["FeatureManagement:MyFeature:EnabledFor:0:Name"]);

            FirstKeyValue.Value = "newValue1";
            featureFlags[0] = ConfigurationModelFactory.ConfigurationSetting(
            key: FeatureManagementConstants.FeatureFlagMarker + "myFeature",
            value: @"
                                {
                                  ""id"": ""MyFeature"",
                                  ""description"": ""The new beta version of our web site."",
                                  ""display_name"": ""Beta Feature"",
                                  ""enabled"": true,
                                  ""conditions"": {
                                    ""client_filters"": [                        
                                      {
                                        ""name"": ""SuperUsers""
                                      }
                                    ]
                                  }
                                }
                                ",
            label: default,
            contentType: FeatureManagementConstants.ContentType + ";charset=utf-8",
            eTag: new ETag("c3c231fd-39a0-4cb6-3237-4614474b92c1"));

            Thread.Sleep(RefreshInterval);
            await refresher.TryRefreshAsync();

            Assert.Equal("newValue1", config["TestKey1"]);
            Assert.Equal("NoUsers", config["FeatureManagement:MyFeature:EnabledFor:0:Name"]);
        }

        [Fact]
        public void WithVariants()
        {
            var mockResponse = new Mock<Response>();
            var mockClient = new Mock<ConfigurationClient>(MockBehavior.Strict);

            mockClient.Setup(c => c.GetConfigurationSettingsAsync(It.IsAny<SettingSelector>(), It.IsAny<CancellationToken>()))
                .Returns(new MockAsyncPageable(_variantFeatureFlagCollection));

            var config = new ConfigurationBuilder()
                .AddAzureAppConfiguration(options =>
                {
                    options.ClientManager = TestHelpers.CreateMockedConfigurationClientManager(mockClient.Object);
                    options.UseFeatureFlags();
                })
                .Build();

            Assert.Equal("VariantsFeature1", config["feature_management:feature_flags:0:id"]);
            Assert.Equal("True", config["feature_management:feature_flags:0:enabled"]);
            Assert.Equal("Big", config["feature_management:feature_flags:0:variants:0:name"]);
            Assert.Equal("600px", config["feature_management:feature_flags:0:variants:0:configuration_value"]);
            Assert.Equal("Small", config["feature_management:feature_flags:0:variants:1:name"]);
            Assert.Equal("ShoppingCart:Small", config["feature_management:feature_flags:0:variants:1:configuration_reference"]);
            Assert.Equal("Disabled", config["feature_management:feature_flags:0:variants:1:status_override"]);
            Assert.Equal("Small", config["feature_management:feature_flags:0:allocation:default_when_disabled"]);
            Assert.Equal("Small", config["feature_management:feature_flags:0:allocation:default_when_enabled"]);
            Assert.Equal("Big", config["feature_management:feature_flags:0:allocation:user:0:variant"]);
            Assert.Equal("Marsha", config["feature_management:feature_flags:0:allocation:user:0:users:0"]);
            Assert.Equal("John", config["feature_management:feature_flags:0:allocation:user:0:users:1"]);
            Assert.Equal("Small", config["feature_management:feature_flags:0:allocation:user:1:variant"]);
            Assert.Equal("Alice", config["feature_management:feature_flags:0:allocation:user:1:users:0"]);
            Assert.Equal("Bob", config["feature_management:feature_flags:0:allocation:user:1:users:1"]);
            Assert.Equal("Big", config["feature_management:feature_flags:0:allocation:group:0:variant"]);
            Assert.Equal("Ring1", config["feature_management:feature_flags:0:allocation:group:0:groups:0"]);
            Assert.Equal("Small", config["feature_management:feature_flags:0:allocation:group:1:variant"]);
            Assert.Equal("Ring2", config["feature_management:feature_flags:0:allocation:group:1:groups:0"]);
            Assert.Equal("Ring3", config["feature_management:feature_flags:0:allocation:group:1:groups:1"]);
            Assert.Equal("Big", config["feature_management:feature_flags:0:allocation:percentile:0:variant"]);
            Assert.Equal("0", config["feature_management:feature_flags:0:allocation:percentile:0:from"]);
            Assert.Equal("50", config["feature_management:feature_flags:0:allocation:percentile:0:to"]);
            Assert.Equal("Small", config["feature_management:feature_flags:0:allocation:percentile:1:variant"]);
            Assert.Equal("50", config["feature_management:feature_flags:0:allocation:percentile:1:from"]);
            Assert.Equal("100", config["feature_management:feature_flags:0:allocation:percentile:1:to"]);
            Assert.Equal("13992821", config["feature_management:feature_flags:0:allocation:seed"]);

            Assert.Equal("VariantsFeature2", config["feature_management:feature_flags:1:id"]);
            Assert.Equal("False", config["feature_management:feature_flags:1:enabled"]);
            Assert.Equal("ObjectVariant", config["feature_management:feature_flags:1:variants:0:name"]);
            Assert.Equal("Value1", config["feature_management:feature_flags:1:variants:0:configuration_value:Key1"]);
            Assert.Equal("Value2", config["feature_management:feature_flags:1:variants:0:configuration_value:Key2:InsideKey2"]);
            Assert.Equal("NumberVariant", config["feature_management:feature_flags:1:variants:1:name"]);
            Assert.Equal("100", config["feature_management:feature_flags:1:variants:1:configuration_value"]);
            Assert.Equal("NullVariant", config["feature_management:feature_flags:1:variants:2:name"]);
            Assert.Equal("", config["feature_management:feature_flags:1:variants:2:configuration_value"]);
            Assert.True(config
                .GetSection("feature_management:feature_flags:1:variants:2")
                .AsEnumerable()
                .ToDictionary(x => x.Key, x => x.Value)
                .ContainsKey("feature_management:feature_flags:1:variants:2:configuration_value"));
            Assert.Equal("MissingValueVariant", config["feature_management:feature_flags:1:variants:3:name"]);
            Assert.Null(config["feature_management:feature_flags:1:variants:3:configuration_value"]);
            Assert.False(config
                .GetSection("feature_management:feature_flags:1:variants:3")
                .AsEnumerable()
                .ToDictionary(x => x.Key, x => x.Value)
                .ContainsKey("feature_management:feature_flags:1:variants:3:configuration_value"));
            Assert.Equal("BooleanVariant", config["feature_management:feature_flags:1:variants:4:name"]);
            Assert.Equal("True", config["feature_management:feature_flags:1:variants:4:configuration_value"]);
            Assert.Equal("ObjectVariant", config["feature_management:feature_flags:1:allocation:default_when_disabled"]);
            Assert.Equal("ObjectVariant", config["feature_management:feature_flags:1:allocation:default_when_enabled"]);

            Assert.Equal("VariantsFeature3", config["feature_management:feature_flags:2:id"]);
            Assert.Equal("True", config["feature_management:feature_flags:2:enabled"]);
            Assert.Equal("NumberVariant", config["feature_management:feature_flags:2:allocation:default_when_enabled"]);
            Assert.Equal("1", config["feature_management:feature_flags:2:variants:0:configuration_value"]);
            Assert.Equal("2", config["feature_management:feature_flags:2:variants:1:configuration_value"]);
            Assert.Equal("Other", config["feature_management:feature_flags:2:variants:2:configuration_value"]);
            Assert.Equal("NumberVariant", config["feature_management:feature_flags:2:allocation:default_when_enabled"]);

            Assert.Equal("True", config["FeatureManagement:VariantsFeature4"]);
        }

        [Fact]
        public void WithTelemetry()
        {
            var mockResponse = new Mock<Response>();
            var mockClient = new Mock<ConfigurationClient>(MockBehavior.Strict);

            mockClient.Setup(c => c.GetConfigurationSettingsAsync(It.IsAny<SettingSelector>(), It.IsAny<CancellationToken>()))
                .Returns(new MockAsyncPageable(_telemetryFeatureFlagCollection));

            var config = new ConfigurationBuilder()
                .AddAzureAppConfiguration(options =>
                {
                    options.ClientManager = TestHelpers.CreateMockedConfigurationClientManager(mockClient.Object);
                    options.Connect(TestHelpers.PrimaryConfigStoreEndpoint, new DefaultAzureCredential());
                    options.UseFeatureFlags();
                })
                .Build();

            Assert.Equal("True", config["feature_management:feature_flags:0:telemetry:enabled"]);
            Assert.Equal("TelemetryFeature1", config["feature_management:feature_flags:0:id"]);
            Assert.Equal("Tag1Value", config["feature_management:feature_flags:0:telemetry:metadata:Tags.Tag1"]);
            Assert.Equal("Tag2Value", config["feature_management:feature_flags:0:telemetry:metadata:Tags.Tag2"]);
            Assert.Equal("c3c231fd-39a0-4cb6-3237-4614474b92c1", config["feature_management:feature_flags:0:telemetry:metadata:ETag"]);

            byte[] featureFlagIdHash;

            using (HashAlgorithm hashAlgorithm = SHA256.Create())
            {
                featureFlagIdHash = hashAlgorithm.ComputeHash(Encoding.UTF8.GetBytes($"{FeatureManagementConstants.FeatureFlagMarker}TelemetryFeature1\nlabel"));
            }

            string featureFlagId = Convert.ToBase64String(featureFlagIdHash)
                .TrimEnd('=')
                .Replace('+', '-')
                .Replace('/', '_');

            Assert.Equal(featureFlagId, config["feature_management:feature_flags:0:telemetry:metadata:FeatureFlagId"]);
            Assert.Equal($"{TestHelpers.PrimaryConfigStoreEndpoint}kv/{FeatureManagementConstants.FeatureFlagMarker}TelemetryFeature1?label=label", config["feature_management:feature_flags:0:telemetry:metadata:FeatureFlagReference"]);

            Assert.Equal("True", config["feature_management:feature_flags:1:telemetry:enabled"]);
            Assert.Equal("TelemetryFeature2", config["feature_management:feature_flags:1:id"]);
            Assert.Equal("Tag2Value", config["feature_management:feature_flags:1:telemetry:metadata:Tags.Tag1"]);
        }


        [Fact]
        public void WithRequirementType()
        {
            var emptyFilters = "[]";
            var nonEmptyFilters = @"[
                {
                    ""name"": ""FilterA"",
                    ""parameters"": {
                        ""Foo"": ""Bar""
                    }
                },
                {
                    ""name"": ""FilterB""
                }
            ]";
            var featureFlags = new List<ConfigurationSetting>()
            {
                _kv2,
                CreateFeatureFlag("Feature_NoFilters", requirementType: "\"All\"", clientFiltersJsonString: emptyFilters),
                CreateFeatureFlag("Feature_RequireAll", requirementType: "\"All\"", clientFiltersJsonString: nonEmptyFilters),
                CreateFeatureFlag("Feature_RequireAny", requirementType: "\"Any\"", clientFiltersJsonString: nonEmptyFilters)
            };

            var mockResponse = new Mock<Response>();
            var mockClient = new Mock<ConfigurationClient>(MockBehavior.Strict);

            mockClient.Setup(c => c.GetConfigurationSettingsAsync(It.IsAny<SettingSelector>(), It.IsAny<CancellationToken>()))
                .Returns(new MockAsyncPageable(featureFlags));

            var config = new ConfigurationBuilder()
                .AddAzureAppConfiguration(options =>
                {
                    options.ClientManager = TestHelpers.CreateMockedConfigurationClientManager(mockClient.Object);
                    options.UseFeatureFlags();
                })
                .Build();

            Assert.Null(config["feature_management:feature_flags:0:requirement_type"]);
            Assert.Equal("Feature_NoFilters", config["feature_management:feature_flags:0:id"]);
            Assert.Equal("All", config["feature_management:feature_flags:1:conditions:requirement_type"]);
            Assert.Equal("Feature_RequireAll", config["feature_management:feature_flags:1:id"]);
            Assert.Equal("Any", config["feature_management:feature_flags:2:conditions:requirement_type"]);
            Assert.Equal("Feature_RequireAny", config["feature_management:feature_flags:2:id"]);
        }

        [Fact]
        public void ThrowsOnIncorrectJsonTypes()
        {
            var settings = new List<ConfigurationSetting>()
            {
                CreateFeatureFlag("Feature1", variantsJsonString: @"[{""name"": 1}]"),
                CreateFeatureFlag("Feature2", variantsJsonString: @"[{""configuration_reference"": true}]"),
                CreateFeatureFlag("Feature3", variantsJsonString: @"[{""status_override"": []}]"),
                CreateFeatureFlag("Feature4", seed: "{}"),
                CreateFeatureFlag("Feature5", defaultWhenDisabled: "5"),
                CreateFeatureFlag("Feature6", defaultWhenEnabled: "6"),
                CreateFeatureFlag("Feature7", userJsonString: @"[{""variant"": []}]"),
                CreateFeatureFlag("Feature8", userJsonString: @"[{""users"": [ {""name"": ""8""} ]}]"),
                CreateFeatureFlag("Feature9", groupJsonString: @"[{""variant"": false}]"),
                CreateFeatureFlag("Feature10", groupJsonString: @"[{""groups"": 10}]"),
                CreateFeatureFlag("Feature11", percentileJsonString: @"[{""variant"": []}]"),
                CreateFeatureFlag("Feature12", percentileJsonString: @"[{""from"": true}]"),
                CreateFeatureFlag("Feature13", percentileJsonString: @"[{""to"": {}}]"),
                CreateFeatureFlag("Feature14", telemetryEnabled: "14"),
                CreateFeatureFlag("Feature15", telemetryMetadataJsonString: @"{""key"": 15}"),
                CreateFeatureFlag("Feature16", clientFiltersJsonString: @"[{""name"": 16}]"),
                CreateFeatureFlag("Feature17", clientFiltersJsonString: @"{""key"": [{""name"": ""name"", ""parameters"": 17}]}"),
                CreateFeatureFlag("Feature18", requirementType: "18")
            };

            var mockResponse = new Mock<Response>();
            var mockClient = new Mock<ConfigurationClient>(MockBehavior.Strict);

            foreach (ConfigurationSetting setting in settings)
            {
                var featureFlags = new List<ConfigurationSetting> { setting };

                mockClient.Setup(c => c.GetConfigurationSettingsAsync(It.IsAny<SettingSelector>(), It.IsAny<CancellationToken>()))
                    .Returns(new MockAsyncPageable(featureFlags));

                void action() => new ConfigurationBuilder()
                    .AddAzureAppConfiguration(options =>
                    {
                        options.ClientManager = TestHelpers.CreateMockedConfigurationClientManager(mockClient.Object);
                        options.UseFeatureFlags();
                    }).Build();

                var exception = Assert.Throws<FormatException>(action);

                Assert.False(exception.InnerException is JsonException);
            }
        }

        Response<ConfigurationSetting> GetIfChanged(ConfigurationSetting setting, bool onlyIfChanged, CancellationToken cancellationToken)
        {
            return Response.FromValue(FirstKeyValue, new MockResponse(200));
        }

        Response<ConfigurationSetting> GetTestKey(string key, string label, CancellationToken cancellationToken)
        {
            return Response.FromValue(TestHelpers.CloneSetting(FirstKeyValue), new Mock<Response>().Object);
        }

        private ConfigurationSetting CreateFeatureFlag(string featureId,
            string requirementType = "null",
            string clientFiltersJsonString = "null",
            string variantsJsonString = "null",
            string seed = "null",
            string defaultWhenDisabled = "null",
            string defaultWhenEnabled = "null",
            string userJsonString = "null",
            string groupJsonString = "null",
            string percentileJsonString = "null",
            string telemetryEnabled = "null",
            string telemetryMetadataJsonString = "null")
        {
            return ConfigurationModelFactory.ConfigurationSetting(
                key: FeatureManagementConstants.FeatureFlagMarker + featureId,
                value: $@"
                        {{
                            ""id"": ""{featureId}"",
                            ""enabled"": true,
                            ""conditions"": {{
                              ""requirement_type"": {requirementType},
                              ""client_filters"": {clientFiltersJsonString}
                            }},
                            ""variants"": {variantsJsonString},
	                        ""allocation"": {{
		                        ""seed"": {seed},
		                        ""default_when_disabled"": {defaultWhenDisabled},
		                        ""default_when_enabled"": {defaultWhenEnabled},
		                        ""user"": {userJsonString},
		                        ""group"": {groupJsonString},
		                        ""percentile"": {percentileJsonString}
	                        }},
                            ""telemetry"": {{
                                ""enabled"": {telemetryEnabled},
                                ""metadata"": {telemetryMetadataJsonString}
                            }}
                        }}
                        ",
                contentType: FeatureManagementConstants.ContentType + ";charset=utf-8",
                eTag: new ETag("c3c231fd-39a0-4cb6-3237-4614474b92c1"));
        }
    }
}<|MERGE_RESOLUTION|>--- conflicted
+++ resolved
@@ -1682,27 +1682,15 @@
 
             Thread.Sleep(RefreshInterval);
             await refresher.TryRefreshAsync();
-<<<<<<< HEAD
-            Assert.Equal("AllUsers", config["feature_management:feature_flags:0:conditions:client_filters:0:name"]);
+            Assert.Equal("AllUsers", config["FeatureManagement:MyFeature2:EnabledFor:0:Name"]);
             Assert.Contains(LogHelper.BuildFeatureFlagsUpdatedMessage(), informationalInvocation);
-=======
-            Assert.Equal("AllUsers", config["FeatureManagement:MyFeature:EnabledFor:0:Name"]);
-            Assert.Contains(LogHelper.BuildFeatureFlagReadMessage("myFeature1", null, TestHelpers.PrimaryConfigStoreEndpoint.ToString().TrimEnd('/')), verboseInvocation);
-            Assert.Contains(LogHelper.BuildFeatureFlagUpdatedMessage("myFeature1"), informationalInvocation);
->>>>>>> 8a007503
 
             featureFlags.RemoveAt(0);
             Thread.Sleep(RefreshInterval);
             await refresher.TryRefreshAsync();
 
-<<<<<<< HEAD
-            Assert.Null(config["feature_management:feature_flags:0:conditions:client_filters:0:name"]);
+            Assert.Null(config["FeatureManagement:MyFeature:EnabledFor:0:Name"]);
             Assert.Contains(LogHelper.BuildFeatureFlagsUpdatedMessage(), informationalInvocation);
-=======
-            Assert.Null(config["FeatureManagement:MyFeature:EnabledFor:0:Name"]);
-            Assert.Contains(LogHelper.BuildFeatureFlagReadMessage("myFeature1", null, TestHelpers.PrimaryConfigStoreEndpoint.ToString().TrimEnd('/')), verboseInvocation);
-            Assert.Contains(LogHelper.BuildFeatureFlagUpdatedMessage("myFeature1"), informationalInvocation);
->>>>>>> 8a007503
         }
 
         [Fact]
