--- conflicted
+++ resolved
@@ -239,13 +239,8 @@
             // 4. Contains the name and version of the App Configuration SDK package
             // 5. Contains the runtime information (target framework, OS description etc.) in the format set by the SDK
             // 6. Does not contain any additional components
-<<<<<<< HEAD
-            string userAgentRegex = @"^Microsoft\.Extensions\.Configuration\.AzureAppConfiguration/\d+\.\d+\.\d+(-preview)?(-\d+-\d+)?,azsdk-net-Data.AppConfiguration/[.+\w]+ \([.;\w\s]+\)$";
-
-=======
             string userAgentRegex = @"^Microsoft\.Extensions\.Configuration\.AzureAppConfiguration/\d+\.\d+\.\d+(-preview(\.\d+)?)?,azsdk-net-Data.AppConfiguration/[.+\w-]+ \([.;\w\s]+\)$";
             
->>>>>>> 46f347a0
             var response = new MockResponse(200);
             response.SetContent(SerializationHelpers.Serialize(_kvCollectionPageOne.ToArray(), TestHelpers.SerializeBatch));
 
