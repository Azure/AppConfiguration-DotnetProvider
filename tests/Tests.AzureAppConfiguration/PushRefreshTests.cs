--- conflicted
+++ resolved
@@ -254,7 +254,6 @@
         [Fact]
         public void ProcessPushNotificationThrowsArgumentExceptions()
         {
-<<<<<<< HEAD
             var mockResponse = new Mock<Response>();
             var mockClient = GetMockConfigurationClient();
 
@@ -268,7 +267,7 @@
                     options.ConfigureRefresh(refreshOptions =>
                     {
                         refreshOptions.Register("TestKey1", "label")
-                            .SetCacheExpiration(TimeSpan.FromDays(30));
+                            .SetRefreshInterval(TimeSpan.FromDays(30));
                     });
                     refresher = options.GetRefresher();
                 })
@@ -285,146 +284,6 @@
             Action nullAction = () => refresher.ProcessPushNotification(nullPushNotification);
             Assert.Throws<ArgumentNullException>(nullAction);
         }
-=======
-			var mockResponse = new Mock<Response>();
-			var mockClient = GetMockConfigurationClient();
-
-			IConfigurationRefresher refresher = null;
-
-			var config = new ConfigurationBuilder()
-				.AddAzureAppConfiguration(options =>
-				{
-					options.ClientManager = TestHelpers.CreateMockedConfigurationClientManager(mockClient.Object);
-					options.Select("*");
-					options.ConfigureRefresh(refreshOptions =>
-					{
-						refreshOptions.Register("TestKey1", "label")
-							.SetRefreshInterval(TimeSpan.FromDays(30));
-					});
-					refresher = options.GetRefresher();
-				})
-				.Build();
-
-			foreach (PushNotification invalidPushNotification in _invalidPushNotificationList)
-            {
-				Action action = () => refresher.ProcessPushNotification(invalidPushNotification);
-				Assert.Throws<ArgumentException>(action); 
-			}
-
-			PushNotification nullPushNotification = null;
-
-			Action nullAction = () => refresher.ProcessPushNotification(nullPushNotification);
-			Assert.Throws<ArgumentNullException>(nullAction);
-		}
-
-		[Fact]
-		public async Task SyncTokenUpdatesCorrectNumberOfTimes()
-		{
-			// Arrange
-			var mockResponse = new Mock<Response>();
-			var mockClient = GetMockConfigurationClient();
-
-			IConfigurationRefresher refresher = null;
-			var clientManager = TestHelpers.CreateMockedConfigurationClientManager(mockClient.Object);
-
-			var config = new ConfigurationBuilder()
-				.AddAzureAppConfiguration(options =>
-				{
-					options.ClientManager = clientManager;
-					options.Select("*");
-					options.ConfigureRefresh(refreshOptions =>
-					{
-						refreshOptions.Register("TestKey1", "label")
-							.SetRefreshInterval(TimeSpan.FromDays(30));
-					});
-					refresher = options.GetRefresher();
-				})
-				.Build();
-
-			foreach (PushNotification pushNotification in _pushNotificationList)
-			{
-				refresher.ProcessPushNotification(pushNotification, TimeSpan.FromSeconds(0));
-				await refresher.RefreshAsync();
-			}
-
-			var validNotificationKVWatcherCount = 8;
-			var validEndpointCount = 4;
-
-			mockClient.Verify(c => c.GetConfigurationSettingAsync(It.IsAny<ConfigurationSetting>(), It.IsAny<bool>(), It.IsAny<CancellationToken>()), Times.Exactly(validNotificationKVWatcherCount));
-			Assert.Equal(_pushNotificationList.Count, clientManager.UpdateSyncTokenCalled);
-			mockClient.Verify(c => c.UpdateSyncToken(It.IsAny<string>()), Times.Exactly(validEndpointCount));
-		}
-
-		[Fact]
-		public async Task RefreshAsyncUpdatesConfig()
-		{
-			// Arrange
-			var mockResponse = new Mock<Response>();
-			var mockClient = GetMockConfigurationClient();
-
-			IConfigurationRefresher refresher = null;
-
-			var config = new ConfigurationBuilder()
-				.AddAzureAppConfiguration(options =>
-				{
-					options.ClientManager = TestHelpers.CreateMockedConfigurationClientManager(mockClient.Object);;
-					options.Select("*");
-					options.ConfigureRefresh(refreshOptions =>
-					{
-						refreshOptions.Register("TestKey1", "label")
-							.SetRefreshInterval(TimeSpan.FromDays(30));
-					});
-					refresher = options.GetRefresher();
-				})
-				.Build();
-
-
-			Assert.Equal("TestValue1", config["TestKey1"]);
-			FirstKeyValue.Value = "newValue1";
-
-			refresher.ProcessPushNotification(_pushNotificationList.First(), TimeSpan.FromSeconds(0));
-			await refresher.RefreshAsync();
-
-			Assert.Equal("newValue1", config["TestKey1"]);
-		}
-
-		private Mock<ConfigurationClient> GetMockConfigurationClient()
-		{
-			var mockResponse = new Mock<Response>();
-			var mockClient = new Mock<ConfigurationClient>(MockBehavior.Strict);
-
-			Response<ConfigurationSetting> GetTestKey(string key, string label, CancellationToken cancellationToken)
-			{
-				return Response.FromValue(TestHelpers.CloneSetting(_kvCollection.FirstOrDefault(s => s.Key == key && s.Label == label)), mockResponse.Object);
-			}
-
-			Response<ConfigurationSetting> GetIfChanged(ConfigurationSetting setting, bool onlyIfChanged, CancellationToken cancellationToken)
-			{
-				var newSetting = _kvCollection.FirstOrDefault(s => (s.Key == setting.Key && s.Label == setting.Label));
-				var unchanged = (newSetting.Key == setting.Key && newSetting.Label == setting.Label && newSetting.Value == setting.Value);
-				var response = new MockResponse(unchanged ? 304 : 200);
-				return Response.FromValue(newSetting, response);
-			}
-
-			// We don't actually select KV based on SettingSelector, we just return a deep copy of _kvCollection
-			mockClient.Setup(c => c.GetConfigurationSettingsAsync(It.IsAny<SettingSelector>(), It.IsAny<CancellationToken>()))
-				.Returns(() =>
-				{
-					return new MockAsyncPageable(_kvCollection.Select(setting => TestHelpers.CloneSetting(setting)).ToList());
-				});
-
-			mockClient.Setup(c => c.GetConfigurationSettingAsync(It.IsAny<string>(), It.IsAny<string>(), It.IsAny<CancellationToken>()))
-				.ReturnsAsync((Func<string, string, CancellationToken, Response<ConfigurationSetting>>)GetTestKey);
-
-			mockClient.Setup(c => c.GetConfigurationSettingAsync(It.IsAny<ConfigurationSetting>(), It.IsAny<bool>(), It.IsAny<CancellationToken>()))
-				.ReturnsAsync((Func<ConfigurationSetting, bool, CancellationToken, Response<ConfigurationSetting>>)GetIfChanged);
-
-			mockClient.Setup(c => c.UpdateSyncToken(It.IsAny<string>()));
-
-			return mockClient;
-		}
-	}
->>>>>>> 42ec7d14
 
         [Fact]
         public async Task SyncTokenUpdatesCorrectNumberOfTimes()
@@ -444,7 +303,7 @@
                     options.ConfigureRefresh(refreshOptions =>
                     {
                         refreshOptions.Register("TestKey1", "label")
-                            .SetCacheExpiration(TimeSpan.FromDays(30));
+                            .SetRefreshInterval(TimeSpan.FromDays(30));
                     });
                     refresher = options.GetRefresher();
                 })
@@ -476,12 +335,12 @@
             var config = new ConfigurationBuilder()
                 .AddAzureAppConfiguration(options =>
                 {
-                    options.ClientManager = TestHelpers.CreateMockedConfigurationClientManager(mockClient.Object);
+                    options.ClientManager = TestHelpers.CreateMockedConfigurationClientManager(mockClient.Object); ;
                     options.Select("*");
                     options.ConfigureRefresh(refreshOptions =>
                     {
                         refreshOptions.Register("TestKey1", "label")
-                            .SetCacheExpiration(TimeSpan.FromDays(30));
+                            .SetRefreshInterval(TimeSpan.FromDays(30));
                     });
                     refresher = options.GetRefresher();
                 })
