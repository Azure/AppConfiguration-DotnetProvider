--- conflicted
+++ resolved
@@ -91,13 +91,8 @@
             Assert.Equal("TestValue1", config["TestKey1"]);
             FirstKeyValue.Value = "newValue1";
 
-<<<<<<< HEAD
-            Thread.Sleep(RefreshInterval);
-            refresher.TryRefreshAsync().Wait();
-=======
-            Thread.Sleep(CacheExpirationTime);
-            await refresher.TryRefreshAsync();
->>>>>>> 487c6c87
+            Thread.Sleep(RefreshInterval);
+            refresher.TryRefreshAsync().Wait();
 
             Assert.NotEqual("newValue1", config["TestKey1"]);
             Assert.Contains(LoggingConstants.RefreshFailedError, warningInvocation);
@@ -138,13 +133,8 @@
             Assert.Equal("TestValue1", config["TestKey1"]);
             FirstKeyValue.Value = "newValue1";
             
-<<<<<<< HEAD
-            Thread.Sleep(RefreshInterval);
-            refresher.TryRefreshAsync().Wait();
-=======
-            Thread.Sleep(CacheExpirationTime);
-            await refresher.TryRefreshAsync();
->>>>>>> 487c6c87
+            Thread.Sleep(RefreshInterval);
+            refresher.TryRefreshAsync().Wait();
 
             Assert.NotEqual("newValue1", config["TestKey1"]);
             Assert.Contains(LoggingConstants.RefreshFailedDueToAuthenticationError, warningInvocation);
@@ -185,13 +175,8 @@
             Assert.Equal("TestValue1", config["TestKey1"]);
             FirstKeyValue.Value = "newValue1";
 
-<<<<<<< HEAD
-            Thread.Sleep(RefreshInterval);
-            refresher.TryRefreshAsync().Wait();
-=======
-            Thread.Sleep(CacheExpirationTime);
-            await refresher.TryRefreshAsync();
->>>>>>> 487c6c87
+            Thread.Sleep(RefreshInterval);
+            refresher.TryRefreshAsync().Wait();
 
             Assert.NotEqual("newValue1", config["TestKey1"]);
             Assert.Contains(LoggingConstants.RefreshFailedError, warningInvocation);
@@ -256,13 +241,8 @@
 
             // Update sentinel key-value to trigger refreshAll operation
             sentinelKv.Value = "UpdatedSentinelValue";
-<<<<<<< HEAD
-            Thread.Sleep(RefreshInterval);
-            refresher.TryRefreshAsync().Wait();
-=======
-            Thread.Sleep(CacheExpirationTime);
-            await refresher.TryRefreshAsync();
->>>>>>> 487c6c87
+            Thread.Sleep(RefreshInterval);
+            refresher.TryRefreshAsync().Wait();
 
             Assert.Contains(LoggingConstants.RefreshFailedDueToKeyVaultError + "\nNo key vault credential or secret resolver callback configured, and no matching secret client could be found.", warningInvocation);
         }
@@ -302,13 +282,8 @@
             Assert.Equal("TestValue1", config["TestKey1"]);
             FirstKeyValue.Value = "newValue1";
 
-<<<<<<< HEAD
-            Thread.Sleep(RefreshInterval);
-            refresher.TryRefreshAsync().Wait();
-=======
-            Thread.Sleep(CacheExpirationTime);
-            await refresher.TryRefreshAsync();
->>>>>>> 487c6c87
+            Thread.Sleep(RefreshInterval);
+            refresher.TryRefreshAsync().Wait();
 
             Assert.NotEqual("newValue1", config["TestKey1"]);
             Assert.Contains(LoggingConstants.RefreshFailedError, warningInvocation);
@@ -405,13 +380,8 @@
             Assert.Equal("TestValue1", config["TestKey1"]);
             FirstKeyValue.Value = "newValue1";
 
-<<<<<<< HEAD
-            Thread.Sleep(RefreshInterval);
-            refresher.TryRefreshAsync().Wait();
-=======
-            Thread.Sleep(CacheExpirationTime);
-            await refresher.TryRefreshAsync();
->>>>>>> 487c6c87
+            Thread.Sleep(RefreshInterval);
+            refresher.TryRefreshAsync().Wait();
 
             Assert.Equal("newValue1", config["TestKey1"]);
             Assert.Contains(LogHelper.BuildFailoverMessage(TestHelpers.PrimaryConfigStoreEndpoint.ToString(), TestHelpers.SecondaryConfigStoreEndpoint.ToString()), warningInvocation);
@@ -422,13 +392,8 @@
 
             FirstKeyValue.Value = "TestValue1";
 
-<<<<<<< HEAD
-            Thread.Sleep(RefreshInterval);
-            refresher.TryRefreshAsync().Wait();
-=======
-            Thread.Sleep(CacheExpirationTime);
-            await refresher.TryRefreshAsync();
->>>>>>> 487c6c87
+            Thread.Sleep(RefreshInterval);
+            refresher.TryRefreshAsync().Wait();
 
             Assert.Equal("newValue1", config["TestKey1"]);
             Assert.Contains(LogHelper.BuildLastEndpointFailedMessage(TestHelpers.SecondaryConfigStoreEndpoint.ToString()), warningInvocation);
@@ -469,13 +434,8 @@
             Assert.Equal("TestValue1", config["TestKey1"]);
             FirstKeyValue.Value = "newValue1";
 
-<<<<<<< HEAD
-            Thread.Sleep(RefreshInterval);
-            refresher.TryRefreshAsync().Wait();
-=======
-            Thread.Sleep(CacheExpirationTime);
-            await refresher.TryRefreshAsync();
->>>>>>> 487c6c87
+            Thread.Sleep(RefreshInterval);
+            refresher.TryRefreshAsync().Wait();
 
             Assert.Equal("newValue1", config["TestKey1"]);
             Assert.Contains(LogHelper.BuildConfigurationUpdatedMessage(), invocation);
@@ -523,13 +483,8 @@
 
             FirstKeyValue.Value = "newValue1";
 
-<<<<<<< HEAD
-            Thread.Sleep(RefreshInterval);
-            refresher.TryRefreshAsync().Wait();
-=======
-            Thread.Sleep(CacheExpirationTime);
-            await refresher.TryRefreshAsync();
->>>>>>> 487c6c87
+            Thread.Sleep(RefreshInterval);
+            refresher.TryRefreshAsync().Wait();
 
             // We should see the second client's endpoint logged since the first client is backed off
             Assert.Contains(LogHelper.BuildKeyValueReadMessage(KeyValueChangeType.Modified, _kvCollection[0].Key, _kvCollection[0].Label, TestHelpers.SecondaryConfigStoreEndpoint.ToString().TrimEnd('/')), invocation);
@@ -575,13 +530,8 @@
             Assert.Equal("TestValue1", config["TestKey1"]);
             FirstKeyValue.Value = "newValue1";
 
-<<<<<<< HEAD
-            Thread.Sleep(RefreshInterval);
-            refresher.TryRefreshAsync().Wait();
-=======
-            Thread.Sleep(CacheExpirationTime);
-            await refresher.TryRefreshAsync();
->>>>>>> 487c6c87
+            Thread.Sleep(RefreshInterval);
+            refresher.TryRefreshAsync().Wait();
 
             Assert.Equal("newValue1", config["TestKey1"]);
             Assert.Contains(LogHelper.BuildKeyValueReadMessage(KeyValueChangeType.Modified, _kvCollection[0].Key, _kvCollection[0].Label, TestHelpers.PrimaryConfigStoreEndpoint.ToString().TrimEnd('/')), verboseInvocation);
@@ -643,13 +593,8 @@
                         ""uri"":""https://keyvault-theclassics.vault.azure.net/secrets/Password3/6db5a48680104dda9097b1e6d859e553""
                     }
                    ";
-<<<<<<< HEAD
-            Thread.Sleep(RefreshInterval);
-            refresher.TryRefreshAsync().Wait();
-=======
-            Thread.Sleep(CacheExpirationTime);
-            await refresher.TryRefreshAsync();
->>>>>>> 487c6c87
+            Thread.Sleep(RefreshInterval);
+            refresher.TryRefreshAsync().Wait();
             Assert.Contains(LogHelper.BuildKeyVaultSecretReadMessage(_kvr.Key, _kvr.Label), verboseInvocation);
             Assert.Contains(LogHelper.BuildKeyVaultSettingUpdatedMessage(_kvr.Key), informationalInvocation);
         }
