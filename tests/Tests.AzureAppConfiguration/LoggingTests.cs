﻿// Copyright (c) Microsoft Corporation.
// Licensed under the MIT license.
//
using Azure;
using Azure.Core.Testing;
using Azure.Data.AppConfiguration;
using Azure.Security.KeyVault.Secrets;
using Microsoft.Extensions.Configuration;
using Microsoft.Extensions.Configuration.AzureAppConfiguration;
using Microsoft.Extensions.Configuration.AzureAppConfiguration.AzureKeyVault;
using Microsoft.Extensions.Configuration.AzureAppConfiguration.FeatureManagement;
using Microsoft.Extensions.Logging;
using Microsoft.Extensions.Logging.Abstractions;
using Moq;
using System;
using System.Collections.Generic;
using System.Linq;
using System.Threading;
using System.Threading.Tasks;
using Xunit;

namespace Tests.AzureAppConfiguration
{
    public class LoggingTests
    {
        List<ConfigurationSetting> _kvCollection = new List<ConfigurationSetting>
        {
            ConfigurationModelFactory.ConfigurationSetting(
                key: "TestKey1",
                label: "label",
                value: "TestValue1",
                eTag: new ETag("0a76e3d7-7ec1-4e37-883c-9ea6d0d89e63"),
                contentType: "text"),

            ConfigurationModelFactory.ConfigurationSetting(
                key: "TestKey2",
                label: "label",
                value: "TestValue2",
                eTag: new ETag("31c38369-831f-4bf1-b9ad-79db56c8b989"),
                contentType: "text")
    };

        ConfigurationSetting FirstKeyValue => _kvCollection.First();
        ConfigurationSetting sentinelKv = new ConfigurationSetting("SentinelKey", "SentinelValue");
        ConfigurationSetting _kvr = ConfigurationModelFactory.ConfigurationSetting(
                key: "TestKey3",
                value: @"
                        {
                            ""uri"":""https://keyvault-theclassics.vault.azure.net/secrets/TheTrialSecret""
                        }",
                eTag: new ETag("c3c231fd-39a0-4cb6-3237-4614474b92c1"),
                contentType: KeyVaultConstants.ContentType + "; charset=utf-8");

        TimeSpan CacheExpirationTime = TimeSpan.FromSeconds(1);

        [Fact]
        public void ThrowsIfLoggerFactorySetWithIConfigurationRefresherBeforeBuild()
        {
            IConfigurationRefresher refresher = null;

            void action() => new ConfigurationBuilder()
                .AddAzureAppConfiguration(options =>
                {
                    options.ConfigureRefresh(refreshOptions =>
                    {
                        refreshOptions.Register("TestKey1", "label")
                            .SetCacheExpiration(CacheExpirationTime);
                    });

                    refresher = options.GetRefresher();
                    refresher.LoggerFactory = NullLoggerFactory.Instance; // Throws
                })
                .Build();

            Assert.Throws<ArgumentException>(action);
        }

        [Fact]
        public void ValidateExceptionLoggedDuringRefresh()
        {
            IConfigurationRefresher refresher = null;
            var mockClient = GetMockConfigurationClient();
            mockClient.Setup(c => c.GetConfigurationSettingAsync(It.IsAny<ConfigurationSetting>(), It.IsAny<bool>(), It.IsAny<CancellationToken>()))
               .Throws(new RequestFailedException("Request failed."));

            var mockLogger = new Mock<ILogger>();
            var mockLoggerFactory = new Mock<ILoggerFactory>();
            mockLoggerFactory.Setup(mlf => mlf.CreateLogger(LoggingConstants.AppConfigRefreshLogCategory)).Returns(mockLogger.Object);

            var mockClientManager = TestHelpers.CreateMockedConfigurationClientManager(mockClient.Object);

            var config = new ConfigurationBuilder()
                .AddAzureAppConfiguration(options =>
                {
                    options.ClientManager = mockClientManager;
                    options.ConfigureRefresh(refreshOptions =>
                    {
                        refreshOptions.Register("TestKey1", "label")
                            .SetCacheExpiration(CacheExpirationTime);
                    });

                    refresher = options.GetRefresher();
                })
                .Build();

            Assert.Equal("TestValue1", config["TestKey1"]);
            FirstKeyValue.Value = "newValue1";

            Thread.Sleep(CacheExpirationTime);
            refresher.LoggerFactory = mockLoggerFactory.Object;
            refresher.TryRefreshAsync().Wait();

            Assert.NotEqual("newValue1", config["TestKey1"]);
            Assert.True(TestHelpers.ValidateLog(mockLogger, LoggingConstants.RefreshFailedError, LogLevel.Warning));
        }

        [Fact]
        public void ValidateUnauthorizedExceptionLoggedDuringRefresh()
        {
            IConfigurationRefresher refresher = null;
            var mockClient = GetMockConfigurationClient();
            mockClient.Setup(c => c.GetConfigurationSettingAsync(It.IsAny<ConfigurationSetting>(), It.IsAny<bool>(), It.IsAny<CancellationToken>()))
               .Throws(new RequestFailedException(401, "Unauthorized"));

            var mockLogger = new Mock<ILogger>();
            var mockLoggerFactory = new Mock<ILoggerFactory>();
            mockLoggerFactory.Setup(mlf => mlf.CreateLogger(LoggingConstants.AppConfigRefreshLogCategory)).Returns(mockLogger.Object);

            var config = new ConfigurationBuilder()
                .AddAzureAppConfiguration(options =>
                {
                    options.ClientManager = TestHelpers.CreateMockedConfigurationClientManager(mockClient.Object);
                    options.ConfigureRefresh(refreshOptions =>
                    {
                        refreshOptions.Register("TestKey1", "label")
                            .SetCacheExpiration(CacheExpirationTime);
                    });

                    refresher = options.GetRefresher();
                })
                .Build();

            Assert.Equal("TestValue1", config["TestKey1"]);
            FirstKeyValue.Value = "newValue1";
            
            Thread.Sleep(CacheExpirationTime);
            refresher.LoggerFactory = mockLoggerFactory.Object;
            refresher.TryRefreshAsync().Wait();

            Assert.NotEqual("newValue1", config["TestKey1"]);
            Assert.True(TestHelpers.ValidateLog(mockLogger, LoggingConstants.RefreshFailedDueToAuthenticationError, LogLevel.Warning));
        }

        [Fact]
        public void ValidateKeyVaultExceptionLoggedDuringRefresh()
        {
            IConfigurationRefresher refresher = null;

            // Mock ConfigurationClient
            var mockResponse = new Mock<Response>();
            var mockClient = new Mock<ConfigurationClient>(MockBehavior.Strict);

            Response<ConfigurationSetting> GetTestKey(string key, string label, CancellationToken cancellationToken)
            {
                return Response.FromValue(TestHelpers.CloneSetting(sentinelKv), mockResponse.Object);
            }

            Response<ConfigurationSetting> GetIfChanged(ConfigurationSetting setting, bool onlyIfChanged, CancellationToken cancellationToken)
            {
                var unchanged = sentinelKv.Key == setting.Key && sentinelKv.Label == setting.Label && sentinelKv.Value == setting.Value;
                var response = new MockResponse(unchanged ? 304 : 200);
                return Response.FromValue(sentinelKv, response);
            }

            // No KVR during startup; return KVR during refresh operation to see error because ConfigureKeyVault is missing
            mockClient.SetupSequence(c => c.GetConfigurationSettingsAsync(It.IsAny<SettingSelector>(), It.IsAny<CancellationToken>()))
                .Returns(new MockAsyncPageable(_kvCollection.Select(setting => TestHelpers.CloneSetting(setting)).ToList()))
                .Returns(new MockAsyncPageable(new List<ConfigurationSetting> { _kvr }));
            mockClient.Setup(c => c.GetConfigurationSettingAsync(It.IsAny<string>(), It.IsAny<string>(), It.IsAny<CancellationToken>()))
                .ReturnsAsync((Func<string, string, CancellationToken, Response<ConfigurationSetting>>)GetTestKey);
            mockClient.Setup(c => c.GetConfigurationSettingAsync(It.IsAny<ConfigurationSetting>(), It.IsAny<bool>(), It.IsAny<CancellationToken>()))
                .ReturnsAsync((Func<ConfigurationSetting, bool, CancellationToken, Response<ConfigurationSetting>>)GetIfChanged);

            var mockClientManager = TestHelpers.CreateMockedConfigurationClientManager(mockClient.Object);
            // Mock ILogger and ILoggerFactory
            var mockLogger = new Mock<ILogger>();
            var mockLoggerFactory = new Mock<ILoggerFactory>();
            mockLoggerFactory.Setup(mlf => mlf.CreateLogger(LoggingConstants.AppConfigRefreshLogCategory)).Returns(mockLogger.Object);

            var config = new ConfigurationBuilder()
                .AddAzureAppConfiguration(options =>
                {
                    options.ClientManager = mockClientManager;
                    options.ConfigureRefresh(refreshOptions =>
                    {
                        refreshOptions.Register("SentinelKey", refreshAll: true)
                                      .SetCacheExpiration(CacheExpirationTime);
                    });
                    refresher = options.GetRefresher();
                })
                .Build();

            Assert.Equal("SentinelValue", config["SentinelKey"]);

            // Update sentinel key-value to trigger refreshAll operation
            sentinelKv.Value = "UpdatedSentinelValue";
            Thread.Sleep(CacheExpirationTime);
            refresher.LoggerFactory = mockLoggerFactory.Object;
            refresher.TryRefreshAsync().Wait();

            Assert.True(TestHelpers.ValidateLog(mockLogger, LoggingConstants.RefreshFailedDueToKeyVaultError, LogLevel.Warning));
        }

        [Fact]
        public void ValidateOperationCanceledExceptionLoggedDuringRefresh()
        {
            IConfigurationRefresher refresher = null;
            var mockClient = GetMockConfigurationClient();

            var mockLogger = new Mock<ILogger>();
            var mockLoggerFactory = new Mock<ILoggerFactory>();
            mockLoggerFactory.Setup(mlf => mlf.CreateLogger(LoggingConstants.AppConfigRefreshLogCategory)).Returns(mockLogger.Object);

            var config = new ConfigurationBuilder()
                .AddAzureAppConfiguration(options =>
                {
                    options.ClientManager = TestHelpers.CreateMockedConfigurationClientManager(mockClient.Object);
                    options.ConfigureRefresh(refreshOptions =>
                    {
                        refreshOptions.Register("TestKey1", "label")
                            .SetCacheExpiration(CacheExpirationTime);
                    });

                    refresher = options.GetRefresher();
                })
                .Build();

            Assert.Equal("TestValue1", config["TestKey1"]);
            FirstKeyValue.Value = "newValue1";

            Thread.Sleep(CacheExpirationTime);
            refresher.LoggerFactory = mockLoggerFactory.Object;

            using var cancellationSource = new CancellationTokenSource();
            cancellationSource.Cancel();
            refresher.TryRefreshAsync(cancellationSource.Token).Wait();

            Assert.NotEqual("newValue1", config["TestKey1"]);
            Assert.True(TestHelpers.ValidateLog(mockLogger, LoggingConstants.RefreshCanceledError, LogLevel.Warning));
        }

        [Fact]
        public void ValidateConfigurationUpdatedSuccessLoggedDuringRefresh()
        {
            IConfigurationRefresher refresher = null;
            var mockClient = GetMockConfigurationClient();

            var mockLogger = new Mock<ILogger>();
            var mockLoggerFactory = new Mock<ILoggerFactory>();
            mockLoggerFactory.Setup(mlf => mlf.CreateLogger(LoggingConstants.AppConfigRefreshLogCategory)).Returns(mockLogger.Object);

            var mockClientManager = TestHelpers.CreateMockedConfigurationClientManager(mockClient.Object);

            var config = new ConfigurationBuilder()
                .AddAzureAppConfiguration(options =>
                {
                    options.ClientManager = mockClientManager;
                    options.ConfigureRefresh(refreshOptions =>
                    {
                        refreshOptions.Register("TestKey1", "label", true)
                            .SetCacheExpiration(CacheExpirationTime);
                    });

                    refresher = options.GetRefresher();
                })
                .Build();

            Assert.Equal("TestValue1", config["TestKey1"]);
            FirstKeyValue.Value = "newValue1";

            Thread.Sleep(CacheExpirationTime);
            refresher.LoggerFactory = mockLoggerFactory.Object;
            refresher.TryRefreshAsync().Wait();

            Assert.Equal("newValue1", config["TestKey1"]);
            Assert.True(TestHelpers.ValidateLog(mockLogger, LoggingConstants.RefreshConfigurationUpdatedSuccess, LogLevel.Information));
        }

        [Fact]
        public void ValidateKeyValueUpdatedSuccessLoggedDuringRefresh()
        {
            IConfigurationRefresher refresher = null;
            var mockClient = GetMockConfigurationClient();

            var mockLogger = new Mock<ILogger>();
            var mockLoggerFactory = new Mock<ILoggerFactory>();
            mockLoggerFactory.Setup(mlf => mlf.CreateLogger(LoggingConstants.AppConfigRefreshLogCategory)).Returns(mockLogger.Object);

            var mockClientManager = TestHelpers.CreateMockedConfigurationClientManager(mockClient.Object);

            var config = new ConfigurationBuilder()
                .AddAzureAppConfiguration(options =>
                {
                    options.ClientManager = mockClientManager;
                    options.ConfigureRefresh(refreshOptions =>
                    {
                        refreshOptions.Register("TestKey1", "label", false)
                            .SetCacheExpiration(CacheExpirationTime);
                    });

                    refresher = options.GetRefresher();
                })
                .Build();

            Assert.Equal("TestValue1", config["TestKey1"]);
            FirstKeyValue.Value = "newValue1";

            Thread.Sleep(CacheExpirationTime);
            refresher.LoggerFactory = mockLoggerFactory.Object;
            refresher.TryRefreshAsync().Wait();

            Assert.Equal("newValue1", config["TestKey1"]);
<<<<<<< HEAD
            Assert.True(TestHelpers.ValidateLoggedSuccess(mockLogger, LoggingConstants.RefreshKeyValueChanged));
            Assert.True(TestHelpers.ValidateLoggedSuccess(mockLogger, "TestKey1"));
=======
            Assert.True(TestHelpers.ValidateLog(mockLogger, LoggingConstants.RefreshKeyValueUpdatedSuccess, LogLevel.Information));
>>>>>>> d6e6ecf8
        }

        [Fact]
        public void ValidateKeyVaultUpdatedSuccessLoggedDuringRefresh()
        {
            string _secretValue = "SecretValue from KeyVault";
            Uri vaultUri = new Uri("https://keyvault-theclassics.vault.azure.net");
            IConfigurationRefresher refresher = null;
            var mockClient = GetMockConfigurationClient();
            mockClient.Setup(c => c.GetConfigurationSettingsAsync(It.IsAny<SettingSelector>(), It.IsAny<CancellationToken>()))
                .Returns(new MockAsyncPageable(new List<ConfigurationSetting> { _kvr }));

            var mockLogger = new Mock<ILogger>();
            var mockLoggerFactory = new Mock<ILoggerFactory>();
            mockLoggerFactory.Setup(mlf => mlf.CreateLogger(LoggingConstants.AppConfigRefreshLogCategory)).Returns(mockLogger.Object);

            var mockClientManager = TestHelpers.CreateMockedConfigurationClientManager(mockClient.Object);

            var mockSecretClient = new Mock<SecretClient>(MockBehavior.Strict);
            mockSecretClient.SetupGet(client => client.VaultUri).Returns(vaultUri);
            mockSecretClient.Setup(client => client.GetSecretAsync(It.IsAny<string>(), It.IsAny<string>(), It.IsAny<CancellationToken>()))
                .Returns((string name, string version, CancellationToken cancellationToken) =>
                    Task.FromResult((Response<KeyVaultSecret>)new MockResponse<KeyVaultSecret>(new KeyVaultSecret(name, _secretValue))));

            var config = new ConfigurationBuilder()
                .AddAzureAppConfiguration(options =>
                {
                    options.ClientManager = mockClientManager;
                    options.ConfigureRefresh(refreshOptions =>
                    {
                        refreshOptions.Register("TestKey1", "label", true)
                                      .SetCacheExpiration(CacheExpirationTime);
                    });
                    options.ConfigureKeyVault(kv => kv.Register(mockSecretClient.Object));
                    refresher = options.GetRefresher();
                })
                .Build();

            Assert.Equal("SecretValue from KeyVault", config[_kvr.Key]);

            _kvr.Value = @"
                    {
                        ""uri"":""https://keyvault-theclassics.vault.azure.net/secrets/Password3/6db5a48680104dda9097b1e6d859e553""
                    }
                   ";
            FirstKeyValue.Value = "newValue1";
            Thread.Sleep(CacheExpirationTime);
            refresher.LoggerFactory = mockLoggerFactory.Object;
            refresher.TryRefreshAsync().Wait();
            Assert.True(TestHelpers.ValidateLog(mockLogger, LoggingConstants.RefreshConfigurationUpdatedSuccess, LogLevel.Information));
            Assert.True(TestHelpers.ValidateLog(mockLogger, LoggingConstants.RefreshKeyVaultSecretUpdatedSuccess + vaultUri.ToString(), LogLevel.Information));
        }

        [Fact]
        public void ValidateCorrectEndpointLoggedOnConfigurationUpdate()
        {
            IConfigurationRefresher refresher = null;
            var mockClient1 = new Mock<ConfigurationClient>();
            mockClient1.Setup(c => c.GetConfigurationSettingsAsync(It.IsAny<SettingSelector>(), It.IsAny<CancellationToken>()))
           .Throws(new RequestFailedException(503, "Request failed."));
            mockClient1.Setup(c => c.GetConfigurationSettingAsync(It.IsAny<string>(), It.IsAny<string>(), It.IsAny<CancellationToken>()))
                       .Throws(new RequestFailedException(503, "Request failed."));
            mockClient1.Setup(c => c.GetConfigurationSettingAsync(It.IsAny<ConfigurationSetting>(), It.IsAny<bool>(), It.IsAny<CancellationToken>()))
                       .Throws(new RequestFailedException(503, "Request failed."));
            mockClient1.Setup(c => c.Equals(mockClient1)).Returns(true);
            var mockClient2 = GetMockConfigurationClient();

            var mockLogger = new Mock<ILogger>();
            var mockLoggerFactory = new Mock<ILoggerFactory>();
            mockLoggerFactory.Setup(mlf => mlf.CreateLogger(LoggingConstants.AppConfigRefreshLogCategory)).Returns(mockLogger.Object);

            var mockClientManager = TestHelpers.CreateMockedConfigurationClientManager(mockClient1.Object, mockClient2.Object);

            var config1 = new ConfigurationBuilder()
                .AddAzureAppConfiguration(options =>
                {
                    options.ClientManager = mockClientManager;
                    options.ConfigureRefresh(refreshOptions =>
                    {
                        refreshOptions.Register("TestKey1", "label", true)
                            .SetCacheExpiration(CacheExpirationTime);
                    });

                    refresher = options.GetRefresher();
                })
                .Build();

            FirstKeyValue.Value = "newValue1";

            Thread.Sleep(CacheExpirationTime);
            refresher.LoggerFactory = mockLoggerFactory.Object;
            refresher.TryRefreshAsync().Wait();

            // We should see the second client's endpoint logged since the first client is backed off
            Assert.True(TestHelpers.ValidateLog(mockLogger, LoggingConstants.RefreshConfigurationUpdatedSuccess + TestHelpers.SecondaryConfigStoreEndpoint.ToString(), LogLevel.Information));
        }

        [Fact]
        public void ValidateCorrectKeyNameLoggedDuringRefresh()
        {
            IConfigurationRefresher refresher = null;
            var mockClient = GetMockConfigurationClient();

            var mockLogger = new Mock<ILogger>();
            var mockLoggerFactory = new Mock<ILoggerFactory>();
            mockLoggerFactory.Setup(mlf => mlf.CreateLogger(LoggingConstants.AppConfigRefreshLogCategory)).Returns(mockLogger.Object);

            var mockClientManager = TestHelpers.CreateMockedConfigurationClientManager(mockClient.Object);

            var config = new ConfigurationBuilder()
                .AddAzureAppConfiguration(options =>
                {
                    options.ClientManager = mockClientManager;
                    options.ConfigureRefresh(refreshOptions =>
                    {
                        refreshOptions.Register("TestKey1", "label", false).Register("TestKey2", "label", false)
                            .SetCacheExpiration(CacheExpirationTime);
                    });

                    refresher = options.GetRefresher();
                })
                .Build();

            Assert.Equal("TestValue1", config["TestKey1"]);
            FirstKeyValue.Value = "newValue1";

            Thread.Sleep(CacheExpirationTime);
            refresher.LoggerFactory = mockLoggerFactory.Object;
            refresher.TryRefreshAsync().Wait();

            Assert.Equal("newValue1", config["TestKey1"]);
<<<<<<< HEAD
            Assert.True(TestHelpers.ValidateLoggedSuccess(mockLogger, LoggingConstants.RefreshKeyValueChanged));
            Assert.True(TestHelpers.ValidateLoggedSuccess(mockLogger, "TestKey1"));
            Assert.True(TestHelpers.ValidateLoggedSuccess(mockLogger, LoggingConstants.RefreshKeyValueUnchanged));
            Assert.True(TestHelpers.ValidateLoggedSuccess(mockLogger, "TestKey2"));
=======
            Assert.True(TestHelpers.ValidateLog(mockLogger, LoggingConstants.RefreshKeyValueChanged + "TestKey1", LogLevel.Debug));
            Assert.True(TestHelpers.ValidateLog(mockLogger, LoggingConstants.RefreshKeyValueUnchanged + "TestKey2", LogLevel.Debug));
>>>>>>> d6e6ecf8
        }

        [Fact]
        public void ValidateCorrectKeyVaultSecretNameLoggedDuringRefresh()
        {
            string _secretValue = "SecretValue from KeyVault";
            Uri vaultUri = new Uri("https://keyvault-theclassics.vault.azure.net");
            IConfigurationRefresher refresher = null;
            var mockClient = GetMockConfigurationClient();
            mockClient.Setup(c => c.GetConfigurationSettingsAsync(It.IsAny<SettingSelector>(), It.IsAny<CancellationToken>()))
                .Returns(new MockAsyncPageable(new List<ConfigurationSetting> { _kvr }));

            var mockLogger = new Mock<ILogger>();
            var mockLoggerFactory = new Mock<ILoggerFactory>();
            mockLoggerFactory.Setup(mlf => mlf.CreateLogger(LoggingConstants.AppConfigRefreshLogCategory)).Returns(mockLogger.Object);

            var mockClientManager = TestHelpers.CreateMockedConfigurationClientManager(mockClient.Object);

            var mockSecretClient = new Mock<SecretClient>(MockBehavior.Strict);
            mockSecretClient.SetupGet(client => client.VaultUri).Returns(vaultUri);
            mockSecretClient.Setup(client => client.GetSecretAsync(It.IsAny<string>(), It.IsAny<string>(), It.IsAny<CancellationToken>()))
                .Returns((string name, string version, CancellationToken cancellationToken) =>
                    Task.FromResult((Response<KeyVaultSecret>)new MockResponse<KeyVaultSecret>(new KeyVaultSecret(name, _secretValue))));

            var config = new ConfigurationBuilder()
                .AddAzureAppConfiguration(options =>
                {
                    options.ClientManager = mockClientManager;
                    options.ConfigureRefresh(refreshOptions =>
                    {
                        refreshOptions.Register("TestKey1", "label", true)
                                      .SetCacheExpiration(CacheExpirationTime);
                    });
                    options.ConfigureKeyVault(kv => kv.Register(mockSecretClient.Object).SetSecretRefreshInterval(TimeSpan.FromSeconds(1)));
                    refresher = options.GetRefresher();
                })
                .Build();

            Assert.Equal("SecretValue from KeyVault", config[_kvr.Key]);

            _kvr.Value = @"
                    {
                        ""uri"":""https://keyvault-theclassics.vault.azure.net/secrets/Password3/6db5a48680104dda9097b1e6d859e553""
                    }
                   ";
            Thread.Sleep(CacheExpirationTime);
            refresher.LoggerFactory = mockLoggerFactory.Object;
            refresher.TryRefreshAsync().Wait();
<<<<<<< HEAD
            Assert.True(TestHelpers.ValidateLoggedSuccess(mockLogger, LoggingConstants.RefreshKeyVaultSecretUpdatedSuccess + vaultUri.ToString()));
            Assert.True(TestHelpers.ValidateLoggedSuccess(mockLogger, LoggingConstants.RefreshKeyVaultSecretChanged));
            Assert.True(TestHelpers.ValidateLoggedSuccess(mockLogger, "Password3"));
=======
            Assert.True(TestHelpers.ValidateLog(mockLogger, LoggingConstants.RefreshKeyVaultSecretUpdatedSuccess + vaultUri.ToString(), LogLevel.Information));
            Assert.True(TestHelpers.ValidateLog(mockLogger, LoggingConstants.RefreshKeyVaultSecretChanged + "Password3", LogLevel.Debug));
>>>>>>> d6e6ecf8
        }

        [Fact]
        public void OverwriteLoggerFactory()
        {
            IConfigurationRefresher refresher = null;
            var mockClient = GetMockConfigurationClient();
            mockClient.Setup(c => c.GetConfigurationSettingAsync(It.IsAny<ConfigurationSetting>(), It.IsAny<bool>(), It.IsAny<CancellationToken>()))
               .Throws(new RequestFailedException(403, "Forbidden"));

            var mockLogger1 = new Mock<ILogger>();
            var mockLoggerFactory1 = new Mock<ILoggerFactory>();
            mockLoggerFactory1.Setup(mlf => mlf.CreateLogger(LoggingConstants.AppConfigRefreshLogCategory)).Returns(mockLogger1.Object);

            var mockLogger2 = new Mock<ILogger>();
            var mockLoggerFactory2 = new Mock<ILoggerFactory>();
            mockLoggerFactory2.Setup(mlf => mlf.CreateLogger(LoggingConstants.AppConfigRefreshLogCategory)).Returns(mockLogger2.Object);

            var config = new ConfigurationBuilder()
                .AddAzureAppConfiguration(options =>
                {
                    options.ClientManager = TestHelpers.CreateMockedConfigurationClientManager(mockClient.Object);
                    options.ConfigureRefresh(refreshOptions =>
                    {
                        refreshOptions.Register("TestKey1", "label")
                            .SetCacheExpiration(CacheExpirationTime);
                    });

                    refresher = options.GetRefresher();
                })
                .Build();

            Assert.Equal("TestValue1", config["TestKey1"]);
            FirstKeyValue.Value = "newValue1";
            
            // Set LoggerFactory
            refresher.LoggerFactory = mockLoggerFactory1.Object;

            // Overwrite LoggerFactory
            refresher.LoggerFactory = mockLoggerFactory2.Object;

            Thread.Sleep(CacheExpirationTime);
            refresher.TryRefreshAsync().Wait();

            Assert.NotEqual("newValue1", config["TestKey1"]);
            Assert.True(TestHelpers.ValidateLog(mockLogger2, LoggingConstants.RefreshFailedDueToAuthenticationError, LogLevel.Warning));
        }

        private Mock<ConfigurationClient> GetMockConfigurationClient()
        {
            var mockResponse = new Mock<Response>();
            var mockClient = new Mock<ConfigurationClient>(MockBehavior.Strict);

            Response<ConfigurationSetting> GetTestKey(string key, string label, CancellationToken cancellationToken)
            {
                if (cancellationToken.IsCancellationRequested)
                {
                    cancellationToken.ThrowIfCancellationRequested();
                }

                return Response.FromValue(TestHelpers.CloneSetting(_kvCollection.FirstOrDefault(s => s.Key == key && s.Label == label)), mockResponse.Object);
            }

            Response<ConfigurationSetting> GetIfChanged(ConfigurationSetting setting, bool onlyIfChanged, CancellationToken cancellationToken)
            {
                if (cancellationToken.IsCancellationRequested)
                {
                    cancellationToken.ThrowIfCancellationRequested();
                }

                var newSetting = _kvCollection.FirstOrDefault(s => (s.Key == setting.Key && s.Label == setting.Label));
                var unchanged = (newSetting.Key == setting.Key && newSetting.Label == setting.Label && newSetting.Value == setting.Value);
                var response = new MockResponse(unchanged ? 304 : 200);
                return Response.FromValue(newSetting, response);
            }

            // We don't actually select KV based on SettingSelector, we just return a deep copy of _kvCollection
            mockClient.Setup(c => c.GetConfigurationSettingsAsync(It.IsAny<SettingSelector>(), It.IsAny<CancellationToken>()))
                .Returns(() =>
                {
                    return new MockAsyncPageable(_kvCollection.Select(setting => TestHelpers.CloneSetting(setting)).ToList());
                });

            mockClient.Setup(c => c.GetConfigurationSettingAsync(It.IsAny<string>(), It.IsAny<string>(), It.IsAny<CancellationToken>()))
                .ReturnsAsync((Func<string, string, CancellationToken, Response<ConfigurationSetting>>)GetTestKey);

            mockClient.Setup(c => c.GetConfigurationSettingAsync(It.IsAny<ConfigurationSetting>(), It.IsAny<bool>(), It.IsAny<CancellationToken>()))
                .ReturnsAsync((Func<ConfigurationSetting, bool, CancellationToken, Response<ConfigurationSetting>>)GetIfChanged);

            return mockClient;
        }
    }
}<|MERGE_RESOLUTION|>--- conflicted
+++ resolved
@@ -320,12 +320,7 @@
             refresher.TryRefreshAsync().Wait();
 
             Assert.Equal("newValue1", config["TestKey1"]);
-<<<<<<< HEAD
-            Assert.True(TestHelpers.ValidateLoggedSuccess(mockLogger, LoggingConstants.RefreshKeyValueChanged));
-            Assert.True(TestHelpers.ValidateLoggedSuccess(mockLogger, "TestKey1"));
-=======
             Assert.True(TestHelpers.ValidateLog(mockLogger, LoggingConstants.RefreshKeyValueUpdatedSuccess, LogLevel.Information));
->>>>>>> d6e6ecf8
         }
 
         [Fact]
@@ -457,15 +452,8 @@
             refresher.TryRefreshAsync().Wait();
 
             Assert.Equal("newValue1", config["TestKey1"]);
-<<<<<<< HEAD
-            Assert.True(TestHelpers.ValidateLoggedSuccess(mockLogger, LoggingConstants.RefreshKeyValueChanged));
-            Assert.True(TestHelpers.ValidateLoggedSuccess(mockLogger, "TestKey1"));
-            Assert.True(TestHelpers.ValidateLoggedSuccess(mockLogger, LoggingConstants.RefreshKeyValueUnchanged));
-            Assert.True(TestHelpers.ValidateLoggedSuccess(mockLogger, "TestKey2"));
-=======
             Assert.True(TestHelpers.ValidateLog(mockLogger, LoggingConstants.RefreshKeyValueChanged + "TestKey1", LogLevel.Debug));
             Assert.True(TestHelpers.ValidateLog(mockLogger, LoggingConstants.RefreshKeyValueUnchanged + "TestKey2", LogLevel.Debug));
->>>>>>> d6e6ecf8
         }
 
         [Fact]
@@ -514,14 +502,8 @@
             Thread.Sleep(CacheExpirationTime);
             refresher.LoggerFactory = mockLoggerFactory.Object;
             refresher.TryRefreshAsync().Wait();
-<<<<<<< HEAD
-            Assert.True(TestHelpers.ValidateLoggedSuccess(mockLogger, LoggingConstants.RefreshKeyVaultSecretUpdatedSuccess + vaultUri.ToString()));
-            Assert.True(TestHelpers.ValidateLoggedSuccess(mockLogger, LoggingConstants.RefreshKeyVaultSecretChanged));
-            Assert.True(TestHelpers.ValidateLoggedSuccess(mockLogger, "Password3"));
-=======
             Assert.True(TestHelpers.ValidateLog(mockLogger, LoggingConstants.RefreshKeyVaultSecretUpdatedSuccess + vaultUri.ToString(), LogLevel.Information));
             Assert.True(TestHelpers.ValidateLog(mockLogger, LoggingConstants.RefreshKeyVaultSecretChanged + "Password3", LogLevel.Debug));
->>>>>>> d6e6ecf8
         }
 
         [Fact]
