--- conflicted
+++ resolved
@@ -131,13 +131,8 @@
 
             Assert.Equal("TestValue1", config["TestKey1"]);
             FirstKeyValue.Value = "newValue1";
-<<<<<<< HEAD
-
-            Thread.Sleep(CacheExpirationTime);
-=======
-            
-            Thread.Sleep(RefreshInterval);
->>>>>>> 42ec7d14
+
+            Thread.Sleep(RefreshInterval);
             await refresher.TryRefreshAsync();
 
             Assert.NotEqual("newValue1", config["TestKey1"]);
