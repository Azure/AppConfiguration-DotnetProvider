--- conflicted
+++ resolved
@@ -1,4 +1,3 @@
-<<<<<<< HEAD
 ﻿// Copyright (c) Microsoft Corporation.
 // Licensed under the MIT license.
 //
@@ -143,7 +142,7 @@
         internal bool IsKeyVaultRefreshConfigured { get; private set; } = false;
 
         /// <summary>
-        /// Indicates all types of feature filters used by the application.
+        /// Indicates all feature flag features used by the application.
         /// </summary>
         internal FeatureFlagTracing FeatureFlagTracing { get; set; } = new FeatureFlagTracing();
 
@@ -539,530 +538,4 @@
             return clientOptions;
         }
     }
-}
-=======
-﻿// Copyright (c) Microsoft Corporation.
-// Licensed under the MIT license.
-//
-using Azure.Core;
-using Azure.Core.Pipeline;
-using Azure.Data.AppConfiguration;
-using Microsoft.Extensions.Configuration.AzureAppConfiguration.AzureKeyVault;
-using Microsoft.Extensions.Configuration.AzureAppConfiguration.Extensions;
-using Microsoft.Extensions.Configuration.AzureAppConfiguration.FeatureManagement;
-using Microsoft.Extensions.Configuration.AzureAppConfiguration.Models;
-using System;
-using System.Collections.Generic;
-using System.Linq;
-using System.Net.Http;
-using System.Threading.Tasks;
-
-namespace Microsoft.Extensions.Configuration.AzureAppConfiguration
-{
-    /// <summary>
-    /// Options used to configure the behavior of an Azure App Configuration provider.         
-    /// If neither <see cref="Select"/> nor <see cref="SelectSnapshot"/> is ever called, all key-values with no label are included in the configuration provider.
-    /// </summary>
-    public class AzureAppConfigurationOptions
-    {
-        private const int MaxRetries = 2;
-        private static readonly TimeSpan MaxRetryDelay = TimeSpan.FromMinutes(1);
-        private static readonly TimeSpan NetworkTimeout = TimeSpan.FromSeconds(10);
-        private static readonly KeyValueSelector DefaultQuery = new KeyValueSelector { KeyFilter = KeyFilter.Any, LabelFilter = LabelFilter.Null };
-
-        private List<KeyValueWatcher> _individualKvWatchers = new List<KeyValueWatcher>();
-        private List<KeyValueWatcher> _ffWatchers = new List<KeyValueWatcher>();
-        private List<IKeyValueAdapter> _adapters;
-        private List<Func<ConfigurationSetting, ValueTask<ConfigurationSetting>>> _mappers = new List<Func<ConfigurationSetting, ValueTask<ConfigurationSetting>>>();
-        private List<KeyValueSelector> _selectors;
-        private IConfigurationRefresher _refresher = new AzureAppConfigurationRefresher();
-        private bool _selectCalled = false;
-
-        // The following set is sorted in descending order.
-        // Since multiple prefixes could start with the same characters, we need to trim the longest prefix first.
-        private SortedSet<string> _keyPrefixes = new SortedSet<string>(Comparer<string>.Create((k1, k2) => -string.Compare(k1, k2, StringComparison.OrdinalIgnoreCase)));
-
-        /// <summary>
-        /// Flag to indicate whether replica discovery is enabled.
-        /// </summary>
-        public bool ReplicaDiscoveryEnabled { get; set; } = true;
-
-        /// <summary>
-        /// Flag to indicate whether load balancing is enabled.
-        /// </summary>
-        public bool LoadBalancingEnabled { get; set; }
-
-        /// <summary>
-        /// The list of connection strings used to connect to an Azure App Configuration store and its replicas.
-        /// </summary>
-        internal IEnumerable<string> ConnectionStrings { get; private set; }
-
-        /// <summary>
-        /// The list of endpoints of an Azure App Configuration store.
-        /// If this property is set, the <see cref="Credential"/> property also needs to be set.
-        /// </summary>
-        internal IEnumerable<Uri> Endpoints { get; private set; }
-
-        /// <summary>
-        /// The credential used to connect to the Azure App Configuration.
-        /// If this property is set, the <see cref="Endpoints"/> property also needs to be set.
-        /// </summary>
-        internal TokenCredential Credential { get; private set; }
-
-        /// <summary>
-        /// A collection of <see cref="KeyValueSelector"/> specified by user.
-        /// </summary>
-        internal IEnumerable<KeyValueSelector> Selectors => _selectors;
-
-        /// <summary>
-        /// Indicates if <see cref="AzureAppConfigurationRefreshOptions.RegisterAll"/> was called.
-        /// </summary>
-        internal bool RegisterAllEnabled { get; private set; }
-
-        /// <summary>
-        /// Refresh interval for selected key-value collections when <see cref="AzureAppConfigurationRefreshOptions.RegisterAll"/> is called.
-        /// </summary>
-        internal TimeSpan KvCollectionRefreshInterval { get; private set; }
-
-        /// <summary>
-        /// A collection of <see cref="KeyValueWatcher"/>.
-        /// </summary>
-        internal IEnumerable<KeyValueWatcher> IndividualKvWatchers => _individualKvWatchers;
-
-        /// <summary>
-        /// A collection of <see cref="KeyValueWatcher"/>.
-        /// </summary>
-        internal IEnumerable<KeyValueWatcher> FeatureFlagWatchers => _ffWatchers;
-
-        /// <summary>
-        /// A collection of <see cref="IKeyValueAdapter"/>.
-        /// </summary>
-        internal IEnumerable<IKeyValueAdapter> Adapters
-        {
-            get => _adapters;
-            set => _adapters = value?.ToList();
-        }
-
-        /// <summary>
-        /// A collection of user defined functions that transform each <see cref="ConfigurationSetting"/>.
-        /// </summary>
-        internal IEnumerable<Func<ConfigurationSetting, ValueTask<ConfigurationSetting>>> Mappers => _mappers;
-
-        /// <summary>
-        /// A collection of key prefixes to be trimmed.
-        /// </summary>
-        internal IEnumerable<string> KeyPrefixes => _keyPrefixes;
-
-        /// <summary>
-        /// For use in tests only. An optional configuration client manager that can be used to provide clients to communicate with Azure App Configuration.
-        /// </summary>
-        internal IConfigurationClientManager ClientManager { get; set; }
-
-        /// <summary>
-        /// For use in tests only. An optional class used to process pageable results from Azure App Configuration.
-        /// </summary>
-        internal IConfigurationSettingPageIterator ConfigurationSettingPageIterator { get; set; }
-
-        /// <summary>
-        /// An optional timespan value to set the minimum backoff duration to a value other than the default.
-        /// </summary>
-        internal TimeSpan MinBackoffDuration { get; set; } = FailOverConstants.MinBackoffDuration;
-
-        /// <summary>
-        /// Options used to configure the client used to communicate with Azure App Configuration.
-        /// </summary>
-        internal ConfigurationClientOptions ClientOptions { get; } = GetDefaultClientOptions();
-
-        /// <summary>
-        /// Flag to indicate whether Key Vault options have been configured.
-        /// </summary>
-        internal bool IsKeyVaultConfigured { get; private set; } = false;
-
-        /// <summary>
-        /// Flag to indicate whether Key Vault secret values will be refreshed automatically.
-        /// </summary>
-        internal bool IsKeyVaultRefreshConfigured { get; private set; } = false;
-
-        /// <summary>
-        /// Indicates all feature flag features used by the application.
-        /// </summary>
-        internal FeatureFlagTracing FeatureFlagTracing { get; set; } = new FeatureFlagTracing();
-
-        /// <summary>
-        /// Options used to configure provider startup.
-        /// </summary>
-        internal StartupOptions Startup { get; set; } = new StartupOptions();
-
-        /// <summary>
-        /// Initializes a new instance of the <see cref="AzureAppConfigurationOptions"/> class.
-        /// </summary>
-        public AzureAppConfigurationOptions()
-        {
-            _adapters = new List<IKeyValueAdapter>()
-            {
-                new AzureKeyVaultKeyValueAdapter(new AzureKeyVaultSecretProvider()),
-                new JsonKeyValueAdapter(),
-                new FeatureManagementKeyValueAdapter(FeatureFlagTracing)
-            };
-
-            // Adds the default query to App Configuration if <see cref="Select"/> and <see cref="SelectSnapshot"/> are never called.
-            _selectors = new List<KeyValueSelector> { DefaultQuery };
-        }
-
-        /// <summary>
-        /// Specify what key-values to include in the configuration provider.
-        /// <see cref="Select"/> can be called multiple times to include multiple sets of key-values.
-        /// </summary>
-        /// <param name="keyFilter">
-        /// The key filter to apply when querying Azure App Configuration for key-values.
-        /// An asterisk (*) can be added to the end to return all key-values whose key begins with the key filter.
-        /// e.g. key filter `abc*` returns all key-values whose key starts with `abc`.
-        /// A comma (,) can be used to select multiple key-values. Comma separated filters must exactly match a key to select it.
-        /// Using asterisk to select key-values that begin with a key filter while simultaneously using comma separated key filters is not supported.
-        /// E.g. the key filter `abc*,def` is not supported. The key filters `abc*` and `abc,def` are supported.
-        /// For all other cases the characters: asterisk (*), comma (,), and backslash (\) are reserved. Reserved characters must be escaped using a backslash (\).
-        /// e.g. the key filter `a\\b\,\*c*` returns all key-values whose key starts with `a\b,*c`.
-        /// Built-in key filter options: <see cref="KeyFilter"/>.
-        /// </param>
-        /// <param name="labelFilter">
-        /// The label filter to apply when querying Azure App Configuration for key-values. By default the null label will be used. Built-in label filter options: <see cref="LabelFilter"/>
-        /// The characters asterisk (*) and comma (,) are not supported. Backslash (\) character is reserved and must be escaped using another backslash (\).
-        /// </param>
-        public AzureAppConfigurationOptions Select(string keyFilter, string labelFilter = LabelFilter.Null)
-        {
-            if (string.IsNullOrEmpty(keyFilter))
-            {
-                throw new ArgumentNullException(nameof(keyFilter));
-            }
-
-            // Do not support * and , for label filter for now.
-            if (labelFilter != null && (labelFilter.Contains('*') || labelFilter.Contains(',')))
-            {
-                throw new ArgumentException("The characters '*' and ',' are not supported in label filters.", nameof(labelFilter));
-            }
-
-            if (string.IsNullOrWhiteSpace(labelFilter))
-            {
-                labelFilter = LabelFilter.Null;
-            }
-
-            if (!_selectCalled)
-            {
-                _selectors.Remove(DefaultQuery);
-
-                _selectCalled = true;
-            }
-
-            _selectors.AppendUnique(new KeyValueSelector
-            {
-                KeyFilter = keyFilter,
-                LabelFilter = labelFilter
-            });
-
-            return this;
-        }
-
-        /// <summary>
-        /// Specify a snapshot and include its contained key-values in the configuration provider.
-        /// <see cref="SelectSnapshot"/> can be called multiple times to include key-values from multiple snapshots.
-        /// </summary>
-        /// <param name="name">The name of the snapshot in Azure App Configuration.</param>
-        public AzureAppConfigurationOptions SelectSnapshot(string name)
-        {
-            if (string.IsNullOrEmpty(name))
-            {
-                throw new ArgumentNullException(nameof(name));
-            }
-
-            if (!_selectCalled)
-            {
-                _selectors.Remove(DefaultQuery);
-
-                _selectCalled = true;
-            }
-
-            _selectors.AppendUnique(new KeyValueSelector
-            {
-                SnapshotName = name
-            });
-
-            return this;
-        }
-
-        /// <summary>
-        /// Configures options for Azure App Configuration feature flags that will be parsed and transformed into feature management configuration.
-        /// If no filtering is specified via the <see cref="FeatureFlagOptions"/> then all feature flags with no label are loaded.
-        /// All loaded feature flags will be automatically registered for refresh as a collection.
-        /// </summary>
-        /// <param name="configure">A callback used to configure feature flag options.</param>
-        public AzureAppConfigurationOptions UseFeatureFlags(Action<FeatureFlagOptions> configure = null)
-        {
-            FeatureFlagOptions options = new FeatureFlagOptions();
-            configure?.Invoke(options);
-
-            if (options.RefreshInterval < RefreshConstants.MinimumFeatureFlagRefreshInterval)
-            {
-                throw new ArgumentOutOfRangeException(nameof(options.RefreshInterval), options.RefreshInterval.TotalMilliseconds,
-                    string.Format(ErrorMessages.RefreshIntervalTooShort, RefreshConstants.MinimumFeatureFlagRefreshInterval.TotalMilliseconds));
-            }
-
-            if (options.FeatureFlagSelectors.Count() != 0 && options.Label != null)
-            {
-                throw new InvalidOperationException($"Please select feature flags by either the {nameof(options.Select)} method or by setting the {nameof(options.Label)} property, not both.");
-            }
-
-            if (options.FeatureFlagSelectors.Count() == 0)
-            {
-                // Select clause is not present
-                options.FeatureFlagSelectors.Add(new KeyValueSelector
-                {
-                    KeyFilter = FeatureManagementConstants.FeatureFlagMarker + "*",
-                    LabelFilter = string.IsNullOrWhiteSpace(options.Label) ? LabelFilter.Null : options.Label,
-                    IsFeatureFlagSelector = true
-                });
-            }
-
-            foreach (KeyValueSelector featureFlagSelector in options.FeatureFlagSelectors)
-            {
-                _selectors.AppendUnique(featureFlagSelector);
-
-                _ffWatchers.AppendUnique(new KeyValueWatcher
-                {
-                    Key = featureFlagSelector.KeyFilter,
-                    Label = featureFlagSelector.LabelFilter,
-                    // If UseFeatureFlags is called multiple times for the same key and label filters, last refresh interval wins
-                    RefreshInterval = options.RefreshInterval
-                });
-            }
-
-            return this;
-        }
-
-        /// <summary>
-        /// Connect the provider to the Azure App Configuration service via a connection string.
-        /// </summary>
-        /// <param name="connectionString">
-        /// Used to authenticate with Azure App Configuration.
-        /// </param>
-        public AzureAppConfigurationOptions Connect(string connectionString)
-        {
-            if (string.IsNullOrWhiteSpace(connectionString))
-            {
-                throw new ArgumentNullException(nameof(connectionString));
-            }
-
-            return Connect(new List<string> { connectionString });
-        }
-
-        /// <summary>
-        /// Connect the provider to an Azure App Configuration store and its replicas via a list of connection strings.
-        /// </summary>
-        /// <param name="connectionStrings">
-        /// Used to authenticate with Azure App Configuration.
-        /// </param>
-        public AzureAppConfigurationOptions Connect(IEnumerable<string> connectionStrings)
-        {
-            if (connectionStrings == null || !connectionStrings.Any())
-            {
-                throw new ArgumentNullException(nameof(connectionStrings));
-            }
-
-            if (connectionStrings.Distinct().Count() != connectionStrings.Count())
-            {
-                throw new ArgumentException($"All values in '{nameof(connectionStrings)}' must be unique.");
-            }
-
-            Endpoints = null;
-            Credential = null;
-            ConnectionStrings = connectionStrings;
-            return this;
-        }
-
-        /// <summary>
-        /// Connect the provider to Azure App Configuration using endpoint and token credentials.
-        /// </summary>
-        /// <param name="endpoint">The endpoint of the Azure App Configuration to connect to.</param>
-        /// <param name="credential">Token credentials to use to connect.</param>
-        public AzureAppConfigurationOptions Connect(Uri endpoint, TokenCredential credential)
-        {
-            if (endpoint == null)
-            {
-                throw new ArgumentNullException(nameof(endpoint));
-            }
-
-            if (credential == null)
-            {
-                throw new ArgumentNullException(nameof(credential));
-            }
-
-            return Connect(new List<Uri>() { endpoint }, credential);
-        }
-
-        /// <summary>
-        /// Connect the provider to an Azure App Configuration store and its replicas using a list of endpoints and a token credential.
-        /// </summary>
-        /// <param name="endpoints">The list of endpoints of an Azure App Configuration store and its replicas to connect to.</param>
-        /// <param name="credential">Token credential to use to connect.</param>
-        public AzureAppConfigurationOptions Connect(IEnumerable<Uri> endpoints, TokenCredential credential)
-        {
-            if (endpoints == null || !endpoints.Any())
-            {
-                throw new ArgumentNullException(nameof(endpoints));
-            }
-
-            if (endpoints.Distinct(new EndpointComparer()).Count() != endpoints.Count())
-            {
-                throw new ArgumentException($"All values in '{nameof(endpoints)}' must be unique.");
-            }
-
-            Credential = credential ?? throw new ArgumentNullException(nameof(credential));
-
-            Endpoints = endpoints;
-            ConnectionStrings = null;
-            return this;
-        }
-
-        /// <summary>
-        /// Trims the provided prefix from the keys of all key-values retrieved from Azure App Configuration.
-        /// </summary>
-        /// <param name="prefix">The prefix to be trimmed.</param>
-        public AzureAppConfigurationOptions TrimKeyPrefix(string prefix)
-        {
-            if (string.IsNullOrEmpty(prefix))
-            {
-                throw new ArgumentNullException(nameof(prefix));
-            }
-
-            _keyPrefixes.Add(prefix);
-            return this;
-        }
-
-        /// <summary>
-        /// Configure the client(s) used to communicate with Azure App Configuration.
-        /// </summary>
-        /// <param name="configure">A callback used to configure Azure App Configuration client options.</param>
-        public AzureAppConfigurationOptions ConfigureClientOptions(Action<ConfigurationClientOptions> configure)
-        {
-            configure?.Invoke(ClientOptions);
-            return this;
-        }
-
-        /// <summary>
-        /// Configure refresh for key-values in the configuration provider.
-        /// </summary>
-        /// <param name="configure">A callback used to configure Azure App Configuration refresh options.</param>
-        public AzureAppConfigurationOptions ConfigureRefresh(Action<AzureAppConfigurationRefreshOptions> configure)
-        {
-            if (RegisterAllEnabled)
-            {
-                throw new InvalidOperationException($"{nameof(ConfigureRefresh)}() cannot be invoked multiple times when {nameof(AzureAppConfigurationRefreshOptions.RegisterAll)} has been invoked.");
-            }
-
-            var refreshOptions = new AzureAppConfigurationRefreshOptions();
-            configure?.Invoke(refreshOptions);
-
-            bool isRegisterCalled = refreshOptions.RefreshRegistrations.Any();
-            RegisterAllEnabled = refreshOptions.RegisterAllEnabled;
-
-            if (!isRegisterCalled && !RegisterAllEnabled)
-            {
-                throw new InvalidOperationException($"{nameof(ConfigureRefresh)}() must call either {nameof(AzureAppConfigurationRefreshOptions.Register)}()" +
-                    $" or {nameof(AzureAppConfigurationRefreshOptions.RegisterAll)}()");
-            }
-
-            // Check if both register methods are called at any point
-            if (RegisterAllEnabled && (_individualKvWatchers.Any() || isRegisterCalled))
-            {
-                throw new InvalidOperationException($"Cannot call both {nameof(AzureAppConfigurationRefreshOptions.RegisterAll)} and "
-                + $"{nameof(AzureAppConfigurationRefreshOptions.Register)}.");
-            }
-
-            if (RegisterAllEnabled)
-            {
-                KvCollectionRefreshInterval = refreshOptions.RefreshInterval;
-            }
-            else
-            {
-                foreach (KeyValueWatcher item in refreshOptions.RefreshRegistrations)
-                {
-                    item.RefreshInterval = refreshOptions.RefreshInterval;
-                    _individualKvWatchers.Add(item);
-                }
-            }
-
-            return this;
-        }
-
-        /// <summary>
-        /// Get an instance of <see cref="IConfigurationRefresher"/> that can be used to trigger a refresh for the registered key-values.
-        /// </summary>
-        /// <returns>An instance of <see cref="IConfigurationRefresher"/>.</returns>
-        public IConfigurationRefresher GetRefresher()
-        {
-            return _refresher;
-        }
-
-        /// <summary>
-        /// Configures the Azure App Configuration provider to use the provided Key Vault configuration to resolve key vault references.
-        /// </summary>
-        /// <param name="configure">A callback used to configure Azure App Configuration key vault options.</param>
-        public AzureAppConfigurationOptions ConfigureKeyVault(Action<AzureAppConfigurationKeyVaultOptions> configure)
-        {
-            var keyVaultOptions = new AzureAppConfigurationKeyVaultOptions();
-            configure?.Invoke(keyVaultOptions);
-
-            if (keyVaultOptions.Credential != null && keyVaultOptions.SecretResolver != null)
-            {
-                throw new InvalidOperationException($"Cannot configure both default credentials and secret resolver for Key Vault references. Please call either {nameof(keyVaultOptions.SetCredential)} or {nameof(keyVaultOptions.SetSecretResolver)} method, not both.");
-            }
-
-            _adapters.RemoveAll(a => a is AzureKeyVaultKeyValueAdapter);
-            _adapters.Add(new AzureKeyVaultKeyValueAdapter(new AzureKeyVaultSecretProvider(keyVaultOptions)));
-
-            IsKeyVaultRefreshConfigured = keyVaultOptions.IsKeyVaultRefreshConfigured;
-            IsKeyVaultConfigured = true;
-            return this;
-        }
-
-        /// <summary>
-        /// Provides a way to transform settings retrieved from App Configuration before they are processed by the configuration provider.
-        /// </summary>
-        /// <param name="mapper">A callback registered by the user to transform each configuration setting.</param>
-        public AzureAppConfigurationOptions Map(Func<ConfigurationSetting, ValueTask<ConfigurationSetting>> mapper)
-        {
-            if (mapper == null)
-            {
-                throw new ArgumentNullException(nameof(mapper));
-            }
-
-            _mappers.Add(mapper);
-            return this;
-        }
-
-        /// <summary>
-        /// Configure the provider behavior when loading data from Azure App Configuration on startup.
-        /// </summary>
-        /// <param name="configure">A callback used to configure Azure App Configuration startup options.</param>
-        public AzureAppConfigurationOptions ConfigureStartupOptions(Action<StartupOptions> configure)
-        {
-            configure?.Invoke(Startup);
-            return this;
-        }
-
-        private static ConfigurationClientOptions GetDefaultClientOptions()
-        {
-            var clientOptions = new ConfigurationClientOptions(ConfigurationClientOptions.ServiceVersion.V2023_10_01);
-            clientOptions.Retry.MaxRetries = MaxRetries;
-            clientOptions.Retry.MaxDelay = MaxRetryDelay;
-            clientOptions.Retry.Mode = RetryMode.Exponential;
-            clientOptions.AddPolicy(new UserAgentHeaderPolicy(), HttpPipelinePosition.PerCall);
-            clientOptions.Transport = new HttpClientTransport(new HttpClient()
-            {
-                Timeout = NetworkTimeout
-            });
-
-            return clientOptions;
-        }
-    }
-}
->>>>>>> fb7fb03e
+}