--- conflicted
+++ resolved
@@ -41,15 +41,14 @@
         public bool ReplicaDiscoveryEnabled { get; set; } = true;
 
         /// <summary>
-<<<<<<< HEAD
         /// Flag to indicate whether <see cref="AzureAppConfigurationRefreshOptions.RegisterAll"/> has been called.
         /// </summary>
         internal bool RegisterAllEnabled { get; private set; } = false;
-=======
+
+        /// <summary>
         /// Flag to indicate whether load balancing is enabled.
         /// </summary>
         public bool LoadBalancingEnabled { get; set; }
->>>>>>> e74a679d
 
         /// <summary>
         /// The list of connection strings used to connect to an Azure App Configuration store and its replicas.
