--- conflicted
+++ resolved
@@ -166,10 +166,7 @@
             };
 
             // Adds the default query to App Configuration if <see cref="Select"/> and <see cref="SelectSnapshot"/> are never called.
-<<<<<<< HEAD
             _selectors = new List<KeyValueSelector> { DefaultQuery };
-=======
-            _selectors = new List<KeyValueSelector> { new KeyValueSelector { KeyFilter = KeyFilter.Any, LabelFilter = LabelFilter.Null } };
         }
 
         /// <summary>
@@ -181,7 +178,6 @@
         {
             ClientFactory = factory ?? throw new ArgumentNullException(nameof(factory));
             return this;
->>>>>>> 6dc9ae2a
         }
 
         /// <summary>
@@ -223,11 +219,7 @@
 
             if (!_selectCalled)
             {
-<<<<<<< HEAD
                 _selectors.Remove(DefaultQuery);
-=======
-                _selectors.Clear();
->>>>>>> 6dc9ae2a
 
                 _selectCalled = true;
             }
@@ -255,11 +247,7 @@
 
             if (!_selectCalled)
             {
-<<<<<<< HEAD
                 _selectors.Remove(DefaultQuery);
-=======
-                _selectors.Clear();
->>>>>>> 6dc9ae2a
 
                 _selectCalled = true;
             }
@@ -448,7 +436,6 @@
             RegisterAllEnabled = refreshOptions.RegisterAllEnabled;
 
             if (!isRegisterCalled && !RegisterAllEnabled)
-<<<<<<< HEAD
             {
                 throw new InvalidOperationException($"{nameof(ConfigureRefresh)}() must call either {nameof(AzureAppConfigurationRefreshOptions.Register)}()" +
                     $" or {nameof(AzureAppConfigurationRefreshOptions.RegisterAll)}()");
@@ -467,26 +454,6 @@
             }
             else
             {
-=======
-            {
-                throw new InvalidOperationException($"{nameof(ConfigureRefresh)}() must call either {nameof(AzureAppConfigurationRefreshOptions.Register)}()" +
-                    $" or {nameof(AzureAppConfigurationRefreshOptions.RegisterAll)}()");
-            }
-
-            // Check if both register methods are called at any point
-            if (RegisterAllEnabled && (_individualKvWatchers.Any() || isRegisterCalled))
-            {
-                throw new InvalidOperationException($"Cannot call both {nameof(AzureAppConfigurationRefreshOptions.RegisterAll)} and "
-                + $"{nameof(AzureAppConfigurationRefreshOptions.Register)}.");
-            }
-
-            if (RegisterAllEnabled)
-            {
-                KvCollectionRefreshInterval = refreshOptions.RefreshInterval;
-            }
-            else
-            {
->>>>>>> 6dc9ae2a
                 foreach (KeyValueWatcher item in refreshOptions.RefreshRegistrations)
                 {
                     item.RefreshInterval = refreshOptions.RefreshInterval;
