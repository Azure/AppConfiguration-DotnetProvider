﻿// Copyright (c) Microsoft Corporation.
// Licensed under the MIT license.
//
using Azure.Security.KeyVault.Secrets;
using Microsoft.Extensions.Configuration.AzureAppConfiguration.Extensions;
using Microsoft.Extensions.Logging;
using System;
using System.Collections.Generic;
using System.Linq;
using System.Threading;
using System.Threading.Tasks;

namespace Microsoft.Extensions.Configuration.AzureAppConfiguration.AzureKeyVault
{
    internal class AzureKeyVaultSecretProvider
    {
        private readonly AzureAppConfigurationKeyVaultOptions _keyVaultOptions;
        private readonly IDictionary<string, SecretClient> _secretClients;
        private readonly Dictionary<string, CachedKeyVaultSecret> _cachedKeyVaultSecrets;
        private string _nextRefreshKey;
        private DateTimeOffset? _nextRefreshTime;

        public AzureKeyVaultSecretProvider(AzureAppConfigurationKeyVaultOptions keyVaultOptions = null)
        {
            _keyVaultOptions = keyVaultOptions ?? new AzureAppConfigurationKeyVaultOptions();
            _cachedKeyVaultSecrets = new Dictionary<string, CachedKeyVaultSecret>(StringComparer.OrdinalIgnoreCase);
            _secretClients = new Dictionary<string, SecretClient>(StringComparer.OrdinalIgnoreCase);

            if (_keyVaultOptions.SecretClients != null)
            {
                foreach (SecretClient client in _keyVaultOptions.SecretClients)
                {
                    string keyVaultId = client.VaultUri.Host;
                    _secretClients[keyVaultId] = client;
                }
            }
        }

<<<<<<< HEAD
        public async Task<string> GetSecretValue(Uri secretUri, string key, string label, ILogger logger, CancellationToken cancellationToken)
=======
        public async Task<string> GetSecretValue(KeyVaultSecretIdentifier secretIdentifier, string key, CancellationToken cancellationToken)
>>>>>>> c8f193e4
        {
            string secretValue = null;

            if (_cachedKeyVaultSecrets.TryGetValue(key, out CachedKeyVaultSecret cachedSecret) &&
                    (!cachedSecret.RefreshAt.HasValue || DateTimeOffset.UtcNow < cachedSecret.RefreshAt.Value))
            {
                return cachedSecret.SecretValue;
            }

            SecretClient client = GetSecretClient(secretIdentifier.SourceId);

            if (client == null && _keyVaultOptions.SecretResolver == null)
            {
                throw new UnauthorizedAccessException("No key vault credential or secret resolver callback configured, and no matching secret client could be found.");
            }

            bool success = false;

            try
            {
                if (client != null)
                {
<<<<<<< HEAD
                    KeyVaultSecret secret = await client.GetSecretAsync(secretName, secretVersion, cancellationToken).ConfigureAwait(false);
                    logger?.LogDebug($"{LoggingConstants.RefreshKeyVaultSecretChanged}(key: '{key}', label: '{label}')");
                    logger?.LogInformation($"{LoggingConstants.RefreshKeyVaultSettingUpdated}'{key}'");
=======
                    KeyVaultSecret secret = await client.GetSecretAsync(secretIdentifier.Name, secretIdentifier.Version, cancellationToken).ConfigureAwait(false);
>>>>>>> c8f193e4
                    secretValue = secret.Value;
                }
                else if (_keyVaultOptions.SecretResolver != null)
                {
                    secretValue = await _keyVaultOptions.SecretResolver(secretIdentifier.SourceId).ConfigureAwait(false);
                }

                cachedSecret = new CachedKeyVaultSecret(secretValue);
                success = true;
            }
            finally
            {
                SetSecretInCache(key, cachedSecret, success);
            }

            return secretValue;
        }

        public bool ShouldRefreshKeyVaultSecrets()
        {
            return _nextRefreshTime.HasValue && _nextRefreshTime.Value < DateTimeOffset.UtcNow;
        }

        public void ClearCache()
        {
            _cachedKeyVaultSecrets.Clear();
            _nextRefreshKey = null;
            _nextRefreshTime = null;
        }

        public void RemoveSecretFromCache(string key)
        {
            _cachedKeyVaultSecrets.Remove(key);

            if (key == _nextRefreshKey)
            {
                UpdateNextRefreshableSecretFromCache();
            }
        }

        private SecretClient GetSecretClient(Uri secretUri)
        {
            string keyVaultId = secretUri.Host;

            if (_secretClients.TryGetValue(keyVaultId, out SecretClient client))
            {
                return client;
            }

            if (_keyVaultOptions.Credential == null)
            {
                return null;
            }

            client = new SecretClient(new Uri(secretUri.GetLeftPart(UriPartial.Authority)), _keyVaultOptions.Credential);
            _secretClients.Add(keyVaultId, client);
            return client;
        }

        private void SetSecretInCache(string key, CachedKeyVaultSecret cachedSecret, bool success = true)
        {
            if (cachedSecret == null)
            {
                cachedSecret = new CachedKeyVaultSecret();
            }

            UpdateCacheExpirationTimeForSecret(key, cachedSecret, success);
            _cachedKeyVaultSecrets[key] = cachedSecret;

            if (key == _nextRefreshKey)
            {
                UpdateNextRefreshableSecretFromCache();
            }
            else if ((cachedSecret.RefreshAt.HasValue && _nextRefreshTime.HasValue && cachedSecret.RefreshAt.Value < _nextRefreshTime.Value)
                    || (cachedSecret.RefreshAt.HasValue && !_nextRefreshTime.HasValue))
            {
                _nextRefreshKey = key;
                _nextRefreshTime = cachedSecret.RefreshAt.Value;
            }
        }

        private void UpdateNextRefreshableSecretFromCache()
        {
            _nextRefreshKey = null;
            _nextRefreshTime = DateTimeOffset.MaxValue;

            foreach (KeyValuePair<string, CachedKeyVaultSecret> secret in _cachedKeyVaultSecrets)
            {
                if (secret.Value.RefreshAt.HasValue && secret.Value.RefreshAt.Value < _nextRefreshTime)
                {
                    _nextRefreshTime = secret.Value.RefreshAt;
                    _nextRefreshKey = secret.Key;
                }
            }

            if (_nextRefreshTime == DateTimeOffset.MaxValue)
            {
                _nextRefreshTime = null;
            }
        }

        private void UpdateCacheExpirationTimeForSecret(string key, CachedKeyVaultSecret cachedSecret, bool success)
        {
            if (!_keyVaultOptions.SecretRefreshIntervals.TryGetValue(key, out TimeSpan cacheExpirationTime))
            {
                if (_keyVaultOptions.DefaultSecretRefreshInterval.HasValue)
                {
                    cacheExpirationTime = _keyVaultOptions.DefaultSecretRefreshInterval.Value;
                }
            }

            if (cacheExpirationTime > TimeSpan.Zero)
            {
                if (success)
                {
                    cachedSecret.RefreshAttempts = 0;
                    cachedSecret.RefreshAt = DateTimeOffset.UtcNow.Add(cacheExpirationTime);
                }
                else
                {
                    if (cachedSecret.RefreshAttempts < int.MaxValue)
                    {
                        cachedSecret.RefreshAttempts++;
                    }

                    cachedSecret.RefreshAt = DateTimeOffset.UtcNow.Add(cacheExpirationTime.CalculateBackoffTime(RefreshConstants.DefaultMinBackoff, RefreshConstants.DefaultMaxBackoff, cachedSecret.RefreshAttempts));
                }
            }
        }
    }
}<|MERGE_RESOLUTION|>--- conflicted
+++ resolved
@@ -36,11 +36,7 @@
             }
         }
 
-<<<<<<< HEAD
-        public async Task<string> GetSecretValue(Uri secretUri, string key, string label, ILogger logger, CancellationToken cancellationToken)
-=======
-        public async Task<string> GetSecretValue(KeyVaultSecretIdentifier secretIdentifier, string key, CancellationToken cancellationToken)
->>>>>>> c8f193e4
+        public async Task<string> GetSecretValue(KeyVaultSecretIdentifier secretIdentifier, string key, string label, ILogger logger, CancellationToken cancellationToken)
         {
             string secretValue = null;
 
@@ -63,13 +59,9 @@
             {
                 if (client != null)
                 {
-<<<<<<< HEAD
-                    KeyVaultSecret secret = await client.GetSecretAsync(secretName, secretVersion, cancellationToken).ConfigureAwait(false);
+                    KeyVaultSecret secret = await client.GetSecretAsync(secretIdentifier.Name, secretIdentifier.Version, cancellationToken).ConfigureAwait(false);
                     logger?.LogDebug($"{LoggingConstants.RefreshKeyVaultSecretChanged}(key: '{key}', label: '{label}')");
                     logger?.LogInformation($"{LoggingConstants.RefreshKeyVaultSettingUpdated}'{key}'");
-=======
-                    KeyVaultSecret secret = await client.GetSecretAsync(secretIdentifier.Name, secretIdentifier.Version, cancellationToken).ConfigureAwait(false);
->>>>>>> c8f193e4
                     secretValue = secret.Value;
                 }
                 else if (_keyVaultOptions.SecretResolver != null)
