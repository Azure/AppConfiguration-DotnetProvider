<<<<<<< HEAD
﻿using Azure.ApplicationModel.Configuration;
=======
﻿using System;
using System.Collections.Generic;
using System.Linq;
using System.Threading;
using System.Threading.Tasks;
using Microsoft.Azure.AppConfiguration.Azconfig;
>>>>>>> 991c454c
using Newtonsoft.Json;
using System.Collections.Generic;
using System.Linq;

namespace Microsoft.Extensions.Configuration.AzureAppConfiguration.FeatureManagement
{
    internal class FeatureManagementKeyValueAdapter : IKeyValueAdapter
    {
        private static readonly JsonSerializerSettings s_SerializationSettings = new JsonSerializerSettings { DateParseHandling = DateParseHandling.None };

<<<<<<< HEAD
        public IEnumerable<KeyValuePair<string, string>> GetKeyValues(ConfigurationSetting keyValue)
=======
        public Task<IEnumerable<KeyValuePair<string, string>>> ProcessKeyValue(IKeyValue keyValue, CancellationToken cancellationToken)
>>>>>>> 991c454c
        {
            FeatureFlag featureFlag = null;
            try
            {
                 featureFlag = JsonConvert.DeserializeObject<FeatureFlag>(keyValue.Value, s_SerializationSettings);
            }
            catch (JsonReaderException e)
            {
                throw new FormatException(keyValue.Key, e);
            }

            var keyValues = new List<KeyValuePair<string, string>>();
            

            if (featureFlag.Enabled)
            {
                //if (featureFlag.Conditions?.ClientFilters == null)
                if (featureFlag.Conditions?.ClientFilters == null || !featureFlag.Conditions.ClientFilters.Any()) // workaround since we are not yet setting client filters to null
                {
                    //
                    // Always on
                    keyValues.Add(new KeyValuePair<string, string>($"{FeatureManagementConstants.SectionName}:{featureFlag.Id}", true.ToString()));
                }
                else
                {
                    //
                    // Conditionally on based on feature filters
                    for (int i = 0; i < featureFlag.Conditions.ClientFilters.Count; i++)
                    {
                        if (cancellationToken.IsCancellationRequested)
                        {
                            cancellationToken.ThrowIfCancellationRequested();
                        }

                        ClientFilter clientFilter = featureFlag.Conditions.ClientFilters[i];

                        keyValues.Add(new KeyValuePair<string, string>($"{FeatureManagementConstants.SectionName}:{featureFlag.Id}:{FeatureManagementConstants.EnabledFor}:{i}:Name", clientFilter.Name));

                        if (clientFilter.Parameters != null)
                        {
                            foreach (KeyValuePair<string, string> kvp in new JsonFlattener().FlattenJson(clientFilter.Parameters))
                            {
                                keyValues.Add(new KeyValuePair<string, string>($"{FeatureManagementConstants.SectionName}:{featureFlag.Id}:{FeatureManagementConstants.EnabledFor}:{i}:Parameters:{kvp.Key}", kvp.Value));
                            }
                        }
                    }
                }
            }
            else
            {
                keyValues.Add(new KeyValuePair<string, string>($"{FeatureManagementConstants.SectionName}:{featureFlag.Id}", false.ToString()));
            }

            return Task.FromResult<IEnumerable<KeyValuePair<string, string>>>(keyValues);
        }

        public bool CanProcess(IKeyValue kv)
        {
            string contentType = kv?.ContentType?.Split(';')[0].Trim();

            return string.Equals(contentType, FeatureManagementConstants.ContentType) ||
                                 kv.Key.StartsWith(FeatureManagementConstants.FeatureFlagMarker);
        }
    }
}<|MERGE_RESOLUTION|>--- conflicted
+++ resolved
@@ -1,16 +1,8 @@
-<<<<<<< HEAD
 ﻿using Azure.ApplicationModel.Configuration;
-=======
-﻿using System;
 using System.Collections.Generic;
 using System.Linq;
 using System.Threading;
 using System.Threading.Tasks;
-using Microsoft.Azure.AppConfiguration.Azconfig;
->>>>>>> 991c454c
-using Newtonsoft.Json;
-using System.Collections.Generic;
-using System.Linq;
 
 namespace Microsoft.Extensions.Configuration.AzureAppConfiguration.FeatureManagement
 {
@@ -18,11 +10,7 @@
     {
         private static readonly JsonSerializerSettings s_SerializationSettings = new JsonSerializerSettings { DateParseHandling = DateParseHandling.None };
 
-<<<<<<< HEAD
-        public IEnumerable<KeyValuePair<string, string>> GetKeyValues(ConfigurationSetting keyValue)
-=======
         public Task<IEnumerable<KeyValuePair<string, string>>> ProcessKeyValue(IKeyValue keyValue, CancellationToken cancellationToken)
->>>>>>> 991c454c
         {
             FeatureFlag featureFlag = null;
             try
