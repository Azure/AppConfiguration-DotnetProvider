--- conflicted
+++ resolved
@@ -16,12 +16,8 @@
 {
     internal class FeatureManagementKeyValueAdapter : IKeyValueAdapter
     {
-<<<<<<< HEAD
         private FeatureFlagTracing _featureFlagTracing;
-=======
-        private FeatureFilterTracing _featureFilterTracing;
         private int _featureFlagIndex = 0;
->>>>>>> 8a007503
 
         public FeatureManagementKeyValueAdapter(FeatureFlagTracing featureFilterTracing)
         {
@@ -95,7 +91,7 @@
                     {
                         ClientFilter clientFilter = featureFlag.Conditions.ClientFilters[i];
 
-                        _featureFlagTracing.UpdateFeatureFilterTracing(clientFilter.Name);
+                        _featureFilterTracing.UpdateFeatureFilterTracing(clientFilter.Name);
 
                         string clientFiltersPath = $"{featureFlagPath}:{FeatureManagementConstants.DotnetSchemaEnabledFor}:{i}";
 
@@ -152,7 +148,7 @@
                     {
                         ClientFilter clientFilter = featureFlag.Conditions.ClientFilters[i];
 
-                        _featureFilterTracing.UpdateFeatureFilterTracing(clientFilter.Name);
+                        _featureFlagTracing.UpdateFeatureFilterTracing(clientFilter.Name);
 
                         string clientFiltersPath = $"{featureFlagPath}:{FeatureManagementConstants.Conditions}:{FeatureManagementConstants.ClientFilters}:{i}";
 
