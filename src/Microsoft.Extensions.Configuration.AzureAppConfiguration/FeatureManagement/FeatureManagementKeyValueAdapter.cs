﻿// Copyright (c) Microsoft Corporation.
// Licensed under the MIT license.
//
using Azure.Data.AppConfiguration;
using System;
using System.Collections.Generic;
using System.Linq;
using System.Text.Json;
using System.Threading;
using System.Threading.Tasks;

namespace Microsoft.Extensions.Configuration.AzureAppConfiguration.FeatureManagement
{
    internal class FeatureManagementKeyValueAdapter : IKeyValueAdapter
    {
        private FeatureFilterTracing _featureFilterTracing;

        public FeatureManagementKeyValueAdapter(FeatureFilterTracing featureFilterTracing)
        {
            _featureFilterTracing = featureFilterTracing ?? throw new ArgumentNullException(nameof(featureFilterTracing));
        }

        public Task<IEnumerable<KeyValuePair<string, string>>> ProcessKeyValue(ConfigurationSetting setting, Logger logger, CancellationToken cancellationToken)
        {
<<<<<<< HEAD
            FeatureFlag featureFlag;
            try
            {
                 featureFlag = JsonSerializer.Deserialize<FeatureFlag>(setting.Value);
            }
            catch (JsonException e)
            {
                throw new FormatException($"Failed to parse invalid feature flag json. Key: '{setting.Key}'", e);
            }
=======
            FeatureFlag featureFlag = ParseFeatureFlag(setting.Key, setting.Value);
>>>>>>> 7e4389b0

            var keyValues = new List<KeyValuePair<string, string>>();

            if (!string.IsNullOrEmpty(featureFlag.Id))
            {
                if (featureFlag.Enabled)
                {
                    if (featureFlag.Conditions?.ClientFilters == null || !featureFlag.Conditions.ClientFilters.Any())
                    {
                        keyValues.Add(new KeyValuePair<string, string>($"{FeatureManagementConstants.SectionName}:{featureFlag.Id}", true.ToString()));
                    }
                    else
                    {
                        for (int i = 0; i < featureFlag.Conditions.ClientFilters.Count; i++)
                        {
                            ClientFilter clientFilter = featureFlag.Conditions.ClientFilters[i];

                            _featureFilterTracing.UpdateFeatureFilterTracing(clientFilter.Name);

                            keyValues.Add(new KeyValuePair<string, string>($"{FeatureManagementConstants.SectionName}:{featureFlag.Id}:{FeatureManagementConstants.EnabledFor}:{i}:Name", clientFilter.Name));

                            foreach (KeyValuePair<string, string> kvp in new JsonFlattener().FlattenJson(clientFilter.Parameters))
                            {
                                keyValues.Add(new KeyValuePair<string, string>($"{FeatureManagementConstants.SectionName}:{featureFlag.Id}:{FeatureManagementConstants.EnabledFor}:{i}:Parameters:{kvp.Key}", kvp.Value));
                            }
                        }

                        //
                        // process RequirementType only when filters are not empty
                        if (featureFlag.Conditions.RequirementType != null)
                        {
                            keyValues.Add(new KeyValuePair<string, string>(
                                $"{FeatureManagementConstants.SectionName}:{featureFlag.Id}:{FeatureManagementConstants.RequirementType}",
                                featureFlag.Conditions.RequirementType));
                        }
                    }
                }
                else
                {
                    keyValues.Add(new KeyValuePair<string, string>($"{FeatureManagementConstants.SectionName}:{featureFlag.Id}", false.ToString()));
                }
            }

            return Task.FromResult<IEnumerable<KeyValuePair<string, string>>>(keyValues);
        }

        public bool CanProcess(ConfigurationSetting setting)
        {
            string contentType = setting?.ContentType?.Split(';')[0].Trim();

            return string.Equals(contentType, FeatureManagementConstants.ContentType) ||
                                 setting.Key.StartsWith(FeatureManagementConstants.FeatureFlagMarker);
        }

        public void InvalidateCache(ConfigurationSetting setting = null)
        {
            return;
        }

        public bool NeedsRefresh()
        {
            return false;
        }

        private FormatException CreateFeatureFlagFormatException(string jsonPropertyName, string settingKey, string foundJsonValueKind, string expectedJsonValueKind)
        {
            return new FormatException(string.Format(
                ErrorMessages.FeatureFlagInvalidJsonProperty,
                jsonPropertyName,
                settingKey,
                foundJsonValueKind,
                expectedJsonValueKind));
        }

        private FeatureFlag ParseFeatureFlag(string settingKey, string settingValue)
        {
            FeatureFlag featureFlag = new FeatureFlag();

            var reader = new Utf8JsonReader(System.Text.Encoding.UTF8.GetBytes(settingValue));

            try
            {
                if (reader.Read() && reader.TokenType != JsonTokenType.StartObject)
                {
                    throw new FormatException(string.Format(ErrorMessages.FeatureFlagInvalidFormat, settingKey));
                }

                while (reader.Read() && reader.TokenType != JsonTokenType.EndObject)
                {
                    if (reader.TokenType != JsonTokenType.PropertyName)
                    {
                        continue;
                    }

                    string propertyName = reader.GetString();

                    switch (propertyName)
                    {
                        case FeatureManagementConstants.IdJsonPropertyName:
                            {
                                if (reader.Read() && reader.TokenType == JsonTokenType.String)
                                {
                                    featureFlag.Id = reader.GetString();
                                }
                                else if (reader.TokenType != JsonTokenType.Null)
                                {
                                    throw CreateFeatureFlagFormatException(
                                        FeatureManagementConstants.IdJsonPropertyName,
                                        settingKey,
                                        reader.TokenType.ToString(),
                                        JsonTokenType.String.ToString());
                                }

                                break;
                            }

                        case FeatureManagementConstants.EnabledJsonPropertyName:
                            {
                                if (reader.Read() && (reader.TokenType == JsonTokenType.False || reader.TokenType == JsonTokenType.True))
                                {
                                    featureFlag.Enabled = reader.GetBoolean();
                                }
                                else if (reader.TokenType == JsonTokenType.String && bool.TryParse(reader.GetString(), out bool enabled))
                                {
                                    featureFlag.Enabled = enabled;
                                }
                                else
                                {
                                    throw CreateFeatureFlagFormatException(
                                        FeatureManagementConstants.EnabledJsonPropertyName,
                                        settingKey,
                                        reader.TokenType.ToString(),
                                        $"{JsonTokenType.True}' or '{JsonTokenType.False}");
                                }

                                break;
                            }

                        case FeatureManagementConstants.ConditionsJsonPropertyName:
                            {
                                if (reader.Read() && reader.TokenType == JsonTokenType.StartObject)
                                {
                                    featureFlag.Conditions = ParseFeatureConditions(ref reader, settingKey);
                                }
                                else if (reader.TokenType != JsonTokenType.Null)
                                {
                                    throw CreateFeatureFlagFormatException(
                                        FeatureManagementConstants.ConditionsJsonPropertyName,
                                        settingKey,
                                        reader.TokenType.ToString(),
                                        JsonTokenType.StartObject.ToString());
                                }

                                break;
                            }

                        default:
                            reader.Skip();

                            break;
                    }
                }
            }
            catch (JsonException e)
            {
                throw new FormatException(settingKey, e);
            }

            return featureFlag;
        }

        private FeatureConditions ParseFeatureConditions(ref Utf8JsonReader reader, string settingKey)
        {
            var featureConditions = new FeatureConditions();

            while (reader.Read() && reader.TokenType != JsonTokenType.EndObject)
            {
                if (reader.TokenType != JsonTokenType.PropertyName)
                {
                    continue;
                }

                string conditionsPropertyName = reader.GetString();

                switch (conditionsPropertyName)
                {
                    case FeatureManagementConstants.ClientFiltersJsonPropertyName:
                        {
                            if (reader.Read() && reader.TokenType == JsonTokenType.Null)
                            {
                                break;
                            }
                            else if (reader.TokenType == JsonTokenType.StartArray)
                            {
                                while (reader.Read() && reader.TokenType != JsonTokenType.EndArray)
                                {
                                    if (reader.TokenType == JsonTokenType.StartObject)
                                    {
                                        ClientFilter clientFilter = ParseClientFilter(ref reader, settingKey);

                                        if (clientFilter.Name != null ||
                                            (clientFilter.Parameters.ValueKind == JsonValueKind.Object &&
                                            clientFilter.Parameters.EnumerateObject().Any()))
                                        {
                                            featureConditions.ClientFilters.Add(clientFilter);
                                        }
                                    }
                                }
                            }
                            else
                            {
                                throw CreateFeatureFlagFormatException(
                                    FeatureManagementConstants.ClientFiltersJsonPropertyName,
                                    settingKey,
                                    reader.TokenType.ToString(),
                                    JsonTokenType.StartArray.ToString());
                            }

                            break;
                        }

                    case FeatureManagementConstants.RequirementTypeJsonPropertyName:
                        {
                            if (reader.Read() && reader.TokenType == JsonTokenType.String)
                            {
                                featureConditions.RequirementType = reader.GetString();
                            }
                            else if (reader.TokenType != JsonTokenType.Null)
                            {
                                throw CreateFeatureFlagFormatException(
                                    FeatureManagementConstants.RequirementTypeJsonPropertyName,
                                    settingKey,
                                    reader.TokenType.ToString(),
                                    JsonTokenType.String.ToString());
                            }

                            break;
                        }

                    default:
                        reader.Skip();
                            
                        break;
                }
            }

            return featureConditions;
        }

        private ClientFilter ParseClientFilter(ref Utf8JsonReader reader, string settingKey)
        {
            var clientFilter = new ClientFilter();

            while (reader.Read() && reader.TokenType != JsonTokenType.EndObject)
            {
                if (reader.TokenType != JsonTokenType.PropertyName)
                {
                    continue;
                }

                string clientFiltersPropertyName = reader.GetString();

                switch (clientFiltersPropertyName)
                {
                    case FeatureManagementConstants.NameJsonPropertyName:
                        {
                            if (reader.Read() && reader.TokenType == JsonTokenType.String)
                            {
                                clientFilter.Name = reader.GetString();
                            }
                            else if (reader.TokenType != JsonTokenType.Null)
                            {
                                throw CreateFeatureFlagFormatException(
                                    FeatureManagementConstants.NameJsonPropertyName,
                                    settingKey,
                                    reader.TokenType.ToString(),
                                    JsonTokenType.String.ToString());
                            }

                            break;
                        }

                    case FeatureManagementConstants.ParametersJsonPropertyName:
                        {
                            if (reader.Read() && reader.TokenType == JsonTokenType.StartObject)
                            {
                                clientFilter.Parameters = JsonDocument.ParseValue(ref reader).RootElement;
                            }
                            else if (reader.TokenType != JsonTokenType.Null)
                            {
                                throw CreateFeatureFlagFormatException(
                                    FeatureManagementConstants.ParametersJsonPropertyName,
                                    settingKey,
                                    reader.TokenType.ToString(),
                                    JsonTokenType.StartObject.ToString());
                            }

                            break;
                        }

                    default:
                        reader.Skip();

                        break;
                }
            }

            return clientFilter;
        }
    }
}<|MERGE_RESOLUTION|>--- conflicted
+++ resolved
@@ -22,19 +22,7 @@
 
         public Task<IEnumerable<KeyValuePair<string, string>>> ProcessKeyValue(ConfigurationSetting setting, Logger logger, CancellationToken cancellationToken)
         {
-<<<<<<< HEAD
-            FeatureFlag featureFlag;
-            try
-            {
-                 featureFlag = JsonSerializer.Deserialize<FeatureFlag>(setting.Value);
-            }
-            catch (JsonException e)
-            {
-                throw new FormatException($"Failed to parse invalid feature flag json. Key: '{setting.Key}'", e);
-            }
-=======
-            FeatureFlag featureFlag = ParseFeatureFlag(setting.Key, setting.Value);
->>>>>>> 7e4389b0
+            FeatureFlag featureFlag = ParseFeatureFlag($"Failed to parse invalid feature flag json. Key: '{setting.Key}'", setting.Value);
 
             var keyValues = new List<KeyValuePair<string, string>>();
 
