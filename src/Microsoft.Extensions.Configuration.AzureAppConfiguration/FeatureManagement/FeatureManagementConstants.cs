--- conflicted
+++ resolved
@@ -9,38 +9,7 @@
         public const string ContentType = "application/vnd.microsoft.appconfig.ff+json";
         public const string SectionName = "FeatureManagement";
         public const string EnabledFor = "EnabledFor";
-        public const string Variants = "Variants";
-        public const string Allocation = "Allocation";
-        public const string User = "User";
-        public const string Group = "Group";
-        public const string Percentile = "Percentile";
-        public const string Telemetry = "Telemetry";
-        public const string Enabled = "Enabled";
-        public const string Metadata = "Metadata";
         public const string RequirementType = "RequirementType";
-<<<<<<< HEAD
-        public const string Name = "Name";
-        public const string Parameters = "Parameters";
-        public const string Variant = "Variant";
-        public const string ConfigurationValue = "ConfigurationValue";
-        public const string ConfigurationReference = "ConfigurationReference";
-        public const string StatusOverride = "StatusOverride";
-        public const string DefaultWhenDisabled = "DefaultWhenDisabled";
-        public const string DefaultWhenEnabled = "DefaultWhenEnabled";
-        public const string Users = "Users";
-        public const string Groups = "Groups";
-        public const string From = "From";
-        public const string To = "To";
-        public const string Seed = "Seed";
-        public const string ETag = "ETag";
-        public const string FeatureFlagId = "FeatureFlagId";
-        public const string FeatureFlagReference = "FeatureFlagReference";
-        public const string Status = "Status";
-        public const string AlwaysOnFilter = "AlwaysOn";
-        public const string Conditional = "Conditional";
-        public const string Disabled = "Disabled";
-=======
-
         public const string EnabledJsonPropertyName = "enabled";
         public const string IdJsonPropertyName = "id";
         public const string ConditionsJsonPropertyName = "conditions";
@@ -48,6 +17,5 @@
         public const string ClientFiltersJsonPropertyName = "client_filters";
         public const string NameJsonPropertyName = "name";
         public const string ParametersJsonPropertyName = "parameters";
->>>>>>> a9eacbc1
     }
 }