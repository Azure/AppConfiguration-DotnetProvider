--- conflicted
+++ resolved
@@ -22,10 +22,8 @@
 
         public ConfigurationSetting Current { get; set; }
 
-<<<<<<< HEAD
+        public ConfigurationSetting Previous { get; set; }
+
         public bool IsMultiKeyWatcherChange { get; set; }
-=======
-        public ConfigurationSetting Previous { get; set; }
->>>>>>> 4b5e523b
     }
 }