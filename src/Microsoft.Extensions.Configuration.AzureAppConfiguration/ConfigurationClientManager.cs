﻿// Copyright (c) Microsoft Corporation.
// Licensed under the MIT license.
//

using Azure.Data.AppConfiguration;
<<<<<<< HEAD
using DnsClient;
using DnsClient.Protocol;
using Microsoft.Extensions.Azure;
=======
using DnsClient;
using DnsClient.Protocol;
using Microsoft.Extensions.Configuration.AzureAppConfiguration.Constants;
>>>>>>> c2885a3d
using Microsoft.Extensions.Configuration.AzureAppConfiguration.Extensions;
using System;
using System.Collections.Generic;
using System.Diagnostics;
using System.Linq;
<<<<<<< HEAD
using System.Net.Sockets;
using System.Threading;
using System.Threading.Tasks;

=======
using System.Threading;
using System.Threading.Tasks;

>>>>>>> c2885a3d
namespace Microsoft.Extensions.Configuration.AzureAppConfiguration
{
    /// <summary>
    /// A configuration client manager which maintains state of configuration clients and provides set of clients to use when requested.
    /// </summary>
    /// <remarks>
    /// This class is not thread-safe. Since config provider does not allow multiple network requests at the same time,
    /// there won't be multiple threads calling this client at the same time.
    /// </remarks>
<<<<<<< HEAD
    internal class ConfigurationClientManager : IConfigurationClientManager, IDisposable
    {
        private readonly IAzureClientFactory<ConfigurationClient> _clientFactory;
        private readonly IList<ConfigurationClientWrapper> _clients;

        private readonly Uri _endpoint;

        private readonly bool _replicaDiscoveryEnabled;
        private readonly SrvLookupClient _srvLookupClient;
        private readonly string _validDomain;

        private IList<ConfigurationClientWrapper> _dynamicClients;
        private DateTimeOffset _lastFallbackClientRefresh = default;
        private DateTimeOffset _lastFallbackClientRefreshAttempt = default;
        private Logger _logger = new Logger();
        private bool _isDisposed = false;

        private static readonly TimeSpan FallbackClientRefreshExpireInterval = TimeSpan.FromHours(1);
        private static readonly TimeSpan MinimalClientRefreshInterval = TimeSpan.FromSeconds(30);
        private static readonly string[] TrustedDomainLabels = new[] { "azconfig", "appconfig" };

        private readonly CancellationTokenSource _cancellationTokenSource = new CancellationTokenSource();

        // Only used for unit testing
        internal int RefreshClientsCalled { get; set; } = 0;

        public ConfigurationClientManager(
            IAzureClientFactory<ConfigurationClient> clientFactory,
            IEnumerable<Uri> endpoints,
            bool replicaDiscoveryEnabled,
            bool loadBalancingEnabled)
        {
            _clientFactory = clientFactory ?? throw new ArgumentNullException(nameof(clientFactory));

            if (endpoints == null || !endpoints.Any())
            {
                throw new ArgumentNullException(nameof(endpoints));
            }

            _endpoint = endpoints.First();

            _replicaDiscoveryEnabled = replicaDiscoveryEnabled;

            // If load balancing is enabled, shuffle the passed in endpoints to randomize the endpoint used on startup
            if (loadBalancingEnabled)
            {
                endpoints = endpoints.ToList().Shuffle();
            }

            _validDomain = GetValidDomain(_endpoint);
            _srvLookupClient = new SrvLookupClient();

            _clients = endpoints
                .Select(endpoint => new ConfigurationClientWrapper(endpoint, clientFactory.CreateClient(endpoint.AbsoluteUri)))
                .ToList();
=======
    internal class ConfigurationClientManager : IConfigurationClientManager
    {
        private IList<ConfigurationClientWrapper> _clients;

        private IEnumerable<string> _connectionStrings;
        private IEnumerable<Uri> _endpoints;
        private TokenCredential _credential;
        private ConfigurationClientOptions _clientOptions;

        public ConfigurationClientManager(AzureAppConfigurationOptions options)
        {
            if (options == null)
            {
                throw new ArgumentNullException(nameof(options));
            }

            if (options.ClientOptions == null)
            {
                throw new ArgumentNullException(nameof(options.ClientOptions));
            }

            _connectionStrings = options.ConnectionStrings;
            _endpoints = options.Endpoints;
            _credential = options.Credential;
            _clientOptions = options.ClientOptions;

            if (_connectionStrings != null && _connectionStrings.Any())
            {
                _clients = _connectionStrings
                    .Select(connectionString =>
                        {
                            var endpoint = new Uri(ConnectionStringUtils.Parse(connectionString, ConnectionStringUtils.EndpointSection));
                            return new ConfigurationClientWrapper(endpoint, new ConfigurationClient(connectionString, _clientOptions));
                        })
                    .ToList();
            }
            else if (_endpoints != null && _endpoints.Any())
            {
                if (_credential == null)
                {
                    throw new ArgumentNullException(nameof(options.Credential));
                }

                _clients = _endpoints
                    .Select(endpoint => new ConfigurationClientWrapper(endpoint, new ConfigurationClient(endpoint, _credential, _clientOptions)))
                    .ToList();
            }
            else
            {
                throw new ArgumentNullException(nameof(_clients));
            }
>>>>>>> c2885a3d
        }

        /// <summary>
        /// Internal constructor; Only used for unit testing.
        /// </summary>
        /// <param name="clients"></param>
        internal ConfigurationClientManager(IList<ConfigurationClientWrapper> clients)
        {
            _clients = clients;
        }

        public IEnumerable<ConfigurationClient> GetClients()
        {
<<<<<<< HEAD
            DateTimeOffset now = DateTimeOffset.UtcNow;

            if (_replicaDiscoveryEnabled &&
                now >= _lastFallbackClientRefreshAttempt + MinimalClientRefreshInterval &&
                (_dynamicClients == null ||
                    now >= _lastFallbackClientRefresh + FallbackClientRefreshExpireInterval))
=======
            return _clients.Where(client => client.BackoffEndTime <= time).Select(c => c.Client).ToList();
        }

        public async Task<IEnumerable<ConfigurationClient>> GetAutoFailoverClients(Logger logger, CancellationToken cancellationToken)
        {
            var isUsingConnectionString = _connectionStrings != null && _connectionStrings.Any();

            Uri endpoint = null;
            var secret = string.Empty;
            var id = string.Empty;

            if (isUsingConnectionString)
            {
                var connectionString = _connectionStrings.First();

                endpoint = new Uri(ConnectionStringUtils.Parse(connectionString, ConnectionStringUtils.EndpointSection));
                secret = ConnectionStringUtils.Parse(connectionString, ConnectionStringUtils.SecretSection);
                id = ConnectionStringUtils.Parse(connectionString, ConnectionStringUtils.IdSection);
            }
            else
            {
                endpoint = _endpoints.First();
            }

            var lookup = new LookupClient();

            var dnsReponse = await lookup.QueryAsync(endpoint.DnsSafeHost, QueryType.SRV, QueryClass.IN, cancellationToken).ConfigureAwait(false);

            var results = dnsReponse.Answers;
            
            var autoFailoverClients = new List<ConfigurationClient>();

            // shuffle the results to ensure hosts can be picked randomly.
            IEnumerable<string> srvTargetHosts = results.Select(r => (r as SrvRecord).Target.Value).Shuffle().ToList();

            foreach (string host in srvTargetHosts)
            {
                if (!_clients.Any(c => c.Endpoint.Host.Equals(host, StringComparison.OrdinalIgnoreCase)))
                {
                    var targetEndpoint = new Uri($"https://{host}");

                    var configClient = isUsingConnectionString? 
                        new ConfigurationClient(ConnectionStringUtils.Build(targetEndpoint, id, secret), _clientOptions):
                        new ConfigurationClient(targetEndpoint, _credential, _clientOptions);

                    _clients.Add(new ConfigurationClientWrapper(targetEndpoint, configClient));

                    autoFailoverClients.Add(configClient);
                }
            }

            // clean up clients in case the corresponding replicas are removed.
            foreach (var client in _clients)
            {
                if (IsEligibleToRemove(srvTargetHosts, client))
                {
                    _clients.Remove(client);
                }
            }

            return autoFailoverClients;
        }

        public void UpdateClientStatus(ConfigurationClient client, bool successful)
        {
            if (client == null)
>>>>>>> c2885a3d
            {
                _lastFallbackClientRefreshAttempt = now;

                _ = DiscoverFallbackClients();
            }

            // Treat the passed in endpoints as the highest priority clients
            IEnumerable<ConfigurationClient> clients = _clients.Select(c => c.Client);

            if (_dynamicClients != null && _dynamicClients.Any())
            {
                clients = clients.Concat(_dynamicClients.Select(c => c.Client));
            }

            return clients;
        }

        public void RefreshClients()
        {
            DateTimeOffset now = DateTimeOffset.UtcNow;

            if (_replicaDiscoveryEnabled &&
                now >= _lastFallbackClientRefreshAttempt + MinimalClientRefreshInterval)
            {
                _lastFallbackClientRefreshAttempt = now;

                _ = DiscoverFallbackClients();
            }

            RefreshClientsCalled++;
        }

        public bool UpdateSyncToken(Uri endpoint, string syncToken)
        {
            if (endpoint == null)
            {
                throw new ArgumentNullException(nameof(endpoint));
            }

            if (string.IsNullOrWhiteSpace(syncToken))
            {
                throw new ArgumentNullException(nameof(syncToken));
            }

            ConfigurationClientWrapper clientWrapper = _clients.SingleOrDefault(c => new EndpointComparer().Equals(c.Endpoint, endpoint));

            if (_dynamicClients != null && clientWrapper == null)
            {
                clientWrapper = _dynamicClients.SingleOrDefault(c => new EndpointComparer().Equals(c.Endpoint, endpoint));
            }

            if (clientWrapper != null)
            {
                clientWrapper.Client.UpdateSyncToken(syncToken);
                return true;
            }

            return false;
        }

        public Uri GetEndpointForClient(ConfigurationClient client)
        {
            if (client == null)
            {
                throw new ArgumentNullException(nameof(client));
            }

            ConfigurationClientWrapper currentClient = _clients.FirstOrDefault(c => c.Client == client);

            if (_dynamicClients != null && currentClient == null)
            {
                currentClient = _dynamicClients.FirstOrDefault(c => c.Client == client);
            }

            return currentClient?.Endpoint;
        }


        // Only remove the client if it is not in the user passed connection string or endpoints, as well as not in returned SRV records.
        private bool IsEligibleToRemove(IEnumerable<string> srvEndpointHosts, ConfigurationClientWrapper client)
        {
            if (_connectionStrings != null && _connectionStrings.Any(c => GetHostFromConnectionString(c).Equals(client.Endpoint.Host, StringComparison.OrdinalIgnoreCase)))
            {
                return false;
            }

            if (_endpoints != null && _endpoints.Any(e => e.Host.Equals(client.Endpoint.Host, StringComparison.OrdinalIgnoreCase)))
            {
                return false;
            }

            if (srvEndpointHosts.Any(h => h.Equals(client.Endpoint.Host, StringComparison.OrdinalIgnoreCase)))
            {
                return false;
            }

            return true;
        }

        private string GetHostFromConnectionString(string connectionString)
        {
            var endpointString = ConnectionStringUtils.Parse(connectionString, ConnectionStringUtils.EndpointSection);
            var endpoint = new Uri(endpointString);

            return endpoint.Host;
        }

        public void SetLogger(Logger logger)
        {
            if (logger == null)
            {
                throw new ArgumentNullException(nameof(logger));
            }

            _logger = logger;
        }

        private async Task DiscoverFallbackClients()
        {
            using var cts = CancellationTokenSource.CreateLinkedTokenSource(_cancellationTokenSource.Token);

            cts.CancelAfter(MinimalClientRefreshInterval);

            try
            {
                await RefreshFallbackClients(cts.Token).ConfigureAwait(false);
            }
            catch (OperationCanceledException e) when (!_cancellationTokenSource.IsCancellationRequested)
            {
                _logger.LogWarning(LogHelper.BuildFallbackClientLookupFailMessage(e.Message));
            }
        }

        private async Task RefreshFallbackClients(CancellationToken cancellationToken)
        {
            IEnumerable<SrvRecord> srvTargetHosts = Enumerable.Empty<SrvRecord>();

            try
            {
                srvTargetHosts = await _srvLookupClient.QueryAsync(_endpoint.DnsSafeHost, cancellationToken).ConfigureAwait(false);
            }
            // Catch and log all exceptions thrown by srv lookup client to avoid new possible exceptions on app startup.
            catch (SocketException ex)
            {
                _logger.LogWarning(LogHelper.BuildFallbackClientLookupFailMessage(ex.Message));
                return;
            }
            catch (DnsResponseException ex)
            {
                _logger.LogWarning(LogHelper.BuildFallbackClientLookupFailMessage(ex.Message));
                return;
            }
            catch (InvalidOperationException ex)
            {
                _logger.LogWarning(LogHelper.BuildFallbackClientLookupFailMessage(ex.Message));
                return;
            }
            catch (DnsXidMismatchException ex)
            {
                _logger.LogWarning(LogHelper.BuildFallbackClientLookupFailMessage(ex.Message));
                return;
            }

            var newDynamicClients = new List<ConfigurationClientWrapper>();

            // Honor with the DNS based service discovery protocol, but shuffle the results first to ensure hosts can be picked randomly,
            // Srv lookup does retrieve trailing dot in the host name, just trim it.
            IEnumerable<string> OrderedHosts = srvTargetHosts.Any()
                ? srvTargetHosts.ToList().Shuffle().SortSrvRecords().Select(r => $"{r.Target.Value.TrimEnd('.')}")
                : Enumerable.Empty<string>();

            foreach (string host in OrderedHosts)
            {
                if (!string.IsNullOrEmpty(host) &&
                    !_clients.Any(c => c.Endpoint.Host.Equals(host, StringComparison.OrdinalIgnoreCase)) &&
                    IsValidEndpoint(host))
                {
                    var targetEndpoint = new Uri($"https://{host}");

                    ConfigurationClient configClient = _clientFactory.CreateClient(targetEndpoint.AbsoluteUri);

                    newDynamicClients.Add(new ConfigurationClientWrapper(targetEndpoint, configClient));
                }
            }

            _dynamicClients = newDynamicClients;

            _lastFallbackClientRefresh = DateTime.UtcNow;
        }

        private string GetValidDomain(Uri endpoint)
        {
            Debug.Assert(endpoint != null);

            string hostName = endpoint.Host;

            foreach (string label in TrustedDomainLabels)
            {
                int index = hostName.LastIndexOf($".{label}.", StringComparison.OrdinalIgnoreCase);

                if (index > 0)
                {
                    return hostName.Substring(index);
                }
            }

            return string.Empty;
        }

        internal bool IsValidEndpoint(string hostName)
        {
            Debug.Assert(!string.IsNullOrEmpty(hostName));

            if (string.IsNullOrEmpty(_validDomain))
            {
                return false;
            }

            return hostName.EndsWith(_validDomain, StringComparison.OrdinalIgnoreCase);
        }

        public void Dispose()
        {
            if (!_isDisposed)
            {
                _cancellationTokenSource.Cancel();

                _cancellationTokenSource.Dispose();

                _isDisposed = true;
            }
        }
    }
}<|MERGE_RESOLUTION|>--- conflicted
+++ resolved
@@ -2,31 +2,18 @@
 // Licensed under the MIT license.
 //
 
+using Azure.Core;
 using Azure.Data.AppConfiguration;
-<<<<<<< HEAD
-using DnsClient;
-using DnsClient.Protocol;
-using Microsoft.Extensions.Azure;
-=======
 using DnsClient;
 using DnsClient.Protocol;
 using Microsoft.Extensions.Configuration.AzureAppConfiguration.Constants;
->>>>>>> c2885a3d
 using Microsoft.Extensions.Configuration.AzureAppConfiguration.Extensions;
 using System;
 using System.Collections.Generic;
-using System.Diagnostics;
 using System.Linq;
-<<<<<<< HEAD
-using System.Net.Sockets;
 using System.Threading;
 using System.Threading.Tasks;
 
-=======
-using System.Threading;
-using System.Threading.Tasks;
-
->>>>>>> c2885a3d
 namespace Microsoft.Extensions.Configuration.AzureAppConfiguration
 {
     /// <summary>
@@ -36,63 +23,6 @@
     /// This class is not thread-safe. Since config provider does not allow multiple network requests at the same time,
     /// there won't be multiple threads calling this client at the same time.
     /// </remarks>
-<<<<<<< HEAD
-    internal class ConfigurationClientManager : IConfigurationClientManager, IDisposable
-    {
-        private readonly IAzureClientFactory<ConfigurationClient> _clientFactory;
-        private readonly IList<ConfigurationClientWrapper> _clients;
-
-        private readonly Uri _endpoint;
-
-        private readonly bool _replicaDiscoveryEnabled;
-        private readonly SrvLookupClient _srvLookupClient;
-        private readonly string _validDomain;
-
-        private IList<ConfigurationClientWrapper> _dynamicClients;
-        private DateTimeOffset _lastFallbackClientRefresh = default;
-        private DateTimeOffset _lastFallbackClientRefreshAttempt = default;
-        private Logger _logger = new Logger();
-        private bool _isDisposed = false;
-
-        private static readonly TimeSpan FallbackClientRefreshExpireInterval = TimeSpan.FromHours(1);
-        private static readonly TimeSpan MinimalClientRefreshInterval = TimeSpan.FromSeconds(30);
-        private static readonly string[] TrustedDomainLabels = new[] { "azconfig", "appconfig" };
-
-        private readonly CancellationTokenSource _cancellationTokenSource = new CancellationTokenSource();
-
-        // Only used for unit testing
-        internal int RefreshClientsCalled { get; set; } = 0;
-
-        public ConfigurationClientManager(
-            IAzureClientFactory<ConfigurationClient> clientFactory,
-            IEnumerable<Uri> endpoints,
-            bool replicaDiscoveryEnabled,
-            bool loadBalancingEnabled)
-        {
-            _clientFactory = clientFactory ?? throw new ArgumentNullException(nameof(clientFactory));
-
-            if (endpoints == null || !endpoints.Any())
-            {
-                throw new ArgumentNullException(nameof(endpoints));
-            }
-
-            _endpoint = endpoints.First();
-
-            _replicaDiscoveryEnabled = replicaDiscoveryEnabled;
-
-            // If load balancing is enabled, shuffle the passed in endpoints to randomize the endpoint used on startup
-            if (loadBalancingEnabled)
-            {
-                endpoints = endpoints.ToList().Shuffle();
-            }
-
-            _validDomain = GetValidDomain(_endpoint);
-            _srvLookupClient = new SrvLookupClient();
-
-            _clients = endpoints
-                .Select(endpoint => new ConfigurationClientWrapper(endpoint, clientFactory.CreateClient(endpoint.AbsoluteUri)))
-                .ToList();
-=======
     internal class ConfigurationClientManager : IConfigurationClientManager
     {
         private IList<ConfigurationClientWrapper> _clients;
@@ -144,7 +74,6 @@
             {
                 throw new ArgumentNullException(nameof(_clients));
             }
->>>>>>> c2885a3d
         }
 
         /// <summary>
@@ -156,16 +85,8 @@
             _clients = clients;
         }
 
-        public IEnumerable<ConfigurationClient> GetClients()
-        {
-<<<<<<< HEAD
-            DateTimeOffset now = DateTimeOffset.UtcNow;
-
-            if (_replicaDiscoveryEnabled &&
-                now >= _lastFallbackClientRefreshAttempt + MinimalClientRefreshInterval &&
-                (_dynamicClients == null ||
-                    now >= _lastFallbackClientRefresh + FallbackClientRefreshExpireInterval))
-=======
+        public IEnumerable<ConfigurationClient> GetAvailableClients(DateTimeOffset time)
+        {
             return _clients.Where(client => client.BackoffEndTime <= time).Select(c => c.Client).ToList();
         }
 
@@ -232,37 +153,23 @@
         public void UpdateClientStatus(ConfigurationClient client, bool successful)
         {
             if (client == null)
->>>>>>> c2885a3d
-            {
-                _lastFallbackClientRefreshAttempt = now;
-
-                _ = DiscoverFallbackClients();
-            }
-
-            // Treat the passed in endpoints as the highest priority clients
-            IEnumerable<ConfigurationClient> clients = _clients.Select(c => c.Client);
-
-            if (_dynamicClients != null && _dynamicClients.Any())
-            {
-                clients = clients.Concat(_dynamicClients.Select(c => c.Client));
-            }
-
-            return clients;
-        }
-
-        public void RefreshClients()
-        {
-            DateTimeOffset now = DateTimeOffset.UtcNow;
-
-            if (_replicaDiscoveryEnabled &&
-                now >= _lastFallbackClientRefreshAttempt + MinimalClientRefreshInterval)
-            {
-                _lastFallbackClientRefreshAttempt = now;
-
-                _ = DiscoverFallbackClients();
-            }
-
-            RefreshClientsCalled++;
+            {
+                throw new ArgumentNullException(nameof(client));
+            }
+
+            ConfigurationClientWrapper clientWrapper = _clients.First(c => c.Client.Equals(client));
+
+            if (successful)
+            {
+                clientWrapper.BackoffEndTime = DateTimeOffset.UtcNow;
+                clientWrapper.FailedAttempts = 0;
+            }
+            else
+            {
+                clientWrapper.FailedAttempts++;
+                TimeSpan backoffDuration = FailOverConstants.MinBackoffDuration.CalculateBackoffDuration(FailOverConstants.MaxBackoffDuration, clientWrapper.FailedAttempts);
+                clientWrapper.BackoffEndTime = DateTimeOffset.UtcNow.Add(backoffDuration);
+            }
         }
 
         public bool UpdateSyncToken(Uri endpoint, string syncToken)
@@ -277,12 +184,7 @@
                 throw new ArgumentNullException(nameof(syncToken));
             }
 
-            ConfigurationClientWrapper clientWrapper = _clients.SingleOrDefault(c => new EndpointComparer().Equals(c.Endpoint, endpoint));
-
-            if (_dynamicClients != null && clientWrapper == null)
-            {
-                clientWrapper = _dynamicClients.SingleOrDefault(c => new EndpointComparer().Equals(c.Endpoint, endpoint));
-            }
+            ConfigurationClientWrapper clientWrapper = this._clients.SingleOrDefault(c => new EndpointComparer().Equals(c.Endpoint, endpoint));
 
             if (clientWrapper != null)
             {
@@ -301,12 +203,7 @@
             }
 
             ConfigurationClientWrapper currentClient = _clients.FirstOrDefault(c => c.Client == client);
-
-            if (_dynamicClients != null && currentClient == null)
-            {
-                currentClient = _dynamicClients.FirstOrDefault(c => c.Client == client);
-            }
-
+            
             return currentClient?.Endpoint;
         }
 
@@ -339,131 +236,5 @@
 
             return endpoint.Host;
         }
-
-        public void SetLogger(Logger logger)
-        {
-            if (logger == null)
-            {
-                throw new ArgumentNullException(nameof(logger));
-            }
-
-            _logger = logger;
-        }
-
-        private async Task DiscoverFallbackClients()
-        {
-            using var cts = CancellationTokenSource.CreateLinkedTokenSource(_cancellationTokenSource.Token);
-
-            cts.CancelAfter(MinimalClientRefreshInterval);
-
-            try
-            {
-                await RefreshFallbackClients(cts.Token).ConfigureAwait(false);
-            }
-            catch (OperationCanceledException e) when (!_cancellationTokenSource.IsCancellationRequested)
-            {
-                _logger.LogWarning(LogHelper.BuildFallbackClientLookupFailMessage(e.Message));
-            }
-        }
-
-        private async Task RefreshFallbackClients(CancellationToken cancellationToken)
-        {
-            IEnumerable<SrvRecord> srvTargetHosts = Enumerable.Empty<SrvRecord>();
-
-            try
-            {
-                srvTargetHosts = await _srvLookupClient.QueryAsync(_endpoint.DnsSafeHost, cancellationToken).ConfigureAwait(false);
-            }
-            // Catch and log all exceptions thrown by srv lookup client to avoid new possible exceptions on app startup.
-            catch (SocketException ex)
-            {
-                _logger.LogWarning(LogHelper.BuildFallbackClientLookupFailMessage(ex.Message));
-                return;
-            }
-            catch (DnsResponseException ex)
-            {
-                _logger.LogWarning(LogHelper.BuildFallbackClientLookupFailMessage(ex.Message));
-                return;
-            }
-            catch (InvalidOperationException ex)
-            {
-                _logger.LogWarning(LogHelper.BuildFallbackClientLookupFailMessage(ex.Message));
-                return;
-            }
-            catch (DnsXidMismatchException ex)
-            {
-                _logger.LogWarning(LogHelper.BuildFallbackClientLookupFailMessage(ex.Message));
-                return;
-            }
-
-            var newDynamicClients = new List<ConfigurationClientWrapper>();
-
-            // Honor with the DNS based service discovery protocol, but shuffle the results first to ensure hosts can be picked randomly,
-            // Srv lookup does retrieve trailing dot in the host name, just trim it.
-            IEnumerable<string> OrderedHosts = srvTargetHosts.Any()
-                ? srvTargetHosts.ToList().Shuffle().SortSrvRecords().Select(r => $"{r.Target.Value.TrimEnd('.')}")
-                : Enumerable.Empty<string>();
-
-            foreach (string host in OrderedHosts)
-            {
-                if (!string.IsNullOrEmpty(host) &&
-                    !_clients.Any(c => c.Endpoint.Host.Equals(host, StringComparison.OrdinalIgnoreCase)) &&
-                    IsValidEndpoint(host))
-                {
-                    var targetEndpoint = new Uri($"https://{host}");
-
-                    ConfigurationClient configClient = _clientFactory.CreateClient(targetEndpoint.AbsoluteUri);
-
-                    newDynamicClients.Add(new ConfigurationClientWrapper(targetEndpoint, configClient));
-                }
-            }
-
-            _dynamicClients = newDynamicClients;
-
-            _lastFallbackClientRefresh = DateTime.UtcNow;
-        }
-
-        private string GetValidDomain(Uri endpoint)
-        {
-            Debug.Assert(endpoint != null);
-
-            string hostName = endpoint.Host;
-
-            foreach (string label in TrustedDomainLabels)
-            {
-                int index = hostName.LastIndexOf($".{label}.", StringComparison.OrdinalIgnoreCase);
-
-                if (index > 0)
-                {
-                    return hostName.Substring(index);
-                }
-            }
-
-            return string.Empty;
-        }
-
-        internal bool IsValidEndpoint(string hostName)
-        {
-            Debug.Assert(!string.IsNullOrEmpty(hostName));
-
-            if (string.IsNullOrEmpty(_validDomain))
-            {
-                return false;
-            }
-
-            return hostName.EndsWith(_validDomain, StringComparison.OrdinalIgnoreCase);
-        }
-
-        public void Dispose()
-        {
-            if (!_isDisposed)
-            {
-                _cancellationTokenSource.Cancel();
-
-                _cancellationTokenSource.Dispose();
-
-                _isDisposed = true;
-            }
-        }
     }
 }