﻿// Copyright (c) Microsoft Corporation.
// Licensed under the MIT license.
//
using Microsoft.Extensions.Logging;
using System;
using System.Collections.Generic;
using System.Linq;
using System.Reflection;

namespace Microsoft.Extensions.Configuration.AzureAppConfiguration
{
    internal class AzureAppConfigurationRefresherProvider : IConfigurationRefresherProvider
    {
        private static readonly PropertyInfo _propertyInfo = typeof(ChainedConfigurationProvider).GetProperty("Configuration", BindingFlags.Public | BindingFlags.Instance);

        public IEnumerable<IConfigurationRefresher> Refreshers { get; }

        public AzureAppConfigurationRefresherProvider(IConfiguration configuration, ILoggerFactory _loggerFactory)
        {
            var configurationRoot = configuration as IConfigurationRoot;
            var refreshers = new List<IConfigurationRefresher>();

            FindRefreshers(configurationRoot, _loggerFactory, refreshers);

            if (!refreshers.Any())
            {
                throw new InvalidOperationException("Unable to access the Azure App Configuration provider. Please ensure that it has been configured correctly.");
            }

            Refreshers = refreshers;
        }

        private void FindRefreshers(IConfigurationRoot configurationRoot, ILoggerFactory loggerFactory, List<IConfigurationRefresher> refreshers)
        {
            if (configurationRoot != null)
            {
                foreach (IConfigurationProvider provider in configurationRoot.Providers)
                {
                    if (provider is AzureAppConfigurationProvider appConfigurationProvider)
                    {
<<<<<<< HEAD
                        appConfigurationProvider.LoggerFactory = _loggerFactory;
                        refreshers.Add(appConfigurationProvider);
=======
                        refresher.LoggerFactory = loggerFactory;
                        refreshers.Add(refresher);
                    }
                    else if (provider is ChainedConfigurationProvider chainedProvider)
                    {
                        if (_propertyInfo != null)
                        {
                            var chainedProviderConfigurationRoot = _propertyInfo.GetValue(chainedProvider) as IConfigurationRoot;
                            FindRefreshers(chainedProviderConfigurationRoot, loggerFactory, refreshers);
                        }
>>>>>>> 7dca3ff6
                    }
                }
            }
        }
    }
}<|MERGE_RESOLUTION|>--- conflicted
+++ resolved
@@ -38,12 +38,8 @@
                 {
                     if (provider is AzureAppConfigurationProvider appConfigurationProvider)
                     {
-<<<<<<< HEAD
-                        appConfigurationProvider.LoggerFactory = _loggerFactory;
+                        appConfigurationProvider.LoggerFactory = loggerFactory;
                         refreshers.Add(appConfigurationProvider);
-=======
-                        refresher.LoggerFactory = loggerFactory;
-                        refreshers.Add(refresher);
                     }
                     else if (provider is ChainedConfigurationProvider chainedProvider)
                     {
@@ -52,7 +48,6 @@
                             var chainedProviderConfigurationRoot = _propertyInfo.GetValue(chainedProvider) as IConfigurationRoot;
                             FindRefreshers(chainedProviderConfigurationRoot, loggerFactory, refreshers);
                         }
->>>>>>> 7dca3ff6
                     }
                 }
             }
