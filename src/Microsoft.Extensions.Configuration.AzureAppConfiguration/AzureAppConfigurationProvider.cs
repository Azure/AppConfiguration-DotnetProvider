﻿// Copyright (c) Microsoft Corporation.
// Licensed under the MIT license.
//
using Azure;
using Azure.Data.AppConfiguration;
using Microsoft.Extensions.Configuration.AzureAppConfiguration.Extensions;
using Microsoft.Extensions.Configuration.AzureAppConfiguration.Models;
using Microsoft.Extensions.Logging;
using System;
using System.Collections.Generic;
using System.Diagnostics;
using System.IO;
using System.Linq;
using System.Net;
using System.Net.Http;
using System.Net.Sockets;
using System.Security;
using System.Text;
using System.Threading;
using System.Threading.Tasks;

namespace Microsoft.Extensions.Configuration.AzureAppConfiguration
{
    internal class AzureAppConfigurationProvider : ConfigurationProvider, IConfigurationRefresher, IDisposable
    {
        private bool _optional;
        private bool _isInitialLoadComplete = false;
        private bool _isAssemblyInspected;
        private readonly bool _requestTracingEnabled;
        private readonly IConfigurationClientManager _configClientManager;
        private Uri _lastSuccessfulEndpoint;
        private AzureAppConfigurationOptions _options;
        private Dictionary<string, ConfigurationSetting> _mappedData;
        private Dictionary<KeyValueIdentifier, ConfigurationSetting> _watchedIndividualKvs = new Dictionary<KeyValueIdentifier, ConfigurationSetting>();
        private HashSet<string> _ffKeys = new HashSet<string>();
        private Dictionary<KeyValueSelector, IEnumerable<MatchConditions>> _kvEtags = new Dictionary<KeyValueSelector, IEnumerable<MatchConditions>>();
        private Dictionary<KeyValueSelector, IEnumerable<MatchConditions>> _ffEtags = new Dictionary<KeyValueSelector, IEnumerable<MatchConditions>>();
        private RequestTracingOptions _requestTracingOptions;
        private Dictionary<Uri, ConfigurationClientBackoffStatus> _configClientBackoffs = new Dictionary<Uri, ConfigurationClientBackoffStatus>();
        private DateTimeOffset _nextCollectionRefreshTime;

        private readonly TimeSpan MinRefreshInterval;

        // The most-recent time when the refresh operation attempted to load the initial configuration
        private DateTimeOffset InitializationCacheExpires = default;

        private static readonly TimeSpan MinDelayForUnhandledFailure = TimeSpan.FromSeconds(5);
        private static readonly TimeSpan DefaultMaxSetDirtyDelay = TimeSpan.FromSeconds(30);

        // To avoid concurrent network operations, this flag is used to achieve synchronization between multiple threads.
        private int _networkOperationsInProgress = 0;
        private Logger _logger = new Logger();
        private ILoggerFactory _loggerFactory;

        private class ConfigurationClientBackoffStatus
        {
            public int FailedAttempts { get; set; }
            public DateTimeOffset BackoffEndTime { get; set; }
        }

        public Uri AppConfigurationEndpoint
        {
            get
            {
                if (_options.Endpoints != null)
                {
                    return _options.Endpoints.First();
                }

                if (_options.ConnectionStrings != null && _options.ConnectionStrings.Any() && _options.ConnectionStrings.First() != null)
                {
                    // Use try-catch block to avoid throwing exceptions from property getter.
                    // https://docs.microsoft.com/en-us/dotnet/standard/design-guidelines/property

                    try
                    {
                        return new Uri(ConnectionStringUtils.Parse(_options.ConnectionStrings.First(), ConnectionStringUtils.EndpointSection));
                    }
                    catch (FormatException) { }
                }

                return null;
            }
        }

        public ILoggerFactory LoggerFactory
        {
            get
            {
                return _loggerFactory;
            }
            set
            {
                _loggerFactory = value;

                if (_loggerFactory != null)
                {
                    _logger = new Logger(_loggerFactory.CreateLogger(LoggingConstants.AppConfigRefreshLogCategory));

                    if (_configClientManager is ConfigurationClientManager clientManager)
                    {
                        clientManager.SetLogger(_logger);
                    }
                }
            }
        }

        public AzureAppConfigurationProvider(IConfigurationClientManager configClientManager, AzureAppConfigurationOptions options, bool optional)
        {
            _configClientManager = configClientManager ?? throw new ArgumentNullException(nameof(configClientManager));
            _options = options ?? throw new ArgumentNullException(nameof(options));
            _optional = optional;

            IEnumerable<KeyValueWatcher> watchers = options.IndividualKvWatchers.Union(options.FeatureFlagWatchers);

            bool hasWatchers = watchers.Any();
            TimeSpan minWatcherRefreshInterval = hasWatchers ? watchers.Min(w => w.RefreshInterval) : TimeSpan.MaxValue;

            if (options.RegisterAllEnabled)
            {
                MinRefreshInterval = TimeSpan.FromTicks(Math.Min(minWatcherRefreshInterval.Ticks, options.KvCollectionRefreshInterval.Ticks));
            }
            else if (hasWatchers)
            {
                MinRefreshInterval = minWatcherRefreshInterval;
            }
            else
            {
                MinRefreshInterval = RefreshConstants.DefaultRefreshInterval;
            }

            // Enable request tracing if not opt-out
            string requestTracingDisabled = null;
            try
            {
                requestTracingDisabled = Environment.GetEnvironmentVariable(RequestTracingConstants.RequestTracingDisabledEnvironmentVariable);
            }
            catch (SecurityException) { }

            _requestTracingEnabled = bool.TryParse(requestTracingDisabled, out bool tracingDisabled) ? !tracingDisabled : true;

            if (_requestTracingEnabled)
            {
                SetRequestTracingOptions();
            }
        }

        /// <summary>
        /// Loads (or reloads) the data for this provider.
        /// </summary>
        public override void Load()
        {
            var watch = Stopwatch.StartNew();

            try
            {
                using var startupCancellationTokenSource = new CancellationTokenSource(_options.Startup.Timeout);

                // Load() is invoked only once during application startup. We don't need to check for concurrent network
                // operations here because there can't be any other startup or refresh operation in progress at this time.
                LoadAsync(_optional, startupCancellationTokenSource.Token).ConfigureAwait(false).GetAwaiter().GetResult();
            }
            catch (ArgumentException)
            {
                // Instantly re-throw the exception
                throw;
            }
            catch
            {
                // AzureAppConfigurationProvider.Load() method is called in the application's startup code path.
                // Unhandled exceptions cause application crash which can result in crash loops as orchestrators attempt to restart the application.
                // Knowing the intended usage of the provider in startup code path, we mitigate back-to-back crash loops from overloading the server with requests by waiting a minimum time to propogate fatal errors.

                var waitInterval = MinDelayForUnhandledFailure.Subtract(watch.Elapsed);

                if (waitInterval.Ticks > 0)
                {
                    Task.Delay(waitInterval).ConfigureAwait(false).GetAwaiter().GetResult();
                }

                // Re-throw the exception after the additional delay (if required)
                throw;
            }
            finally
            {
                // Set the provider for AzureAppConfigurationRefresher instance after LoadAll has completed.
                // This stops applications from calling RefreshAsync until config has been initialized during startup.
                var refresher = (AzureAppConfigurationRefresher)_options.GetRefresher();
                refresher.SetProvider(this);
            }

            // Mark all settings have loaded at startup.
            _isInitialLoadComplete = true;
        }

        public async Task RefreshAsync(CancellationToken cancellationToken)
        {
            // Ensure that concurrent threads do not simultaneously execute refresh operation.
            if (Interlocked.Exchange(ref _networkOperationsInProgress, 1) == 0)
            {
                try
                {
                    // FeatureManagement assemblies may not be loaded on provider startup, so version information is gathered upon first refresh for tracing
                    EnsureAssemblyInspected();

                    var utcNow = DateTimeOffset.UtcNow;
                    IEnumerable<KeyValueWatcher> refreshableIndividualKvWatchers = _options.IndividualKvWatchers.Where(kvWatcher => utcNow >= kvWatcher.NextRefreshTime);
                    IEnumerable<KeyValueWatcher> refreshableFfWatchers = _options.FeatureFlagWatchers.Where(ffWatcher => utcNow >= ffWatcher.NextRefreshTime);
                    bool isRefreshDue = utcNow >= _nextCollectionRefreshTime;

                    // Skip refresh if mappedData is loaded, but none of the watchers or adapters are refreshable.
                    if (_mappedData != null &&
                        !refreshableIndividualKvWatchers.Any() &&
                        !refreshableFfWatchers.Any() &&
                        !isRefreshDue &&
                        !_options.Adapters.Any(adapter => adapter.NeedsRefresh()))
                    {
                        return;
                    }

                    IEnumerable<ConfigurationClient> clients = _configClientManager.GetClients();

                    if (_requestTracingOptions != null)
                    {
                        _requestTracingOptions.ReplicaCount = clients.Count() - 1;
                    }

                    //
                    // Filter clients based on their backoff status
                    clients = clients.Where(client =>
                    {
                        Uri endpoint = _configClientManager.GetEndpointForClient(client);

                        if (!_configClientBackoffs.TryGetValue(endpoint, out ConfigurationClientBackoffStatus clientBackoffStatus))
                        {
                            clientBackoffStatus = new ConfigurationClientBackoffStatus();

                            _configClientBackoffs[endpoint] = clientBackoffStatus;
                        }

                        return clientBackoffStatus.BackoffEndTime <= utcNow;
                    }
                    );

                    if (!clients.Any())
                    {
                        _configClientManager.RefreshClients();

                        _logger.LogDebug(LogHelper.BuildRefreshSkippedNoClientAvailableMessage());

                        return;
                    }

                    // Check if initial configuration load had failed
                    if (_mappedData == null)
                    {
                        if (InitializationCacheExpires < utcNow)
                        {
                            InitializationCacheExpires = utcNow.Add(MinRefreshInterval);

                            await InitializeAsync(clients, cancellationToken).ConfigureAwait(false);
                        }

                        return;
                    }

                    //
                    // Avoid instance state modification
                    Dictionary<KeyValueSelector, IEnumerable<MatchConditions>> kvEtags = null;
                    Dictionary<KeyValueSelector, IEnumerable<MatchConditions>> ffEtags = null;
                    HashSet<string> ffKeys = null;
                    Dictionary<KeyValueIdentifier, ConfigurationSetting> watchedIndividualKvs = null;
                    List<KeyValueChange> keyValueChanges = null;
                    Dictionary<string, ConfigurationSetting> data = null;
                    Dictionary<string, ConfigurationSetting> ffCollectionData = null;
                    bool ffCollectionUpdated = false;
                    bool refreshAll = false;
                    StringBuilder logInfoBuilder = new StringBuilder();
                    StringBuilder logDebugBuilder = new StringBuilder();

                    await ExecuteWithFailOverPolicyAsync(clients, async (client) =>
                    {
                        kvEtags = null;
                        ffEtags = null;
                        ffKeys = null;
                        watchedIndividualKvs = null;
                        keyValueChanges = new List<KeyValueChange>();
                        data = null;
                        ffCollectionData = null;
                        ffCollectionUpdated = false;
                        refreshAll = false;
                        logDebugBuilder.Clear();
                        logInfoBuilder.Clear();
                        Uri endpoint = _configClientManager.GetEndpointForClient(client);

                        if (_options.RegisterAllEnabled)
                        {
                            // Get key value collection changes if RegisterAll was called
                            if (isRefreshDue)
                            {
                                refreshAll = await HaveCollectionsChanged(
                                    _options.Selectors.Where(selector => !selector.IsFeatureFlagSelector),
                                    _kvEtags,
                                    client,
                                    cancellationToken).ConfigureAwait(false);
                            }
                        }
                        else
                        {
                            refreshAll = await RefreshIndividualKvWatchers(
                                client,
                                keyValueChanges,
                                refreshableIndividualKvWatchers,
                                endpoint,
                                logDebugBuilder,
                                logInfoBuilder,
                                cancellationToken).ConfigureAwait(false);
                        }

                        if (refreshAll)
                        {
                            // Trigger a single load-all operation if a change was detected in one or more key-values with refreshAll: true,
                            // or if any key-value collection change was detected.
                            kvEtags = new Dictionary<KeyValueSelector, IEnumerable<MatchConditions>>();
                            ffEtags = new Dictionary<KeyValueSelector, IEnumerable<MatchConditions>>();
                            ffKeys = new HashSet<string>();

                            data = await LoadSelected(client, kvEtags, ffEtags, _options.Selectors, ffKeys, cancellationToken).ConfigureAwait(false);
                            watchedIndividualKvs = await LoadKeyValuesRegisteredForRefresh(client, data, cancellationToken).ConfigureAwait(false);
                            logInfoBuilder.AppendLine(LogHelper.BuildConfigurationUpdatedMessage());
                            return;
                        }

                        // Get feature flag changes
                        ffCollectionUpdated = await HaveCollectionsChanged(
                            refreshableFfWatchers.Select(watcher => new KeyValueSelector
                            {
                                KeyFilter = watcher.Key,
                                LabelFilter = watcher.Label,
                                IsFeatureFlagSelector = true
                            }),
                            _ffEtags,
                            client,
                            cancellationToken).ConfigureAwait(false);

                        if (ffCollectionUpdated)
                        {
                            ffEtags = new Dictionary<KeyValueSelector, IEnumerable<MatchConditions>>();
                            ffKeys = new HashSet<string>();

                            ffCollectionData = await LoadSelected(
                                client,
                                new Dictionary<KeyValueSelector, IEnumerable<MatchConditions>>(),
                                ffEtags,
                                _options.Selectors.Where(selector => selector.IsFeatureFlagSelector),
                                ffKeys,
                                cancellationToken).ConfigureAwait(false);

                            logInfoBuilder.Append(LogHelper.BuildFeatureFlagsUpdatedMessage());
                        }
                        else
                        {
                            logDebugBuilder.AppendLine(LogHelper.BuildFeatureFlagsUnchangedMessage(endpoint.ToString()));
                        }
                    },
                    cancellationToken)
                    .ConfigureAwait(false);

                    if (refreshAll)
                    {
                        _mappedData = await MapConfigurationSettings(data).ConfigureAwait(false);

                        // Invalidate all the cached KeyVault secrets
                        foreach (IKeyValueAdapter adapter in _options.Adapters)
                        {
                            adapter.OnChangeDetected();
                        }

                        // Update the next refresh time for all refresh registered settings and feature flags
                        foreach (KeyValueWatcher changeWatcher in _options.IndividualKvWatchers.Concat(_options.FeatureFlagWatchers))
                        {
                            UpdateNextRefreshTime(changeWatcher);
                        }
                    }
                    else
                    {
                        watchedIndividualKvs = new Dictionary<KeyValueIdentifier, ConfigurationSetting>(_watchedIndividualKvs);

                        await ProcessKeyValueChangesAsync(keyValueChanges, _mappedData, watchedIndividualKvs).ConfigureAwait(false);

                        if (ffCollectionUpdated)
                        {
                            // Remove all feature flag keys that are not present in the latest loading of feature flags, but were loaded previously
                            foreach (string key in _ffKeys.Except(ffKeys))
                            {
                                _mappedData.Remove(key);
                            }

                            Dictionary<string, ConfigurationSetting> mappedFfData = await MapConfigurationSettings(ffCollectionData).ConfigureAwait(false);

                            foreach (KeyValuePair<string, ConfigurationSetting> kvp in mappedFfData)
                            {
                                _mappedData[kvp.Key] = kvp.Value;
                            }
                        }

                        //
                        // update the next refresh time for all refresh registered settings and feature flags
                        foreach (KeyValueWatcher changeWatcher in refreshableIndividualKvWatchers.Concat(refreshableFfWatchers))
                        {
                            UpdateNextRefreshTime(changeWatcher);
                        }
                    }

                    if (isRefreshDue)
                    {
                        _nextCollectionRefreshTime = DateTimeOffset.UtcNow.Add(_options.KvCollectionRefreshInterval);
                    }

                    if (_options.Adapters.Any(adapter => adapter.NeedsRefresh()) || keyValueChanges.Any() || refreshAll || ffCollectionUpdated)
                    {
                        _watchedIndividualKvs = watchedIndividualKvs ?? _watchedIndividualKvs;

                        _ffEtags = ffEtags ?? _ffEtags;

                        _kvEtags = kvEtags ?? _kvEtags;

                        _ffKeys = ffKeys ?? _ffKeys;

                        if (logDebugBuilder.Length > 0)
                        {
                            _logger.LogDebug(logDebugBuilder.ToString().Trim());
                        }

                        if (logInfoBuilder.Length > 0)
                        {
                            _logger.LogInformation(logInfoBuilder.ToString().Trim());
                        }

                        // PrepareData makes calls to KeyVault and may throw exceptions. But, we still update watchers before
                        // SetData because repeating appconfig calls (by not updating watchers) won't help anything for keyvault calls.
                        // As long as adapter.NeedsRefresh is true, we will attempt to update keyvault again the next time RefreshAsync is called.
                        SetData(await PrepareData(_mappedData, cancellationToken).ConfigureAwait(false));
                    }
                }
                finally
                {
                    Interlocked.Exchange(ref _networkOperationsInProgress, 0);
                }
            }
        }

        public async Task<bool> TryRefreshAsync(CancellationToken cancellationToken)
        {
            try
            {
                await RefreshAsync(cancellationToken).ConfigureAwait(false);
            }
            catch (RequestFailedException rfe)
            {
                if (IsAuthenticationError(rfe))
                {
                    _logger.LogWarning(LogHelper.BuildRefreshFailedDueToAuthenticationErrorMessage(rfe.Message));
                }
                else
                {
                    _logger.LogWarning(LogHelper.BuildRefreshFailedErrorMessage(rfe.Message));
                }

                return false;
            }
            catch (KeyVaultReferenceException kvre)
            {
                _logger.LogWarning(LogHelper.BuildRefreshFailedDueToKeyVaultErrorMessage(kvre.Message));
                return false;
            }
            catch (OperationCanceledException)
            {
                _logger.LogWarning(LogHelper.BuildRefreshCanceledErrorMessage());
                return false;
            }
            catch (InvalidOperationException e)
            {
                _logger.LogWarning(LogHelper.BuildRefreshFailedErrorMessage(e.Message));
                return false;
            }
            catch (AggregateException ae)
            {
                if (ae.InnerExceptions?.Any(e => e is RequestFailedException) ?? false)
                {
                    if (IsAuthenticationError(ae))
                    {
                        _logger.LogWarning(LogHelper.BuildRefreshFailedDueToAuthenticationErrorMessage(ae.Message));
                    }
                    else
                    {
                        _logger.LogWarning(LogHelper.BuildRefreshFailedErrorMessage(ae.Message));
                    }
                }
                else if (ae.InnerExceptions?.Any(e => e is OperationCanceledException) ?? false)
                {
                    _logger.LogWarning(LogHelper.BuildRefreshCanceledErrorMessage());
                }
                else
                {
                    throw;
                }

                return false;
            }
            catch (FormatException fe)
            {
                _logger.LogWarning(LogHelper.BuildRefreshFailedDueToFormattingErrorMessage(fe.Message));

                return false;
            }

            return true;
        }

        public void ProcessPushNotification(PushNotification pushNotification, TimeSpan? maxDelay)
        {
            if (pushNotification == null)
            {
                throw new ArgumentNullException(nameof(pushNotification));
            }

            if (string.IsNullOrEmpty(pushNotification.SyncToken))
            {
                throw new ArgumentException(
                    "Sync token is required.",
                    $"{nameof(pushNotification)}.{nameof(pushNotification.SyncToken)}");
            }

            if (string.IsNullOrEmpty(pushNotification.EventType))
            {
                throw new ArgumentException(
                    "Event type is required.",
                    $"{nameof(pushNotification)}.{nameof(pushNotification.EventType)}");
            }

            if (pushNotification.ResourceUri == null)
            {
                throw new ArgumentException(
                    "Resource URI is required.",
                    $"{nameof(pushNotification)}.{nameof(pushNotification.ResourceUri)}");
            }

            if (_configClientManager.UpdateSyncToken(pushNotification.ResourceUri, pushNotification.SyncToken))
            {
                if (_requestTracingEnabled && _requestTracingOptions != null)
                {
                    _requestTracingOptions.IsPushRefreshUsed = true;
                }

                SetDirty(maxDelay);
            }
            else
            {
                _logger.LogWarning(LogHelper.BuildPushNotificationUnregisteredEndpointMessage(pushNotification.ResourceUri.ToString()));
            }
        }

        private void SetDirty(TimeSpan? maxDelay)
        {
            DateTimeOffset nextRefreshTime = AddRandomDelay(DateTimeOffset.UtcNow, maxDelay ?? DefaultMaxSetDirtyDelay);

            if (_options.RegisterAllEnabled)
            {
                _nextCollectionRefreshTime = nextRefreshTime;
            }
            else
            {
                foreach (KeyValueWatcher kvWatcher in _options.IndividualKvWatchers)
                {
                    kvWatcher.NextRefreshTime = nextRefreshTime;
                }
            }

            foreach (KeyValueWatcher featureFlagWatcher in _options.FeatureFlagWatchers)
            {
                featureFlagWatcher.NextRefreshTime = nextRefreshTime;
            }
        }

        private async Task<Dictionary<string, string>> PrepareData(Dictionary<string, ConfigurationSetting> data, CancellationToken cancellationToken = default)
        {
            var applicationData = new Dictionary<string, string>(StringComparer.OrdinalIgnoreCase);

            // Reset old feature flag tracing in order to track the information present in the current response from server.
            _options.FeatureFlagTracing.ResetFeatureFlagTracing();

            foreach (KeyValuePair<string, ConfigurationSetting> kvp in data)
            {
                IEnumerable<KeyValuePair<string, string>> keyValuePairs = null;
                keyValuePairs = await ProcessAdapters(kvp.Value, cancellationToken).ConfigureAwait(false);

                foreach (KeyValuePair<string, string> kv in keyValuePairs)
                {
                    string key = kv.Key;

                    foreach (string prefix in _options.KeyPrefixes)
                    {
                        if (key.StartsWith(prefix, StringComparison.OrdinalIgnoreCase))
                        {
                            key = key.Substring(prefix.Length);
                            break;
                        }
                    }

                    applicationData[key] = kv.Value;
                }
            }

            return applicationData;
        }

        private async Task LoadAsync(bool ignoreFailures, CancellationToken cancellationToken)
        {
            var startupStopwatch = Stopwatch.StartNew();

            int postFixedWindowAttempts = 0;

            var startupExceptions = new List<Exception>();

            try
            {
                while (true)
                {
                    IEnumerable<ConfigurationClient> clients = _configClientManager.GetClients();

                    if (_requestTracingOptions != null)
                    {
                        _requestTracingOptions.ReplicaCount = clients.Count() - 1;
                    }

                    if (await TryInitializeAsync(clients, startupExceptions, cancellationToken).ConfigureAwait(false))
                    {
                        break;
                    }

                    TimeSpan delay;

                    if (startupStopwatch.Elapsed.TryGetFixedBackoff(out TimeSpan backoff))
                    {
                        delay = backoff;
                    }
                    else
                    {
                        postFixedWindowAttempts++;

                        delay = FailOverConstants.MinStartupBackoffDuration.CalculateBackoffDuration(
                            FailOverConstants.MaxBackoffDuration,
                            postFixedWindowAttempts);
                    }

                    try
                    {
                        await Task.Delay(delay, cancellationToken).ConfigureAwait(false);
                    }
                    catch (OperationCanceledException)
                    {
                        throw new TimeoutException(
                            $"The provider timed out while attempting to load.",
                            new AggregateException(startupExceptions));
                    }
                }
            }
            catch (Exception exception) when (
                ignoreFailures &&
                (exception is RequestFailedException ||
                exception is KeyVaultReferenceException ||
                exception is TimeoutException ||
                exception is OperationCanceledException ||
                exception is InvalidOperationException ||
                exception is FormatException ||
                ((exception as AggregateException)?.InnerExceptions?.Any(e =>
                    e is RequestFailedException ||
                    e is OperationCanceledException) ?? false)))
            { }
        }

        private async Task<bool> TryInitializeAsync(IEnumerable<ConfigurationClient> clients, List<Exception> startupExceptions, CancellationToken cancellationToken = default)
        {
            try
            {
                await InitializeAsync(clients, cancellationToken).ConfigureAwait(false);
            }
            catch (OperationCanceledException) when (cancellationToken.IsCancellationRequested)
            {
                return false;
            }
            catch (RequestFailedException exception)
            {
                if (IsFailOverable(exception))
                {
                    startupExceptions.Add(exception);

                    return false;
                }

                throw;
            }
            catch (AggregateException exception)
            {
                if (exception.InnerExceptions?.Any(e => e is OperationCanceledException) ?? false)
                {
                    if (!cancellationToken.IsCancellationRequested)
                    {
                        startupExceptions.Add(exception);
                    }

                    return false;
                }

                if (IsFailOverable(exception))
                {
                    startupExceptions.Add(exception);

                    return false;
                }

                throw;
            }

            return true;
        }

        private async Task InitializeAsync(IEnumerable<ConfigurationClient> clients, CancellationToken cancellationToken = default)
        {
            Dictionary<string, ConfigurationSetting> data = null;
            Dictionary<KeyValueSelector, IEnumerable<MatchConditions>> kvEtags = new Dictionary<KeyValueSelector, IEnumerable<MatchConditions>>();
            Dictionary<KeyValueSelector, IEnumerable<MatchConditions>> ffEtags = new Dictionary<KeyValueSelector, IEnumerable<MatchConditions>>();
            Dictionary<KeyValueIdentifier, ConfigurationSetting> watchedIndividualKvs = null;
            HashSet<string> ffKeys = new HashSet<string>();

            await ExecuteWithFailOverPolicyAsync(
                clients,
                async (client) =>
                {
                    data = await LoadSelected(
                        client,
                        kvEtags,
                        ffEtags,
                        _options.Selectors,
                        ffKeys,
                        cancellationToken)
                        .ConfigureAwait(false);

                    watchedIndividualKvs = await LoadKeyValuesRegisteredForRefresh(
                        client,
                        data,
                        cancellationToken)
                        .ConfigureAwait(false);
                },
                cancellationToken)
                .ConfigureAwait(false);

            // Update the next refresh time for all refresh registered settings and feature flags
            foreach (KeyValueWatcher changeWatcher in _options.IndividualKvWatchers.Concat(_options.FeatureFlagWatchers))
            {
                UpdateNextRefreshTime(changeWatcher);
            }

            if (_options.RegisterAllEnabled)
            {
                _nextCollectionRefreshTime = DateTimeOffset.UtcNow.Add(_options.KvCollectionRefreshInterval);
            }

            if (data != null)
            {
                // Invalidate all the cached KeyVault secrets
                foreach (IKeyValueAdapter adapter in _options.Adapters)
                {
                    adapter.OnChangeDetected();
                }

                Dictionary<string, ConfigurationSetting> mappedData = await MapConfigurationSettings(data).ConfigureAwait(false);

                SetData(await PrepareData(mappedData, cancellationToken).ConfigureAwait(false));

                _mappedData = mappedData;
                _kvEtags = kvEtags;
                _ffEtags = ffEtags;
                _watchedIndividualKvs = watchedIndividualKvs;
                _ffKeys = ffKeys;
            }
        }

        private async Task<Dictionary<string, ConfigurationSetting>> LoadSelected(
            ConfigurationClient client,
            Dictionary<KeyValueSelector, IEnumerable<MatchConditions>> kvEtags,
            Dictionary<KeyValueSelector, IEnumerable<MatchConditions>> ffEtags,
            IEnumerable<KeyValueSelector> selectors,
            HashSet<string> ffKeys,
            CancellationToken cancellationToken)
        {
            Dictionary<string, ConfigurationSetting> data = new Dictionary<string, ConfigurationSetting>();

            foreach (KeyValueSelector loadOption in selectors)
            {
                if (string.IsNullOrEmpty(loadOption.SnapshotName))
                {
                    var selector = new SettingSelector()
                    {
                        KeyFilter = loadOption.KeyFilter,
                        LabelFilter = loadOption.LabelFilter
                    };

                    var matchConditions = new List<MatchConditions>();

                    await CallWithRequestTracing(async () =>
                    {
                        AsyncPageable<ConfigurationSetting> pageableSettings = client.GetConfigurationSettingsAsync(selector, cancellationToken);

                        await foreach (Page<ConfigurationSetting> page in pageableSettings.AsPages(_options.ConfigurationSettingPageIterator).ConfigureAwait(false))
                        {
                            using Response response = page.GetRawResponse();

<<<<<<< HEAD
=======
                            ETag serverEtag = (ETag)response.Headers.ETag;

>>>>>>> 6dc9ae2a
                            foreach (ConfigurationSetting setting in page.Values)
                            {
                                data[setting.Key] = setting;

                                if (loadOption.IsFeatureFlagSelector)
                                {
                                    ffKeys.Add(setting.Key);
                                }
                            }

<<<<<<< HEAD
                            // The ETag will never be null here because it's not a conditional request
                            // Each successful response should have 200 status code and an ETag
                            matchConditions.Add(new MatchConditions { IfNoneMatch = response.Headers.ETag });
=======
                            matchConditions.Add(new MatchConditions { IfNoneMatch = serverEtag });
>>>>>>> 6dc9ae2a
                        }
                    }).ConfigureAwait(false);

                    if (loadOption.IsFeatureFlagSelector)
                    {
                        ffEtags[loadOption] = matchConditions;
                    }
                    else
                    {
                        kvEtags[loadOption] = matchConditions;
                    }
                }
                else
                {
                    ConfigurationSnapshot snapshot;

                    try
                    {
                        snapshot = await client.GetSnapshotAsync(loadOption.SnapshotName).ConfigureAwait(false);
                    }
                    catch (RequestFailedException rfe) when (rfe.Status == (int)HttpStatusCode.NotFound)
                    {
                        throw new InvalidOperationException($"Could not find snapshot with name '{loadOption.SnapshotName}'.", rfe);
                    }

                    if (snapshot.SnapshotComposition != SnapshotComposition.Key)
                    {
                        throw new InvalidOperationException($"{nameof(snapshot.SnapshotComposition)} for the selected snapshot with name '{snapshot.Name}' must be 'key', found '{snapshot.SnapshotComposition}'.");
                    }

                    IAsyncEnumerable<ConfigurationSetting> settingsEnumerable = client.GetConfigurationSettingsForSnapshotAsync(
                        loadOption.SnapshotName,
                        cancellationToken);

                    await CallWithRequestTracing(async () =>
                    {
                        await foreach (ConfigurationSetting setting in settingsEnumerable.ConfigureAwait(false))
                        {
                            data[setting.Key] = setting;
                        }
                    }).ConfigureAwait(false);
                }
            }

            return data;
        }

        private async Task<Dictionary<KeyValueIdentifier, ConfigurationSetting>> LoadKeyValuesRegisteredForRefresh(
            ConfigurationClient client,
            IDictionary<string, ConfigurationSetting> existingSettings,
            CancellationToken cancellationToken)
        {
            var watchedIndividualKvs = new Dictionary<KeyValueIdentifier, ConfigurationSetting>();

            foreach (KeyValueWatcher kvWatcher in _options.IndividualKvWatchers)
            {
                string watchedKey = kvWatcher.Key;
                string watchedLabel = kvWatcher.Label;

                KeyValueIdentifier watchedKeyLabel = new KeyValueIdentifier(watchedKey, watchedLabel);

                // Skip the loading for the key-value in case it has already been loaded
                if (existingSettings.TryGetValue(watchedKey, out ConfigurationSetting loadedKv)
                    && watchedKeyLabel.Equals(new KeyValueIdentifier(loadedKv.Key, loadedKv.Label)))
                {
                    watchedIndividualKvs[watchedKeyLabel] = new ConfigurationSetting(loadedKv.Key, loadedKv.Value, loadedKv.Label, loadedKv.ETag);
                    continue;
                }

                // Send a request to retrieve key-value since it may be either not loaded or loaded with a different label or different casing
                ConfigurationSetting watchedKv = null;
                try
                {
                    await CallWithRequestTracing(async () => watchedKv = await client.GetConfigurationSettingAsync(watchedKey, watchedLabel, cancellationToken).ConfigureAwait(false)).ConfigureAwait(false);
                }
                catch (RequestFailedException e) when (e.Status == (int)HttpStatusCode.NotFound)
                {
                    watchedKv = null;
                }

                // If the key-value was found, store it for updating the settings
                if (watchedKv != null)
                {
                    watchedIndividualKvs[watchedKeyLabel] = new ConfigurationSetting(watchedKv.Key, watchedKv.Value, watchedKv.Label, watchedKv.ETag);
                    existingSettings[watchedKey] = watchedKv;
                }
            }

            return watchedIndividualKvs;
        }

        private async Task<bool> RefreshIndividualKvWatchers(
            ConfigurationClient client,
            List<KeyValueChange> keyValueChanges,
            IEnumerable<KeyValueWatcher> refreshableIndividualKvWatchers,
            Uri endpoint,
            StringBuilder logDebugBuilder,
            StringBuilder logInfoBuilder,
            CancellationToken cancellationToken)
        {
            foreach (KeyValueWatcher kvWatcher in refreshableIndividualKvWatchers)
            {
                string watchedKey = kvWatcher.Key;
                string watchedLabel = kvWatcher.Label;

                KeyValueIdentifier watchedKeyLabel = new KeyValueIdentifier(watchedKey, watchedLabel);

                KeyValueChange change = default;

                //
                // Find if there is a change associated with watcher
                if (_watchedIndividualKvs.TryGetValue(watchedKeyLabel, out ConfigurationSetting watchedKv))
                {
                    await TracingUtils.CallWithRequestTracing(_requestTracingEnabled, RequestType.Watch, _requestTracingOptions,
                        async () => change = await client.GetKeyValueChange(watchedKv, cancellationToken).ConfigureAwait(false)).ConfigureAwait(false);
                }
                else
                {
                    // Load the key-value in case the previous load attempts had failed

                    try
                    {
                        await CallWithRequestTracing(
                            async () => watchedKv = await client.GetConfigurationSettingAsync(watchedKey, watchedLabel, cancellationToken).ConfigureAwait(false)).ConfigureAwait(false);
                    }
                    catch (RequestFailedException e) when (e.Status == (int)HttpStatusCode.NotFound)
                    {
                        watchedKv = null;
                    }

                    if (watchedKv != null)
                    {
                        change = new KeyValueChange()
                        {
                            Key = watchedKv.Key,
                            Label = watchedKv.Label.NormalizeNull(),
                            Current = watchedKv,
                            ChangeType = KeyValueChangeType.Modified
                        };
                    }
                }

                // Check if a change has been detected in the key-value registered for refresh
                if (change.ChangeType != KeyValueChangeType.None)
                {
                    logDebugBuilder.AppendLine(LogHelper.BuildKeyValueReadMessage(change.ChangeType, change.Key, change.Label, endpoint.ToString()));
                    logInfoBuilder.AppendLine(LogHelper.BuildKeyValueSettingUpdatedMessage(change.Key));
                    keyValueChanges.Add(change);

                    if (kvWatcher.RefreshAll)
                    {
                        return true;
                    }
                }
                else
                {
                    logDebugBuilder.AppendLine(LogHelper.BuildKeyValueReadMessage(change.ChangeType, change.Key, change.Label, endpoint.ToString()));
                }
            }

            return false;
        }

        private void SetData(IDictionary<string, string> data)
        {
            // Set the application data for the configuration provider
            Data = data;

            foreach (IKeyValueAdapter adapter in _options.Adapters)
            {
                adapter.OnConfigUpdated();
            }

            // Notify that the configuration has been updated
            OnReload();
        }

        private async Task<IEnumerable<KeyValuePair<string, string>>> ProcessAdapters(ConfigurationSetting setting, CancellationToken cancellationToken)
        {
            List<KeyValuePair<string, string>> keyValues = null;

            foreach (IKeyValueAdapter adapter in _options.Adapters)
            {
                if (!adapter.CanProcess(setting))
                {
                    continue;
                }

                IEnumerable<KeyValuePair<string, string>> kvs = await adapter.ProcessKeyValue(setting, AppConfigurationEndpoint, _logger, cancellationToken).ConfigureAwait(false);

                if (kvs != null)
                {
                    keyValues = keyValues ?? new List<KeyValuePair<string, string>>();

                    keyValues.AddRange(kvs);
                }
            }

            return keyValues ?? Enumerable.Repeat(new KeyValuePair<string, string>(setting.Key, setting.Value), 1);
        }

        private Task CallWithRequestTracing(Func<Task> clientCall)
        {
            var requestType = _isInitialLoadComplete ? RequestType.Watch : RequestType.Startup;
            return TracingUtils.CallWithRequestTracing(_requestTracingEnabled, requestType, _requestTracingOptions, clientCall);
        }

        private void SetRequestTracingOptions()
        {
            _requestTracingOptions = new RequestTracingOptions
            {
                HostType = TracingUtils.GetHostType(),
                IsDevEnvironment = TracingUtils.IsDevEnvironment(),
                IsKeyVaultConfigured = _options.IsKeyVaultConfigured,
                IsKeyVaultRefreshConfigured = _options.IsKeyVaultRefreshConfigured,
                FeatureFlagTracing = _options.FeatureFlagTracing,
                IsLoadBalancingEnabled = _options.LoadBalancingEnabled
            };
        }

        private DateTimeOffset AddRandomDelay(DateTimeOffset dt, TimeSpan maxDelay)
        {
            long randomTicks = (long)(maxDelay.Ticks * RandomGenerator.NextDouble());
            return dt.AddTicks(randomTicks);
        }

        private bool IsAuthenticationError(Exception ex)
        {
            if (ex is RequestFailedException rfe)
            {
                return rfe.Status == (int)HttpStatusCode.Unauthorized || rfe.Status == (int)HttpStatusCode.Forbidden;
            }

            if (ex is AggregateException ae)
            {
                return ae.InnerExceptions?.Any(inner => IsAuthenticationError(inner)) ?? false;
            }

            return false;
        }

        private void UpdateNextRefreshTime(KeyValueWatcher changeWatcher)
        {
            changeWatcher.NextRefreshTime = DateTimeOffset.UtcNow.Add(changeWatcher.RefreshInterval);
        }

        private async Task<T> ExecuteWithFailOverPolicyAsync<T>(
            IEnumerable<ConfigurationClient> clients,
            Func<ConfigurationClient, Task<T>> funcToExecute,
            CancellationToken cancellationToken = default)
        {
            if (_requestTracingEnabled && _requestTracingOptions != null)
            {
                _requestTracingOptions.IsFailoverRequest = false;
            }

            if (_options.LoadBalancingEnabled && _lastSuccessfulEndpoint != null && clients.Count() > 1)
            {
                int nextClientIndex = 0;

                foreach (ConfigurationClient client in clients)
                {
                    nextClientIndex++;

                    if (_configClientManager.GetEndpointForClient(client) == _lastSuccessfulEndpoint)
                    {
                        break;
                    }
                }

                // If we found the last successful client, we'll rotate the list so that the next client is at the beginning
                if (nextClientIndex < clients.Count())
                {
                    clients = clients.Skip(nextClientIndex).Concat(clients.Take(nextClientIndex));
                }
            }

            using IEnumerator<ConfigurationClient> clientEnumerator = clients.GetEnumerator();

            clientEnumerator.MoveNext();

            Uri previousEndpoint = _configClientManager.GetEndpointForClient(clientEnumerator.Current);
            ConfigurationClient currentClient;

            while (true)
            {
                bool success = false;
                bool backoffAllClients = false;

                cancellationToken.ThrowIfCancellationRequested();
                currentClient = clientEnumerator.Current;

                try
                {
                    T result = await funcToExecute(currentClient).ConfigureAwait(false);
                    success = true;

                    _lastSuccessfulEndpoint = _configClientManager.GetEndpointForClient(currentClient);

                    return result;
                }
                catch (RequestFailedException rfe)
                {
                    if (!IsFailOverable(rfe) || !clientEnumerator.MoveNext())
                    {
                        backoffAllClients = true;

                        throw;
                    }
                }
                catch (AggregateException ae)
                {
                    if (!IsFailOverable(ae) || !clientEnumerator.MoveNext())
                    {
                        backoffAllClients = true;

                        throw;
                    }
                }
                finally
                {
                    if (!success && backoffAllClients)
                    {
                        _logger.LogWarning(LogHelper.BuildLastEndpointFailedMessage(previousEndpoint?.ToString()));

                        do
                        {
                            UpdateClientBackoffStatus(previousEndpoint, success);

                            clientEnumerator.MoveNext();

                            currentClient = clientEnumerator.Current;
                        }
                        while (currentClient != null);
                    }
                    else
                    {
                        UpdateClientBackoffStatus(previousEndpoint, success);
                    }
                }

                Uri currentEndpoint = _configClientManager.GetEndpointForClient(clientEnumerator.Current);

                if (previousEndpoint != currentEndpoint)
                {
                    _logger.LogWarning(LogHelper.BuildFailoverMessage(previousEndpoint?.ToString(), currentEndpoint?.ToString()));
                }

                previousEndpoint = currentEndpoint;

                if (_requestTracingEnabled && _requestTracingOptions != null)
                {
                    _requestTracingOptions.IsFailoverRequest = true;
                }
            }
        }

        private async Task ExecuteWithFailOverPolicyAsync(
            IEnumerable<ConfigurationClient> clients,
            Func<ConfigurationClient, Task> funcToExecute,
            CancellationToken cancellationToken = default)
        {
            await ExecuteWithFailOverPolicyAsync<object>(clients, async (client) =>
            {
                await funcToExecute(client).ConfigureAwait(false);
                return null;

            }, cancellationToken).ConfigureAwait(false);
        }

        private bool IsFailOverable(AggregateException ex)
        {
            RequestFailedException rfe = ex.InnerExceptions?.LastOrDefault(e => e is RequestFailedException) as RequestFailedException;

            return rfe != null ? IsFailOverable(rfe) : false;
        }

        private bool IsFailOverable(RequestFailedException rfe)
        {
            if (rfe.Status == HttpStatusCodes.TooManyRequests ||
                rfe.Status == (int)HttpStatusCode.RequestTimeout ||
                rfe.Status >= (int)HttpStatusCode.InternalServerError ||
                rfe.Status == (int)HttpStatusCode.Forbidden ||
                rfe.Status == (int)HttpStatusCode.Unauthorized)
            {
                return true;
            }

            Exception innerException;

            if (rfe.InnerException is HttpRequestException hre)
            {
                innerException = hre.InnerException;
            }
            else
            {
                innerException = rfe.InnerException;
            }

            // The InnerException could be SocketException or WebException when an endpoint is invalid and IOException if it's a network issue.
            return innerException is WebException ||
                   innerException is SocketException ||
                   innerException is IOException;
        }

        private async Task<Dictionary<string, ConfigurationSetting>> MapConfigurationSettings(Dictionary<string, ConfigurationSetting> data)
        {
            Dictionary<string, ConfigurationSetting> mappedData = new Dictionary<string, ConfigurationSetting>(StringComparer.OrdinalIgnoreCase);

            foreach (KeyValuePair<string, ConfigurationSetting> kvp in data)
            {
                ConfigurationSetting setting = kvp.Value;

                foreach (Func<ConfigurationSetting, ValueTask<ConfigurationSetting>> func in _options.Mappers)
                {
                    setting = await func(setting).ConfigureAwait(false);
                }

                if (setting != null)
                {
                    mappedData[kvp.Key] = setting;
                }
            }

            return mappedData;
        }

        private void EnsureAssemblyInspected()
        {
            if (!_isAssemblyInspected)
            {
                _isAssemblyInspected = true;

                if (_requestTracingEnabled && _requestTracingOptions != null)
                {
                    _requestTracingOptions.FeatureManagementVersion = TracingUtils.GetAssemblyVersion(RequestTracingConstants.FeatureManagementAssemblyName);

                    _requestTracingOptions.FeatureManagementAspNetCoreVersion = TracingUtils.GetAssemblyVersion(RequestTracingConstants.FeatureManagementAspNetCoreAssemblyName);

                    if (TracingUtils.GetAssemblyVersion(RequestTracingConstants.SignalRAssemblyName) != null)
                    {
                        _requestTracingOptions.IsSignalRUsed = true;
                    }
                }
            }
        }

        private void UpdateClientBackoffStatus(Uri endpoint, bool successful)
        {
            if (!_configClientBackoffs.TryGetValue(endpoint, out ConfigurationClientBackoffStatus clientBackoffStatus))
            {
                clientBackoffStatus = new ConfigurationClientBackoffStatus();
            }

            if (successful)
            {
                clientBackoffStatus.BackoffEndTime = DateTimeOffset.UtcNow;

                clientBackoffStatus.FailedAttempts = 0;
            }
            else
            {
                clientBackoffStatus.FailedAttempts++;

                TimeSpan backoffDuration = _options.MinBackoffDuration.CalculateBackoffDuration(FailOverConstants.MaxBackoffDuration, clientBackoffStatus.FailedAttempts);

                clientBackoffStatus.BackoffEndTime = DateTimeOffset.UtcNow.Add(backoffDuration);
            }

            _configClientBackoffs[endpoint] = clientBackoffStatus;
        }

        private async Task<bool> HaveCollectionsChanged(
            IEnumerable<KeyValueSelector> selectors,
            Dictionary<KeyValueSelector, IEnumerable<MatchConditions>> pageEtags,
            ConfigurationClient client,
            CancellationToken cancellationToken)
        {
            bool haveCollectionsChanged = false;

            foreach (KeyValueSelector selector in selectors)
            {
                if (pageEtags.TryGetValue(selector, out IEnumerable<MatchConditions> matchConditions))
                {
                    await TracingUtils.CallWithRequestTracing(_requestTracingEnabled, RequestType.Watch, _requestTracingOptions,
                        async () => haveCollectionsChanged = await client.HaveCollectionsChanged(
                            selector,
                            matchConditions,
                            _options.ConfigurationSettingPageIterator,
                            cancellationToken).ConfigureAwait(false)).ConfigureAwait(false);
                }

                if (haveCollectionsChanged)
                {
                    return true;
                }
            }

            return haveCollectionsChanged;
        }

        private async Task ProcessKeyValueChangesAsync(
            IEnumerable<KeyValueChange> keyValueChanges,
            Dictionary<string, ConfigurationSetting> mappedData,
            Dictionary<KeyValueIdentifier, ConfigurationSetting> watchedIndividualKvs)
        {
            foreach (KeyValueChange change in keyValueChanges)
            {
                KeyValueIdentifier changeIdentifier = new KeyValueIdentifier(change.Key, change.Label);

                if (change.ChangeType == KeyValueChangeType.Modified)
                {
                    ConfigurationSetting setting = change.Current;
                    ConfigurationSetting settingCopy = new ConfigurationSetting(setting.Key, setting.Value, setting.Label, setting.ETag);

                    watchedIndividualKvs[changeIdentifier] = settingCopy;

                    foreach (Func<ConfigurationSetting, ValueTask<ConfigurationSetting>> func in _options.Mappers)
                    {
                        setting = await func(setting).ConfigureAwait(false);
                    }

                    if (setting == null)
                    {
                        mappedData.Remove(change.Key);
                    }
                    else
                    {
                        mappedData[change.Key] = setting;
                    }
                }
                else if (change.ChangeType == KeyValueChangeType.Deleted)
                {
                    mappedData.Remove(change.Key);

                    watchedIndividualKvs.Remove(changeIdentifier);
                }

                // Invalidate the cached Key Vault secret (if any) for this ConfigurationSetting
                foreach (IKeyValueAdapter adapter in _options.Adapters)
                {
                    // If the current setting is null, try to pass the previous setting instead
                    if (change.Current != null)
                    {
                        adapter.OnChangeDetected(change.Current);
                    }
                    else if (change.Previous != null)
                    {
                        adapter.OnChangeDetected(change.Previous);
                    }
                }
            }
        }

        public void Dispose()
        {
            (_configClientManager as ConfigurationClientManager)?.Dispose();
        }
    }
}<|MERGE_RESOLUTION|>--- conflicted
+++ resolved
@@ -576,6 +576,13 @@
                     kvWatcher.NextRefreshTime = nextRefreshTime;
                 }
             }
+            else
+            {
+                foreach (KeyValueWatcher kvWatcher in _options.IndividualKvWatchers)
+                {
+                    kvWatcher.NextRefreshTime = nextRefreshTime;
+                }
+            }
 
             foreach (KeyValueWatcher featureFlagWatcher in _options.FeatureFlagWatchers)
             {
@@ -817,11 +824,6 @@
                         {
                             using Response response = page.GetRawResponse();
 
-<<<<<<< HEAD
-=======
-                            ETag serverEtag = (ETag)response.Headers.ETag;
-
->>>>>>> 6dc9ae2a
                             foreach (ConfigurationSetting setting in page.Values)
                             {
                                 data[setting.Key] = setting;
@@ -832,13 +834,9 @@
                                 }
                             }
 
-<<<<<<< HEAD
                             // The ETag will never be null here because it's not a conditional request
                             // Each successful response should have 200 status code and an ETag
                             matchConditions.Add(new MatchConditions { IfNoneMatch = response.Headers.ETag });
-=======
-                            matchConditions.Add(new MatchConditions { IfNoneMatch = serverEtag });
->>>>>>> 6dc9ae2a
                         }
                     }).ConfigureAwait(false);
 
