﻿// Copyright (c) Microsoft Corporation.
// Licensed under the MIT license.
//
using Azure;
using Azure.Data.AppConfiguration;
using Microsoft.Extensions.Configuration.AzureAppConfiguration.Extensions;
using Microsoft.Extensions.Configuration.AzureAppConfiguration.FeatureManagement;
using Microsoft.Extensions.Configuration.AzureAppConfiguration.Models;
using Microsoft.Extensions.Logging;
using System;
using System.Collections.Generic;
using System.Diagnostics;
using System.IO;
using System.Linq;
using System.Net;
using System.Net.Http;
using System.Net.Sockets;
using System.Security;
using System.Text;
using System.Threading;
using System.Threading.Tasks;

namespace Microsoft.Extensions.Configuration.AzureAppConfiguration
{
    internal class AzureAppConfigurationProvider : ConfigurationProvider, IConfigurationRefresher, IDisposable
    {
        private bool _optional;
        private bool _isInitialLoadComplete = false;
        private bool _isFeatureManagementVersionInspected;
        private readonly bool _requestTracingEnabled;
        private readonly IConfigurationClientManager _configClientManager;
        private AzureAppConfigurationOptions _options;
        private Dictionary<string, ConfigurationSetting> _mappedData;
        private Dictionary<KeyValueIdentifier, ConfigurationSetting> _watchedSettings = new Dictionary<KeyValueIdentifier, ConfigurationSetting>();
        private RequestTracingOptions _requestTracingOptions;
        private Dictionary<Uri, ConfigurationClientBackoffStatus> _configClientBackoffs = new Dictionary<Uri, ConfigurationClientBackoffStatus>();

        private readonly TimeSpan MinCacheExpirationInterval;

        // The most-recent time when the refresh operation attempted to load the initial configuration
        private DateTimeOffset InitializationCacheExpires = default;

        private static readonly TimeSpan MinDelayForUnhandledFailure = TimeSpan.FromSeconds(5);
        private static readonly TimeSpan DefaultMaxSetDirtyDelay = TimeSpan.FromSeconds(30);

        // To avoid concurrent network operations, this flag is used to achieve synchronization between multiple threads.
        private int _networkOperationsInProgress = 0;
        private Logger _logger = new Logger();
        private ILoggerFactory _loggerFactory;

        private class ConfigurationClientBackoffStatus
        {
            public int FailedAttempts { get; set; }
            public DateTimeOffset BackoffEndTime { get; set; }
        }

        public Uri AppConfigurationEndpoint
        {
            get
            {
                if (_options.Endpoints != null)
                {
                    return _options.Endpoints.First();
                }

                if (_options.ConnectionStrings != null && _options.ConnectionStrings.Any() && _options.ConnectionStrings.First() != null)
                {
                    // Use try-catch block to avoid throwing exceptions from property getter.
                    // https://docs.microsoft.com/en-us/dotnet/standard/design-guidelines/property

                    try
                    {
                        return new Uri(ConnectionStringUtils.Parse(_options.ConnectionStrings.First(), ConnectionStringUtils.EndpointSection));
                    }
                    catch (FormatException) { }
                }

                return null;
            }
        }

        public ILoggerFactory LoggerFactory
        {
            get
            {
                return _loggerFactory;
            }
            set
            {
                _loggerFactory = value;

                if (_loggerFactory != null)
                {
                    _logger = new Logger(_loggerFactory.CreateLogger(LoggingConstants.AppConfigRefreshLogCategory));

                    if (_configClientManager is ConfigurationClientManager clientManager)
                    {
                        clientManager.SetLogger(_logger);
                    }
                }
            }
        }

        public AzureAppConfigurationProvider(IConfigurationClientManager configClientManager, AzureAppConfigurationOptions options, bool optional)
        {
            _configClientManager = configClientManager ?? throw new ArgumentNullException(nameof(configClientManager));
            _options = options ?? throw new ArgumentNullException(nameof(options));
            _optional = optional;

            IEnumerable<KeyValueWatcher> watchers = options.ChangeWatchers.Union(options.MultiKeyWatchers);

            if (watchers.Any())
            {
                MinCacheExpirationInterval = watchers.Min(w => w.CacheExpirationInterval);
            }
            else
            {
                MinCacheExpirationInterval = RefreshConstants.DefaultCacheExpirationInterval;
            }

            // Enable request tracing if not opt-out
            string requestTracingDisabled = null;
            try
            {
                requestTracingDisabled = Environment.GetEnvironmentVariable(RequestTracingConstants.RequestTracingDisabledEnvironmentVariable);
            }
            catch (SecurityException) { }
            _requestTracingEnabled = bool.TryParse(requestTracingDisabled, out bool tracingDisabled) ? !tracingDisabled : true;

            if (_requestTracingEnabled)
            {
                SetRequestTracingOptions();
            }
        }

        /// <summary>
        /// Loads (or reloads) the data for this provider.
        /// </summary>
        public override void Load()
        {
            var watch = Stopwatch.StartNew();

            try
            {
                using var startupCancellationTokenSource = new CancellationTokenSource(_options.Startup.Timeout);

                // Load() is invoked only once during application startup. We don't need to check for concurrent network
                // operations here because there can't be any other startup or refresh operation in progress at this time.
                LoadAsync(_optional, startupCancellationTokenSource.Token).ConfigureAwait(false).GetAwaiter().GetResult();
            }
            catch (ArgumentException)
            {
                // Instantly re-throw the exception
                throw;
            }
            catch
            {
                // AzureAppConfigurationProvider.Load() method is called in the application's startup code path.
                // Unhandled exceptions cause application crash which can result in crash loops as orchestrators attempt to restart the application.
                // Knowing the intended usage of the provider in startup code path, we mitigate back-to-back crash loops from overloading the server with requests by waiting a minimum time to propogate fatal errors.

                var waitInterval = MinDelayForUnhandledFailure.Subtract(watch.Elapsed);

                if (waitInterval.Ticks > 0)
                {
                    Task.Delay(waitInterval).ConfigureAwait(false).GetAwaiter().GetResult();
                }

                // Re-throw the exception after the additional delay (if required)
                throw;
            }
            finally
            {
                // Set the provider for AzureAppConfigurationRefresher instance after LoadAll has completed.
                // This stops applications from calling RefreshAsync until config has been initialized during startup.
                var refresher = (AzureAppConfigurationRefresher)_options.GetRefresher();
                refresher.SetProvider(this);
            }

            // Mark all settings have loaded at startup.
            _isInitialLoadComplete = true;
        }

        public async Task RefreshAsync(CancellationToken cancellationToken)
        {
            // Ensure that concurrent threads do not simultaneously execute refresh operation.
            if (Interlocked.Exchange(ref _networkOperationsInProgress, 1) == 0)
            {
                try
                {
                    // FeatureManagement assemblies may not be loaded on provider startup, so version information is gathered upon first refresh for tracing
                    EnsureFeatureManagementVersionInspected();

                    var utcNow = DateTimeOffset.UtcNow;
                    IEnumerable<KeyValueWatcher> cacheExpiredWatchers = _options.ChangeWatchers.Where(changeWatcher => utcNow >= changeWatcher.CacheExpires);
                    IEnumerable<KeyValueWatcher> cacheExpiredMultiKeyWatchers = _options.MultiKeyWatchers.Where(changeWatcher => utcNow >= changeWatcher.CacheExpires);

                    // Skip refresh if mappedData is loaded, but none of the watchers or adapters cache is expired.
                    if (_mappedData != null &&
                        !cacheExpiredWatchers.Any() &&
                        !cacheExpiredMultiKeyWatchers.Any() &&
                        !_options.Adapters.Any(adapter => adapter.NeedsRefresh()))
                    {
                        return;
                    }

                    IEnumerable<ConfigurationClient> clients = _configClientManager.GetClients();

                    //
                    // Filter clients based on their backoff status
                    clients = clients.Where(client => 
                    {
                        Uri endpoint = _configClientManager.GetEndpointForClient(client);

                        if (!_configClientBackoffs.TryGetValue(endpoint, out ConfigurationClientBackoffStatus clientBackoffStatus))
                        {
                            clientBackoffStatus = new ConfigurationClientBackoffStatus();

                            _configClientBackoffs[endpoint] = clientBackoffStatus;
                        }

                        return clientBackoffStatus.BackoffEndTime <= utcNow;
                    }
                    );

                    if (!clients.Any())
                    {
                        _configClientManager.RefreshClients();

                        _logger.LogDebug(LogHelper.BuildRefreshSkippedNoClientAvailableMessage());

                        return;
                    }

                    // Check if initial configuration load had failed
                    if (_mappedData == null)
                    {
                        if (InitializationCacheExpires < utcNow)
                        {
                            InitializationCacheExpires = utcNow.Add(MinCacheExpirationInterval);

                            await InitializeAsync(clients, cancellationToken).ConfigureAwait(false);
                        }

                        return;
                    }

                    //
                    // Avoid instance state modification
                    Dictionary<KeyValueIdentifier, ConfigurationSetting> watchedSettings = null;
                    List<KeyValueChange> keyValueChanges = null;
                    List<KeyValueChange> changedKeyValuesCollection = null;
                    Dictionary<string, ConfigurationSetting> data = null;
                    bool refreshAll = false;
                    StringBuilder logInfoBuilder = new StringBuilder();
                    StringBuilder logDebugBuilder = new StringBuilder();

                    await ExecuteWithFailOverPolicyAsync(clients, async (client) =>
                        {
                            data = null;
                            watchedSettings = null;
                            keyValueChanges = new List<KeyValueChange>();
                            changedKeyValuesCollection = null;
                            refreshAll = false;
                            Uri endpoint = _configClientManager.GetEndpointForClient(client);
                            logDebugBuilder.Clear();
                            logInfoBuilder.Clear();

                            foreach (KeyValueWatcher changeWatcher in cacheExpiredWatchers)
                            {
                                string watchedKey = changeWatcher.Key;
                                string watchedLabel = changeWatcher.Label;

                                KeyValueIdentifier watchedKeyLabel = new KeyValueIdentifier(watchedKey, watchedLabel);

                                KeyValueChange change = default;

                                //
                                // Find if there is a change associated with watcher
                                if (_watchedSettings.TryGetValue(watchedKeyLabel, out ConfigurationSetting watchedKv))
                                {
                                    await TracingUtils.CallWithRequestTracing(_requestTracingEnabled, RequestType.Watch, _requestTracingOptions,
                                        async () => change = await client.GetKeyValueChange(watchedKv, cancellationToken).ConfigureAwait(false)).ConfigureAwait(false);
                                }
                                else
                                {
                                    // Load the key-value in case the previous load attempts had failed

                                    try
                                    {
                                        await CallWithRequestTracing(
                                            async () => watchedKv = await client.GetConfigurationSettingAsync(watchedKey, watchedLabel, cancellationToken).ConfigureAwait(false)).ConfigureAwait(false);
                                    }
                                    catch (RequestFailedException e) when (e.Status == (int)HttpStatusCode.NotFound)
                                    {
                                        watchedKv = null;
                                    }

                                    if (watchedKv != null)
                                    {
                                        change = new KeyValueChange()
                                        {
                                            Key = watchedKv.Key,
                                            Label = watchedKv.Label.NormalizeNull(),
                                            Current = watchedKv,
                                            ChangeType = KeyValueChangeType.Modified
                                        };
                                    }
                                }

                                // Check if a change has been detected in the key-value registered for refresh
                                if (change.ChangeType != KeyValueChangeType.None)
                                {
                                    logDebugBuilder.AppendLine(LogHelper.BuildKeyValueReadMessage(change.ChangeType, change.Key, change.Label, endpoint.ToString()));
                                    logInfoBuilder.AppendLine(LogHelper.BuildKeyValueSettingUpdatedMessage(change.Key));
                                    keyValueChanges.Add(change);

                                    if (changeWatcher.RefreshAll)
                                    {
                                        refreshAll = true;
                                        break;
                                    }
                                } else
                                {
                                    logDebugBuilder.AppendLine(LogHelper.BuildKeyValueReadMessage(change.ChangeType, change.Key, change.Label, endpoint.ToString()));
                                }
                            }

                            if (refreshAll)
                            {
                                // Trigger a single load-all operation if a change was detected in one or more key-values with refreshAll: true
                                data = await LoadSelectedKeyValues(client, cancellationToken).ConfigureAwait(false);
                                watchedSettings = await LoadKeyValuesRegisteredForRefresh(client, data, cancellationToken).ConfigureAwait(false);
                                watchedSettings = UpdateWatchedKeyValueCollections(watchedSettings, data);
                                logInfoBuilder.AppendLine(LogHelper.BuildConfigurationUpdatedMessage());
                                return;
                            }

                            changedKeyValuesCollection = await GetRefreshedKeyValueCollections(cacheExpiredMultiKeyWatchers, client, logDebugBuilder, logInfoBuilder, endpoint, cancellationToken).ConfigureAwait(false);

                            if (!changedKeyValuesCollection.Any())
                            {
                                logDebugBuilder.AppendLine(LogHelper.BuildFeatureFlagsUnchangedMessage(endpoint.ToString()));
                            }
                        },
                        cancellationToken)
                        .ConfigureAwait(false);

                    if (!refreshAll)
                    {
                        watchedSettings = new Dictionary<KeyValueIdentifier, ConfigurationSetting>(_watchedSettings);

                        foreach (KeyValueWatcher changeWatcher in cacheExpiredWatchers.Concat(cacheExpiredMultiKeyWatchers))
                        {
                            UpdateCacheExpirationTime(changeWatcher);
                        }

                        foreach (KeyValueChange change in keyValueChanges.Concat(changedKeyValuesCollection))
                        {
                            KeyValueIdentifier changeIdentifier = new KeyValueIdentifier(change.Key, change.Label);
                            if (change.ChangeType == KeyValueChangeType.Modified)
                            {
                                ConfigurationSetting setting = change.Current;
                                ConfigurationSetting settingCopy = new ConfigurationSetting(setting.Key, setting.Value, setting.Label, setting.ETag);
                                watchedSettings[changeIdentifier] = settingCopy;

                                foreach (Func<ConfigurationSetting, ValueTask<ConfigurationSetting>> func in _options.Mappers)
                                {
                                    setting = await func(setting).ConfigureAwait(false);
                                }

                                if (setting == null)
                                {
                                    _mappedData.Remove(change.Key);
                                }
                                else
                                {
                                    _mappedData[change.Key] = setting;
                                }
                            }
                            else if (change.ChangeType == KeyValueChangeType.Deleted)
                            {
                                _mappedData.Remove(change.Key);
                                watchedSettings.Remove(changeIdentifier);
                            }

                            // Invalidate the cached Key Vault secret (if any) for this ConfigurationSetting
                            foreach (IKeyValueAdapter adapter in _options.Adapters)
                            {
                                adapter.InvalidateCache(change.Current);
                            }
                        }
                    }
                    else
                    {
                        _mappedData = await MapConfigurationSettings(data).ConfigureAwait(false);

                        // Invalidate all the cached KeyVault secrets
                        foreach (IKeyValueAdapter adapter in _options.Adapters)
                        {
                            adapter.InvalidateCache();
                        }

                        // Update the cache expiration time for all refresh registered settings and feature flags
                        foreach (KeyValueWatcher changeWatcher in _options.ChangeWatchers.Concat(_options.MultiKeyWatchers))
                        {
                            UpdateCacheExpirationTime(changeWatcher);
                        }
                    }

                    if (_options.Adapters.Any(adapter => adapter.NeedsRefresh()) || changedKeyValuesCollection?.Any() == true || keyValueChanges.Any())
                    {
                        _watchedSettings = watchedSettings;

                        if (logDebugBuilder.Length > 0)
                        {
                            _logger.LogDebug(logDebugBuilder.ToString().Trim());
                        }

                        if (logInfoBuilder.Length > 0)
                        {
                            _logger.LogInformation(logInfoBuilder.ToString().Trim());
                        }
                        // PrepareData makes calls to KeyVault and may throw exceptions. But, we still update watchers before
                        // SetData because repeating appconfig calls (by not updating watchers) won't help anything for keyvault calls.
                        // As long as adapter.NeedsRefresh is true, we will attempt to update keyvault again the next time RefreshAsync is called.
                        SetData(await PrepareData(_mappedData, cancellationToken).ConfigureAwait(false));
                    }
                }
                finally
                {
                    Interlocked.Exchange(ref _networkOperationsInProgress, 0);
                }
            }
        }

        public async Task<bool> TryRefreshAsync(CancellationToken cancellationToken)
        {
            try
            {
                await RefreshAsync(cancellationToken).ConfigureAwait(false);
            }
            catch (RequestFailedException rfe)
            {
                if (IsAuthenticationError(rfe))
                {
                    _logger.LogWarning(LogHelper.BuildRefreshFailedDueToAuthenticationErrorMessage(rfe.Message));
                }
                else
                {
                    _logger.LogWarning(LogHelper.BuildRefreshFailedErrorMessage(rfe.Message));
                }

                return false;
            }
            catch (KeyVaultReferenceException kvre)
            {
                _logger.LogWarning(LogHelper.BuildRefreshFailedDueToKeyVaultErrorMessage(kvre.Message));
                return false;
            }
            catch (OperationCanceledException)
            {
                _logger.LogWarning(LogHelper.BuildRefreshCanceledErrorMessage());
                return false;
            }
            catch (InvalidOperationException e)
            {
                _logger.LogWarning(LogHelper.BuildRefreshFailedErrorMessage(e.Message));
                return false;
            }
            catch (AggregateException ae)
            {
                if (ae.InnerExceptions?.Any(e => e is RequestFailedException) ?? false)
                {
                    if (IsAuthenticationError(ae))
                    {
                        _logger.LogWarning(LogHelper.BuildRefreshFailedDueToAuthenticationErrorMessage(ae.Message));
                    }
                    else
                    {
                        _logger.LogWarning(LogHelper.BuildRefreshFailedErrorMessage(ae.Message));
                    }
                }
                else if (ae.InnerExceptions?.Any(e => e is OperationCanceledException) ?? false)
                {
                    _logger.LogWarning(LogHelper.BuildRefreshCanceledErrorMessage());
                }
                else
                {
                    throw;
                }

                return false;
            }

            return true;
        }

        public void ProcessPushNotification(PushNotification pushNotification, TimeSpan? maxDelay)
        {
            if (pushNotification == null)
            {
                throw new ArgumentNullException(nameof(pushNotification));
            }

            if (string.IsNullOrEmpty(pushNotification.SyncToken))
            {
                throw new ArgumentException(
                    "Sync token is required.",
                    $"{nameof(pushNotification)}.{nameof(pushNotification.SyncToken)}");
            }

            if (string.IsNullOrEmpty(pushNotification.EventType))
            {
                throw new ArgumentException(
                    "Event type is required.",
                    $"{nameof(pushNotification)}.{nameof(pushNotification.EventType)}");
            }

            if (pushNotification.ResourceUri == null)
            {
                throw new ArgumentException(
                    "Resource URI is required.",
                    $"{nameof(pushNotification)}.{nameof(pushNotification.ResourceUri)}");
            }

            if (_configClientManager.UpdateSyncToken(pushNotification.ResourceUri, pushNotification.SyncToken))
            {
                SetDirty(maxDelay);
            }
            else
            {
                _logger.LogWarning(LogHelper.BuildPushNotificationUnregisteredEndpointMessage(pushNotification.ResourceUri.ToString()));
            }
        }

        private void SetDirty(TimeSpan? maxDelay)
        {
            DateTimeOffset cacheExpires = AddRandomDelay(DateTimeOffset.UtcNow, maxDelay ?? DefaultMaxSetDirtyDelay);

            foreach (KeyValueWatcher changeWatcher in _options.ChangeWatchers)
            {
                changeWatcher.CacheExpires = cacheExpires;
            }

            foreach (KeyValueWatcher changeWatcher in _options.MultiKeyWatchers)
            {
                changeWatcher.CacheExpires = cacheExpires;
            }
        }

        private async Task<Dictionary<string, string>> PrepareData(Dictionary<string, ConfigurationSetting> data, CancellationToken cancellationToken = default)
        {
            var applicationData = new Dictionary<string, string>(StringComparer.OrdinalIgnoreCase);

            // Reset old filter tracing in order to track the filter types present in the current response from server.
            _options.FeatureFilterTracing.ResetFeatureFilterTracing();

            foreach (KeyValuePair<string, ConfigurationSetting> kvp in data)
            {
                IEnumerable<KeyValuePair<string, string>> keyValuePairs = null;
                keyValuePairs = await ProcessAdapters(kvp.Value, cancellationToken).ConfigureAwait(false);

                foreach (KeyValuePair<string, string> kv in keyValuePairs)
                {
                    string key = kv.Key;

                    foreach (string prefix in _options.KeyPrefixes)
                    {
                        if (key.StartsWith(prefix, StringComparison.OrdinalIgnoreCase))
                        {
                            key = key.Substring(prefix.Length);
                            break;
                        }
                    }

                    applicationData[key] = kv.Value;
                }
            }

            return applicationData;
        }

        private async Task LoadAsync(bool ignoreFailures, CancellationToken cancellationToken)
        {
            var startupStopwatch = Stopwatch.StartNew();

            int postFixedWindowAttempts = 0;

            var startupExceptions = new List<Exception>();

            try
            {
                while (true)
                {
                    IEnumerable<ConfigurationClient> clients = _configClientManager.GetClients();

                    if (await TryInitializeAsync(clients, startupExceptions, cancellationToken).ConfigureAwait(false))
                    {
                        break;
                    }

                    TimeSpan delay;

                    if (startupStopwatch.Elapsed.TryGetFixedBackoff(out TimeSpan backoff))
                    {
                        delay = backoff;
                    }
                    else
                    {
                        postFixedWindowAttempts++;

                        delay = FailOverConstants.MinStartupBackoffDuration.CalculateBackoffDuration(
                            FailOverConstants.MaxBackoffDuration,
                            postFixedWindowAttempts);
                    }

                    try
                    {
                        await Task.Delay(delay, cancellationToken).ConfigureAwait(false);
                    }
                    catch (OperationCanceledException)
                    {
                        throw new TimeoutException(
                            $"The provider timed out while attempting to load.",
                            new AggregateException(startupExceptions));
                    }
                }
            }
            catch (Exception exception) when (
                ignoreFailures &&
                (exception is RequestFailedException ||
                exception is KeyVaultReferenceException ||
                exception is TimeoutException ||
                exception is OperationCanceledException ||
                exception is InvalidOperationException ||
                ((exception as AggregateException)?.InnerExceptions?.Any(e =>
                    e is RequestFailedException ||
                    e is OperationCanceledException) ?? false)))
            { }
        }

        private async Task<bool> TryInitializeAsync(IEnumerable<ConfigurationClient> clients, List<Exception> startupExceptions, CancellationToken cancellationToken = default)
        {
            try
            {
                await InitializeAsync(clients, cancellationToken).ConfigureAwait(false);
            }
            catch (OperationCanceledException) when (cancellationToken.IsCancellationRequested)
            {
                return false;
            }
            catch (RequestFailedException exception)
            {
                if (IsFailOverable(exception))
                {
                    startupExceptions.Add(exception);

                    return false;
                }

                throw;
            }
            catch (AggregateException exception)
            {
                if (exception.InnerExceptions?.Any(e => e is OperationCanceledException) ?? false)
                {
                    if (!cancellationToken.IsCancellationRequested)
                    {
                        startupExceptions.Add(exception);
                    }

                    return false;
                }

                if (IsFailOverable(exception))
                {
                    startupExceptions.Add(exception);

                    return false;
                }
                
                throw;
            }

            return true;
        }

        private async Task InitializeAsync(IEnumerable<ConfigurationClient> clients, CancellationToken cancellationToken = default)
        {
            Dictionary<string, ConfigurationSetting> data = null;
            Dictionary<KeyValueIdentifier, ConfigurationSetting> watchedSettings = null;

            await ExecuteWithFailOverPolicyAsync(
                clients,
                async (client) =>
                {
                    data = await LoadSelectedKeyValues(
                        client,
                        cancellationToken)
                        .ConfigureAwait(false);

                    watchedSettings = await LoadKeyValuesRegisteredForRefresh(
                        client,
                        data,
                        cancellationToken)
                        .ConfigureAwait(false);

                    watchedSettings = UpdateWatchedKeyValueCollections(watchedSettings, data);
                },
                cancellationToken)
                .ConfigureAwait(false);

            // Update the cache expiration time for all refresh registered settings and feature flags
            foreach (KeyValueWatcher changeWatcher in _options.ChangeWatchers.Concat(_options.MultiKeyWatchers))
            {
                UpdateCacheExpirationTime(changeWatcher);
            }

            if (data != null)
            {
                // Invalidate all the cached KeyVault secrets
                foreach (IKeyValueAdapter adapter in _options.Adapters)
                {
                    adapter.InvalidateCache();
                }

                Dictionary<string, ConfigurationSetting> mappedData = await MapConfigurationSettings(data).ConfigureAwait(false);
                SetData(await PrepareData(mappedData, cancellationToken).ConfigureAwait(false));
                _watchedSettings = watchedSettings;
                _mappedData = mappedData;
            }
        }

        private async Task<Dictionary<string, ConfigurationSetting>> LoadSelectedKeyValues(ConfigurationClient client, CancellationToken cancellationToken)
        {
            var serverData = new Dictionary<string, ConfigurationSetting>(StringComparer.OrdinalIgnoreCase);

            // Use default query if there are no key-values specified for use other than the feature flags
            bool useDefaultQuery = !_options.KeyValueSelectors.Any(selector => selector.KeyFilter == null ||
                !selector.KeyFilter.StartsWith(FeatureManagementConstants.FeatureFlagMarker));

            if (useDefaultQuery)
            {
                // Load all key-values with the null label.
                var selector = new SettingSelector
                {
                    KeyFilter = KeyFilter.Any,
                    LabelFilter = LabelFilter.Null
                };

                await CallWithRequestTracing(async () =>
                {
                    await foreach (ConfigurationSetting setting in client.GetConfigurationSettingsAsync(selector, cancellationToken).ConfigureAwait(false))
                    {
                        serverData[setting.Key] = setting;
                    }
                }).ConfigureAwait(false);
            }

            foreach (KeyValueSelector loadOption in _options.KeyValueSelectors)
            {
                IAsyncEnumerable<ConfigurationSetting> settingsEnumerable;

                if (string.IsNullOrEmpty(loadOption.SnapshotName))
                {
                    settingsEnumerable = client.GetConfigurationSettingsAsync(
                        new SettingSelector
                        {
                            KeyFilter = loadOption.KeyFilter,
                            LabelFilter = loadOption.LabelFilter
                        },
                        cancellationToken);
                }
                else
                {
                    ConfigurationSnapshot snapshot;

                    try
                    {
                        snapshot = await client.GetSnapshotAsync(loadOption.SnapshotName).ConfigureAwait(false);
                    }
                    catch (RequestFailedException rfe) when (rfe.Status == (int)HttpStatusCode.NotFound)
                    {
                        throw new InvalidOperationException($"Could not find snapshot with name '{loadOption.SnapshotName}'.", rfe);
                    }

                    if (snapshot.SnapshotComposition != SnapshotComposition.Key)
                    {
                        throw new InvalidOperationException($"{nameof(snapshot.SnapshotComposition)} for the selected snapshot with name '{snapshot.Name}' must be 'key', found '{snapshot.SnapshotComposition}'.");
                    }

                    settingsEnumerable = client.GetConfigurationSettingsForSnapshotAsync(
                        loadOption.SnapshotName,
                        cancellationToken);
                }

                await CallWithRequestTracing(async () =>
                {
                    await foreach (ConfigurationSetting setting in settingsEnumerable.ConfigureAwait(false))
                    {
                        serverData[setting.Key] = setting;
                    }
                }).ConfigureAwait(false);
            }

            return serverData;
        }

        private async Task<Dictionary<KeyValueIdentifier, ConfigurationSetting>> LoadKeyValuesRegisteredForRefresh(ConfigurationClient client, IDictionary<string, ConfigurationSetting> existingSettings, CancellationToken cancellationToken)
        {
            Dictionary<KeyValueIdentifier, ConfigurationSetting> watchedSettings = new Dictionary<KeyValueIdentifier, ConfigurationSetting>();

            foreach (KeyValueWatcher changeWatcher in _options.ChangeWatchers)
            {
                string watchedKey = changeWatcher.Key;
                string watchedLabel = changeWatcher.Label;
                KeyValueIdentifier watchedKeyLabel = new KeyValueIdentifier(watchedKey, watchedLabel);

                // Skip the loading for the key-value in case it has already been loaded
                if (existingSettings.TryGetValue(watchedKey, out ConfigurationSetting loadedKv)
                    && watchedKeyLabel.Equals(new KeyValueIdentifier(loadedKv.Key, loadedKv.Label)))
                {
                    watchedSettings[watchedKeyLabel] = new ConfigurationSetting(loadedKv.Key, loadedKv.Value, loadedKv.Label, loadedKv.ETag);
                    continue;
                }

                // Send a request to retrieve key-value since it may be either not loaded or loaded with a different label or different casing
                ConfigurationSetting watchedKv = null;
                try
                {
                    await CallWithRequestTracing(async () => watchedKv = await client.GetConfigurationSettingAsync(watchedKey, watchedLabel, cancellationToken).ConfigureAwait(false)).ConfigureAwait(false);
                }
                catch (RequestFailedException e) when (e.Status == (int)HttpStatusCode.NotFound)
                {
                    watchedKv = null;
                }

                // If the key-value was found, store it for updating the settings
                if (watchedKv != null)
                {
                    watchedSettings[watchedKeyLabel] = new ConfigurationSetting(watchedKv.Key, watchedKv.Value, watchedKv.Label, watchedKv.ETag);
                    existingSettings[watchedKey] = watchedKv;
                }
            }

            return watchedSettings;
        }

        private Dictionary<KeyValueIdentifier, ConfigurationSetting> UpdateWatchedKeyValueCollections(Dictionary<KeyValueIdentifier, ConfigurationSetting> watchedSettings, IDictionary<string, ConfigurationSetting> existingSettings)
        {
            foreach (KeyValueWatcher changeWatcher in _options.MultiKeyWatchers)
            {
                IEnumerable<ConfigurationSetting> currentKeyValues = GetCurrentKeyValueCollection(changeWatcher.Key, changeWatcher.Label, existingSettings.Values);

                foreach (ConfigurationSetting setting in currentKeyValues)
                {
                    watchedSettings[new KeyValueIdentifier(setting.Key, setting.Label)] = new ConfigurationSetting(setting.Key, setting.Value, setting.Label, setting.ETag);
                }
            }

            return watchedSettings;
        }

        private async Task<List<KeyValueChange>> GetRefreshedKeyValueCollections(
            IEnumerable<KeyValueWatcher> multiKeyWatchers,
            ConfigurationClient client,
            StringBuilder logDebugBuilder,
            StringBuilder logInfoBuilder,
            Uri endpoint,
            CancellationToken cancellationToken)
        {
            var keyValueChanges = new List<KeyValueChange>();

            foreach (KeyValueWatcher changeWatcher in multiKeyWatchers)
            {
                IEnumerable<ConfigurationSetting> currentKeyValues = GetCurrentKeyValueCollection(changeWatcher.Key, changeWatcher.Label, _watchedSettings.Values);

                keyValueChanges.AddRange(
                    await client.GetKeyValueChangeCollection(
                        currentKeyValues,
                        new GetKeyValueChangeCollectionOptions
                        {
                            KeyFilter = changeWatcher.Key,
                            Label = changeWatcher.Label.NormalizeNull(),
                            RequestTracingEnabled = _requestTracingEnabled,
                            RequestTracingOptions = _requestTracingOptions
                        },
                        logDebugBuilder,
                        logInfoBuilder,
                        endpoint,
                        cancellationToken)
                    .ConfigureAwait(false));
            }

            return keyValueChanges;
        }

        private void SetData(IDictionary<string, string> data)
        {
            // Set the application data for the configuration provider
            Data = data;

            // Notify that the configuration has been updated
            OnReload();
        }

        private async Task<IEnumerable<KeyValuePair<string, string>>> ProcessAdapters(ConfigurationSetting setting, CancellationToken cancellationToken)
        {
            List<KeyValuePair<string, string>> keyValues = null;

            foreach (IKeyValueAdapter adapter in _options.Adapters)
            {
                if (!adapter.CanProcess(setting))
                {
                    continue;
                }

                IEnumerable<KeyValuePair<string, string>> kvs = await adapter.ProcessKeyValue(setting, _logger, cancellationToken).ConfigureAwait(false);

                if (kvs != null)
                {
                    keyValues = keyValues ?? new List<KeyValuePair<string, string>>();

                    keyValues.AddRange(kvs);
                }
            }

            return keyValues ?? Enumerable.Repeat(new KeyValuePair<string, string>(setting.Key, setting.Value), 1);
        }

        private Task CallWithRequestTracing(Func<Task> clientCall)
        {
            var requestType = _isInitialLoadComplete ? RequestType.Watch : RequestType.Startup;
            return TracingUtils.CallWithRequestTracing(_requestTracingEnabled, requestType, _requestTracingOptions, clientCall);
        }

        private void SetRequestTracingOptions()
        {
            _requestTracingOptions = new RequestTracingOptions
            {
                HostType = TracingUtils.GetHostType(),
                IsDevEnvironment = TracingUtils.IsDevEnvironment(),
                IsKeyVaultConfigured = _options.IsKeyVaultConfigured,
                IsKeyVaultRefreshConfigured = _options.IsKeyVaultRefreshConfigured,
                ReplicaCount = _options.Endpoints?.Count() - 1 ?? _options.ConnectionStrings?.Count() - 1 ?? 0,
                FilterTracing = _options.FeatureFilterTracing
            };
        }

        private DateTimeOffset AddRandomDelay(DateTimeOffset dt, TimeSpan maxDelay)
        {
            long randomTicks = (long)(maxDelay.Ticks * RandomGenerator.NextDouble());
            return dt.AddTicks(randomTicks);
        }

        private bool IsAuthenticationError(Exception ex)
        {
            if (ex is RequestFailedException rfe)
            {
                return rfe.Status == (int)HttpStatusCode.Unauthorized || rfe.Status == (int)HttpStatusCode.Forbidden;
            }

            if (ex is AggregateException ae)
            {
                return ae.InnerExceptions?.Any(inner => IsAuthenticationError(inner)) ?? false;
            }

            return false;
        }

        private void UpdateCacheExpirationTime(KeyValueWatcher changeWatcher)
        {
            TimeSpan cacheExpirationTime = changeWatcher.CacheExpirationInterval;
            changeWatcher.CacheExpires = DateTimeOffset.UtcNow.Add(cacheExpirationTime);
        }

        private async Task<T> ExecuteWithFailOverPolicyAsync<T>(
            IEnumerable<ConfigurationClient> clients,
            Func<ConfigurationClient, Task<T>> funcToExecute,
            CancellationToken cancellationToken = default)
        {
            using IEnumerator<ConfigurationClient> clientEnumerator = clients.GetEnumerator();

            clientEnumerator.MoveNext();

            Uri previousEndpoint = _configClientManager.GetEndpointForClient(clientEnumerator.Current);
            ConfigurationClient currentClient;

            while (true)
            {
                bool success = false;
                bool backoffAllClients = false;

                cancellationToken.ThrowIfCancellationRequested();
                currentClient = clientEnumerator.Current;

                try
                {
                    T result = await funcToExecute(currentClient).ConfigureAwait(false);
                    success = true;

                    return result;
                }
                catch (RequestFailedException rfe)
                {
                    if (!IsFailOverable(rfe) || !clientEnumerator.MoveNext())
                    {
                        backoffAllClients = true;

                        throw;
                    }
                }
                catch (AggregateException ae)
                {
                    if (!IsFailOverable(ae) || !clientEnumerator.MoveNext())
                    {
                        backoffAllClients = true;

                        throw;
                    }
                }
                finally
                {
                    if (!success && backoffAllClients)
                    {
                        _logger.LogWarning(LogHelper.BuildLastEndpointFailedMessage(previousEndpoint?.ToString()));

                        do
                        {
                            UpdateClientBackoffStatus(previousEndpoint, success);

                            clientEnumerator.MoveNext();

                            currentClient = clientEnumerator.Current;
                        }
                        while (currentClient != null);
                    }
                    else
                    {
                        UpdateClientBackoffStatus(previousEndpoint, success);
                    }
                }

                Uri currentEndpoint = _configClientManager.GetEndpointForClient(clientEnumerator.Current);

                if (previousEndpoint != currentEndpoint)
                {
                    _logger.LogWarning(LogHelper.BuildFailoverMessage(previousEndpoint?.ToString(), currentEndpoint?.ToString()));
                }

                previousEndpoint = currentEndpoint;
            }
        }

        private async Task ExecuteWithFailOverPolicyAsync(
            IEnumerable<ConfigurationClient> clients,
            Func<ConfigurationClient, Task> funcToExecute,
            CancellationToken cancellationToken = default)
        {
            await ExecuteWithFailOverPolicyAsync<object>(clients, async (client) =>
            {
                await funcToExecute(client).ConfigureAwait(false);
                return null;

            }, cancellationToken).ConfigureAwait(false);
        }

        private bool IsFailOverable(AggregateException ex)
        {
            RequestFailedException rfe = ex.InnerExceptions?.LastOrDefault(e => e is RequestFailedException) as RequestFailedException;

            return rfe != null ? IsFailOverable(rfe) : false;
        }

        private bool IsFailOverable(RequestFailedException rfe)
        {
            if (rfe.Status == HttpStatusCodes.TooManyRequests ||
                rfe.Status == (int)HttpStatusCode.RequestTimeout ||
                rfe.Status >= (int)HttpStatusCode.InternalServerError)
            {
                return true;
            }

            Exception innerException;

            if (rfe.InnerException is HttpRequestException hre)
            {
                innerException = hre.InnerException;
            }
            else
            {
                innerException = rfe.InnerException;
            }

            // The InnerException could be SocketException or WebException when an endpoint is invalid and IOException if it's a network issue.
            return innerException is WebException ||
                   innerException is SocketException ||
                   innerException is IOException;
        }

        private async Task<Dictionary<string, ConfigurationSetting>> MapConfigurationSettings(Dictionary<string, ConfigurationSetting> data)
        {
            Dictionary<string, ConfigurationSetting> mappedData = new Dictionary<string, ConfigurationSetting>(StringComparer.OrdinalIgnoreCase);

            foreach (KeyValuePair<string, ConfigurationSetting> kvp in data)
            {
                ConfigurationSetting setting = kvp.Value;

                foreach (Func<ConfigurationSetting, ValueTask<ConfigurationSetting>> func in _options.Mappers)
                {
                    setting = await func(setting).ConfigureAwait(false);
                }

                if (setting != null)
                {
                    mappedData[kvp.Key] = setting;
                }
            }

            return mappedData;
        }

        private IEnumerable<ConfigurationSetting> GetCurrentKeyValueCollection(string key, string label, IEnumerable<ConfigurationSetting> existingSettings)
        {
            IEnumerable<ConfigurationSetting> currentKeyValues;

            if (key.EndsWith("*"))
            {
                // Get current application settings starting with changeWatcher.Key, excluding the last * character
                string keyPrefix = key.Substring(0, key.Length - 1);
                currentKeyValues = existingSettings.Where(kv =>
                {
                    return kv.Key.StartsWith(keyPrefix) && kv.Label == label.NormalizeNull();
                });
            }
            else
            {
                currentKeyValues = existingSettings.Where(kv =>
                {
                    return kv.Key.Equals(key) && kv.Label == label.NormalizeNull();
                });
            }

            return currentKeyValues;
        }

<<<<<<< HEAD
        private void UpdateClientBackoffStatus(Uri endpoint, bool successful)
        {
            if (!_configClientBackoffs.TryGetValue(endpoint, out ConfigurationClientBackoffStatus clientBackoffStatus))
            {
                clientBackoffStatus = new ConfigurationClientBackoffStatus();
            }

            if (successful)
            {
                clientBackoffStatus.BackoffEndTime = DateTimeOffset.UtcNow;

                clientBackoffStatus.FailedAttempts = 0;
            }
            else
            {
                clientBackoffStatus.FailedAttempts++;

                TimeSpan backoffDuration = _options.MinBackoffDuration.CalculateBackoffDuration(FailOverConstants.MaxBackoffDuration, clientBackoffStatus.FailedAttempts);

                clientBackoffStatus.BackoffEndTime = DateTimeOffset.UtcNow.Add(backoffDuration);
            }

            _configClientBackoffs[endpoint] = clientBackoffStatus;
        }

        public void Dispose()
        {
            (_configClientManager as ConfigurationClientManager)?.Dispose();
=======
        private void EnsureFeatureManagementVersionInspected()
        {
            if (!_isFeatureManagementVersionInspected)
            {
                _isFeatureManagementVersionInspected = true;

                if (_requestTracingEnabled && _requestTracingOptions != null)
                {
                    _requestTracingOptions.FeatureManagementVersion = TracingUtils.GetAssemblyVersion(RequestTracingConstants.FeatureManagementAssemblyName);

                    _requestTracingOptions.FeatureManagementAspNetCoreVersion = TracingUtils.GetAssemblyVersion(RequestTracingConstants.FeatureManagementAspNetCoreAssemblyName);
                }
            }
>>>>>>> 5c9155b1
        }
    }
}<|MERGE_RESOLUTION|>--- conflicted
+++ resolved
@@ -1145,7 +1145,21 @@
             return currentKeyValues;
         }
 
-<<<<<<< HEAD
+        private void EnsureFeatureManagementVersionInspected()
+        {
+            if (!_isFeatureManagementVersionInspected)
+            {
+                _isFeatureManagementVersionInspected = true;
+
+                if (_requestTracingEnabled && _requestTracingOptions != null)
+                {
+                    _requestTracingOptions.FeatureManagementVersion = TracingUtils.GetAssemblyVersion(RequestTracingConstants.FeatureManagementAssemblyName);
+
+                    _requestTracingOptions.FeatureManagementAspNetCoreVersion = TracingUtils.GetAssemblyVersion(RequestTracingConstants.FeatureManagementAspNetCoreAssemblyName);
+                }
+            }
+        }
+
         private void UpdateClientBackoffStatus(Uri endpoint, bool successful)
         {
             if (!_configClientBackoffs.TryGetValue(endpoint, out ConfigurationClientBackoffStatus clientBackoffStatus))
@@ -1174,21 +1188,6 @@
         public void Dispose()
         {
             (_configClientManager as ConfigurationClientManager)?.Dispose();
-=======
-        private void EnsureFeatureManagementVersionInspected()
-        {
-            if (!_isFeatureManagementVersionInspected)
-            {
-                _isFeatureManagementVersionInspected = true;
-
-                if (_requestTracingEnabled && _requestTracingOptions != null)
-                {
-                    _requestTracingOptions.FeatureManagementVersion = TracingUtils.GetAssemblyVersion(RequestTracingConstants.FeatureManagementAssemblyName);
-
-                    _requestTracingOptions.FeatureManagementAspNetCoreVersion = TracingUtils.GetAssemblyVersion(RequestTracingConstants.FeatureManagementAspNetCoreAssemblyName);
-                }
-            }
->>>>>>> 5c9155b1
         }
     }
 }