﻿namespace Microsoft.Extensions.Configuration.AzureAppConfiguration
{
    using System;
    using System.Collections.Concurrent;
    using System.Collections.Generic;
    using System.Linq;
    using System.Net.Http;
    using System.Net.Sockets;
    using System.Reactive.Concurrency;
    using System.Reactive.Linq;
    using System.Security;
    using System.Threading;
    using System.Threading.Tasks;
    using Microsoft.Azure.AppConfiguration.Azconfig;
    using Microsoft.Extensions.Configuration.AzureAppConfiguration.FeatureManagement;
    using Microsoft.Extensions.Configuration.AzureAppConfiguration.Models;
    using Newtonsoft.Json;

    class AzureAppConfigurationProvider : ConfigurationProvider, IDisposable
    {
        private AzureAppConfigurationOptions _options;
        private bool _optional;
        private ConcurrentDictionary<string, IKeyValue> _settings;
        private List<IDisposable> _subscriptions;
        private readonly AzconfigClient _client;
        private readonly bool _requestTracingEnabled;

        public AzureAppConfigurationProvider(AzconfigClient client, AzureAppConfigurationOptions options, bool optional)
        {
            _client = client ?? throw new ArgumentNullException(nameof(client));
            _options = options ?? throw new ArgumentNullException(nameof(options));
            _optional = optional;
            _subscriptions = new List<IDisposable>();

<<<<<<< HEAD
            //
            // Set retry options
            _client.RetryOptions.MaxRetryWaitTime = TimeSpan.FromMinutes(2);
            _client.RetryOptions.MaxRetries = 24;
=======
            string requestTracingDisabled = null;
            try
            {
                requestTracingDisabled = Environment.GetEnvironmentVariable(RequestTracingConstants.RequestTracingDisabledEnvironmentVariable);
            }
            catch (SecurityException) { }

            //
            // Enable request tracing by default (if no valid environmental variable option is specified).
            _requestTracingEnabled = Boolean.TryParse(requestTracingDisabled, out bool tracingDisabled) ? !tracingDisabled : true;
>>>>>>> fce4343b
        }

        public void Dispose()
        {
            foreach (var subscription in _subscriptions)
            {
                subscription.Dispose();
            }
        }

        public override async void Load()
        {
            LoadAll(RequestType.Startup);

            ObserveKeyValues();
        }

        private void LoadAll(RequestType requestType)
        {
             IDictionary<string, IKeyValue> data = new Dictionary<string, IKeyValue>(StringComparer.OrdinalIgnoreCase);

            try
            {
                bool useDefaultQuery = !_options.KeyValueSelectors.Any(selector => !selector.KeyFilter.StartsWith(FeatureManagementConstants.FeatureFlagMarker));

                if (useDefaultQuery)
                {
                    var options = new QueryKeyValueCollectionOptions()
                    {
                        KeyFilter = KeyFilter.Any,
                        LabelFilter = LabelFilter.Null
                    };
                    
                    if (_requestTracingEnabled)
                    {
                        options.AddRequestType(requestType);
                    }

                    //
                    // Load all key-values with the null label.
                    _client.GetKeyValues(options).ForEach(kv => { data[kv.Key] = kv; });
                }

                foreach (var loadOption in _options.KeyValueSelectors)
                {
                    if ((useDefaultQuery && LabelFilter.Null.Equals(loadOption.LabelFilter)) ||
                        _options.KeyValueSelectors.Any(s => s != loadOption && 
                           string.Equals(s.KeyFilter, KeyFilter.Any) && 
                           string.Equals(s.LabelFilter, loadOption.LabelFilter) && 
                           Nullable<DateTimeOffset>.Equals(s.PreferredDateTime, loadOption.PreferredDateTime)))
                    {
                        //
                        // This selection was already encapsulated by a wildcard query
                        // We skip it to prevent unnecessary requests
                        continue;
                    }

                    var queryKeyValueCollectionOptions = new QueryKeyValueCollectionOptions()
                    {
                        KeyFilter = loadOption.KeyFilter,
                        LabelFilter = loadOption.LabelFilter,
                        PreferredDateTime = loadOption.PreferredDateTime
                    };

<<<<<<< HEAD
                     _client.GetKeyValues(queryKeyValueCollectionOptions).ForEach(kv => { data[kv.Key] = kv; });
=======
                    if (_requestTracingEnabled)
                    {
                        queryKeyValueCollectionOptions.AddRequestType(requestType);
                    }

                    _client.GetKeyValues(queryKeyValueCollectionOptions).ForEach(kv => { data[kv.Key] = kv; });
>>>>>>> fce4343b
                }
            }
            catch (Exception exception) when (exception.InnerException is HttpRequestException ||
                                              exception.InnerException is UnauthorizedAccessException)
            {
                if (_options.OfflineCache != null)
                {
                    data = JsonConvert.DeserializeObject<IDictionary<string, IKeyValue>>(_options.OfflineCache.Import(_options), new KeyValueConverter());
                    if (data != null)
                    {
                        SetData(data);
                        return;
                    }
                }

                if (!_optional)
                {
                    throw;
                }

                return;
            }

            SetData(data);

            if (_options.OfflineCache != null)
            {
                _options.OfflineCache.Export(_options, JsonConvert.SerializeObject(data));
            }
        }

        private async Task ObserveKeyValues()
        {
            foreach (KeyValueWatcher changeWatcher in _options.ChangeWatchers)
            {
                IKeyValue watchedKv = null;
                string watchedKey = changeWatcher.Key;
                string watchedLabel = changeWatcher.Label;
                int attempts;

                if (_settings.ContainsKey(watchedKey) && _settings[watchedKey].Label == watchedLabel)
                {
                    watchedKv = _settings[watchedKey];
                }
                else
                {
                    var options = new QueryKeyValueOptions() { Label = watchedLabel };
                    if (_requestTracingEnabled)
                    {
                        options.AddRequestType(RequestType.Watch);
                    }

                    // Send out another request to retrieved observed kv, since it may not be loaded or with a different label.
<<<<<<< HEAD
                    watchedKv = await _client.GetKeyValue(watchedKey,
                                                            new QueryKeyValueOptions() { Label = watchedLabel },
                                                            CancellationToken.None) ??
                                    new KeyValue(watchedKey) { Label = watchedLabel };
                }

                attempts = 0;
                IObservable<KeyValueChange> observable;
                while (true)
                {
                    try
                    {
                        observable = _client.ObserveKeyValue(watchedKv,
                                                                                     changeWatcher.PollInterval,
                                                                                     Scheduler.Default);
                        break;
                    }
                    catch (Exception ex)
                    {
                        if (++attempts > _client.RetryOptions.MaxRetries
                            || !IsRetriableException(ex))
                        {
                            throw;
                        }

                        var waitTime = (int)Math.Max(_client.RetryOptions.MaxRetryWaitTime.TotalMilliseconds, 0);
                        Thread.Sleep(waitTime);
                    }
                }
=======
                    watchedKv = await _client.GetKeyValue(watchedKey, options, CancellationToken.None) ?? new KeyValue(watchedKey) { Label = watchedLabel };
                }

                IObservable<KeyValueChange> observable = _client.Observe(watchedKv, changeWatcher.PollInterval, Scheduler.Default, _requestTracingEnabled);
>>>>>>> fce4343b

                _subscriptions.Add(observable.Subscribe((observedChange) =>
                {
                    ProcessChanges(Enumerable.Repeat(observedChange, 1));

                    if (changeWatcher.ReloadAll)
                    {
                        LoadAll(RequestType.Watch);
                    }
                    else
                    {
                        SetData(_settings);
                    }
                }));
            }

            foreach (KeyValueWatcher changeWatcher in _options.MultiKeyWatchers)
            {
                IEnumerable<IKeyValue> existing = _settings.Values.Where(kv => {

                    return kv.Key.StartsWith(changeWatcher.Key) && ((changeWatcher.Label == LabelFilter.Null && kv.Label == null) || kv.Label.Equals(changeWatcher.Label));

                });

                IObservable<IEnumerable<KeyValueChange>> observable;
                int attempts = 0;
                while (true)
                {
                    try
                    {
                        observable = _client.ObserveKeyValueCollection(
                            new ObserveKeyValueCollectionOptions
                            {
                                Prefix = changeWatcher.Key,
                                Label = changeWatcher.Label == LabelFilter.Null ? null : changeWatcher.Label,
                                PollInterval = changeWatcher.PollInterval,
                                Scheduler = Scheduler.Default
                            },
                            existing);
                        break;
                    }
                    catch (Exception ex)
                    {
<<<<<<< HEAD
                        if (++attempts > _client.RetryOptions.MaxRetries
                            || !IsRetriableException(ex))
                        {
                            throw;
                        }

                        var waitTime = (int)Math.Max(_client.RetryOptions.MaxRetryWaitTime.TotalMilliseconds, 0);
                        Thread.Sleep(waitTime);
                    }
                }
=======
                        Prefix = changeWatcher.Key,
                        Label = changeWatcher.Label == LabelFilter.Null ? null : changeWatcher.Label,
                        PollInterval = changeWatcher.PollInterval
                    },
                    existing,
                    _requestTracingEnabled);
>>>>>>> fce4343b

                _subscriptions.Add(observable.Subscribe((observedChanges) =>
                {
                    ProcessChanges(observedChanges);

                    SetData(_settings);
                }));
            }
        }

        private void SetData(IDictionary<string, IKeyValue> data)
        {
            //
            // Update cache of settings
            this._settings = data as ConcurrentDictionary<string, IKeyValue> ?? 
                new ConcurrentDictionary<string, IKeyValue>(data, StringComparer.OrdinalIgnoreCase);

            //
            // Set the application data for the configuration provider
            var applicationData = new Dictionary<string, string>(StringComparer.OrdinalIgnoreCase);

            foreach (KeyValuePair<string, IKeyValue> kvp in data)
            {
                foreach (KeyValuePair<string, string> kv in ProcessAdapters(kvp.Value))
                {
                    string key = kv.Key;
                    foreach (string prefix in _options.KeyPrefixes)
                    {
                        if (key.StartsWith(prefix, StringComparison.OrdinalIgnoreCase))
                        {
                            key = key.Substring(prefix.Length);
                            break;
                        }
                    }

                    applicationData[key] = kv.Value;
                }
            }

            Data = applicationData;
            
            //
            // Notify that the configuration has been updated
            OnReload();
        }
        
        private IEnumerable<KeyValuePair<string, string>> ProcessAdapters(IKeyValue keyValue)
        {
            List<KeyValuePair<string, string>> keyValues = null;

            foreach (IKeyValueAdapter adapter in _options.Adapters)
            {
                IEnumerable<KeyValuePair<string, string>> kvs = adapter.GetKeyValues(keyValue);

                if (kvs != null)
                {
                    keyValues = keyValues ?? new List<KeyValuePair<string, string>>();

                    keyValues.AddRange(kvs);
                }
            }

            return keyValues ?? Enumerable.Repeat(new KeyValuePair<string, string>(keyValue.Key, keyValue.Value), 1);
        }

        private void ProcessChanges(IEnumerable<KeyValueChange> changes)
        {
            foreach (KeyValueChange change in changes)
            {
                if (change.ChangeType == KeyValueChangeType.Deleted)
                {
                    _settings.TryRemove(change.Key, out IKeyValue removed);
                }
                else if (change.ChangeType == KeyValueChangeType.Modified)
                {
                    _settings[change.Key] = change.Current;
                }
            }
        }

        private bool IsRetriableException(Exception ex)
        {
            //
            // List of retriable exceptions.
            if (ex is ArgumentException
                || ex is HttpRequestException
                || ex is SocketException
                || ex is TimeoutException
                || ex is AzconfigException)
            {
                return true;
            }
            else if (ex is AggregateException aggregateException)
            {
                //
                // If any of the inner exceptions is retriable.
                return aggregateException.InnerExceptions.Any(innerEx => IsRetriableException(innerEx));
            }

            return false;
        }
    }
}<|MERGE_RESOLUTION|>--- conflicted
+++ resolved
@@ -1,379 +1,283 @@
-﻿namespace Microsoft.Extensions.Configuration.AzureAppConfiguration
-{
-    using System;
-    using System.Collections.Concurrent;
-    using System.Collections.Generic;
-    using System.Linq;
-    using System.Net.Http;
-    using System.Net.Sockets;
-    using System.Reactive.Concurrency;
-    using System.Reactive.Linq;
-    using System.Security;
-    using System.Threading;
-    using System.Threading.Tasks;
-    using Microsoft.Azure.AppConfiguration.Azconfig;
-    using Microsoft.Extensions.Configuration.AzureAppConfiguration.FeatureManagement;
-    using Microsoft.Extensions.Configuration.AzureAppConfiguration.Models;
-    using Newtonsoft.Json;
-
-    class AzureAppConfigurationProvider : ConfigurationProvider, IDisposable
-    {
-        private AzureAppConfigurationOptions _options;
-        private bool _optional;
-        private ConcurrentDictionary<string, IKeyValue> _settings;
-        private List<IDisposable> _subscriptions;
-        private readonly AzconfigClient _client;
-        private readonly bool _requestTracingEnabled;
-
-        public AzureAppConfigurationProvider(AzconfigClient client, AzureAppConfigurationOptions options, bool optional)
-        {
-            _client = client ?? throw new ArgumentNullException(nameof(client));
-            _options = options ?? throw new ArgumentNullException(nameof(options));
-            _optional = optional;
-            _subscriptions = new List<IDisposable>();
-
-<<<<<<< HEAD
-            //
-            // Set retry options
-            _client.RetryOptions.MaxRetryWaitTime = TimeSpan.FromMinutes(2);
-            _client.RetryOptions.MaxRetries = 24;
-=======
-            string requestTracingDisabled = null;
-            try
-            {
-                requestTracingDisabled = Environment.GetEnvironmentVariable(RequestTracingConstants.RequestTracingDisabledEnvironmentVariable);
-            }
-            catch (SecurityException) { }
-
-            //
-            // Enable request tracing by default (if no valid environmental variable option is specified).
-            _requestTracingEnabled = Boolean.TryParse(requestTracingDisabled, out bool tracingDisabled) ? !tracingDisabled : true;
->>>>>>> fce4343b
-        }
-
-        public void Dispose()
-        {
-            foreach (var subscription in _subscriptions)
-            {
-                subscription.Dispose();
-            }
-        }
-
-        public override async void Load()
-        {
-            LoadAll(RequestType.Startup);
-
-            ObserveKeyValues();
-        }
-
-        private void LoadAll(RequestType requestType)
-        {
-             IDictionary<string, IKeyValue> data = new Dictionary<string, IKeyValue>(StringComparer.OrdinalIgnoreCase);
-
-            try
-            {
-                bool useDefaultQuery = !_options.KeyValueSelectors.Any(selector => !selector.KeyFilter.StartsWith(FeatureManagementConstants.FeatureFlagMarker));
-
-                if (useDefaultQuery)
-                {
-                    var options = new QueryKeyValueCollectionOptions()
-                    {
-                        KeyFilter = KeyFilter.Any,
-                        LabelFilter = LabelFilter.Null
-                    };
-                    
-                    if (_requestTracingEnabled)
-                    {
-                        options.AddRequestType(requestType);
-                    }
-
-                    //
-                    // Load all key-values with the null label.
-                    _client.GetKeyValues(options).ForEach(kv => { data[kv.Key] = kv; });
-                }
-
-                foreach (var loadOption in _options.KeyValueSelectors)
-                {
-                    if ((useDefaultQuery && LabelFilter.Null.Equals(loadOption.LabelFilter)) ||
-                        _options.KeyValueSelectors.Any(s => s != loadOption && 
-                           string.Equals(s.KeyFilter, KeyFilter.Any) && 
-                           string.Equals(s.LabelFilter, loadOption.LabelFilter) && 
-                           Nullable<DateTimeOffset>.Equals(s.PreferredDateTime, loadOption.PreferredDateTime)))
-                    {
-                        //
-                        // This selection was already encapsulated by a wildcard query
-                        // We skip it to prevent unnecessary requests
-                        continue;
-                    }
-
-                    var queryKeyValueCollectionOptions = new QueryKeyValueCollectionOptions()
-                    {
-                        KeyFilter = loadOption.KeyFilter,
-                        LabelFilter = loadOption.LabelFilter,
-                        PreferredDateTime = loadOption.PreferredDateTime
-                    };
-
-<<<<<<< HEAD
-                     _client.GetKeyValues(queryKeyValueCollectionOptions).ForEach(kv => { data[kv.Key] = kv; });
-=======
-                    if (_requestTracingEnabled)
-                    {
-                        queryKeyValueCollectionOptions.AddRequestType(requestType);
-                    }
-
-                    _client.GetKeyValues(queryKeyValueCollectionOptions).ForEach(kv => { data[kv.Key] = kv; });
->>>>>>> fce4343b
-                }
-            }
-            catch (Exception exception) when (exception.InnerException is HttpRequestException ||
-                                              exception.InnerException is UnauthorizedAccessException)
-            {
-                if (_options.OfflineCache != null)
-                {
-                    data = JsonConvert.DeserializeObject<IDictionary<string, IKeyValue>>(_options.OfflineCache.Import(_options), new KeyValueConverter());
-                    if (data != null)
-                    {
-                        SetData(data);
-                        return;
-                    }
-                }
-
-                if (!_optional)
-                {
-                    throw;
-                }
-
-                return;
-            }
-
-            SetData(data);
-
-            if (_options.OfflineCache != null)
-            {
-                _options.OfflineCache.Export(_options, JsonConvert.SerializeObject(data));
-            }
-        }
-
-        private async Task ObserveKeyValues()
-        {
-            foreach (KeyValueWatcher changeWatcher in _options.ChangeWatchers)
-            {
-                IKeyValue watchedKv = null;
-                string watchedKey = changeWatcher.Key;
-                string watchedLabel = changeWatcher.Label;
-                int attempts;
-
-                if (_settings.ContainsKey(watchedKey) && _settings[watchedKey].Label == watchedLabel)
-                {
-                    watchedKv = _settings[watchedKey];
-                }
-                else
-                {
-                    var options = new QueryKeyValueOptions() { Label = watchedLabel };
-                    if (_requestTracingEnabled)
-                    {
-                        options.AddRequestType(RequestType.Watch);
-                    }
-
-                    // Send out another request to retrieved observed kv, since it may not be loaded or with a different label.
-<<<<<<< HEAD
-                    watchedKv = await _client.GetKeyValue(watchedKey,
-                                                            new QueryKeyValueOptions() { Label = watchedLabel },
-                                                            CancellationToken.None) ??
-                                    new KeyValue(watchedKey) { Label = watchedLabel };
-                }
-
-                attempts = 0;
-                IObservable<KeyValueChange> observable;
-                while (true)
-                {
-                    try
-                    {
-                        observable = _client.ObserveKeyValue(watchedKv,
-                                                                                     changeWatcher.PollInterval,
-                                                                                     Scheduler.Default);
-                        break;
-                    }
-                    catch (Exception ex)
-                    {
-                        if (++attempts > _client.RetryOptions.MaxRetries
-                            || !IsRetriableException(ex))
-                        {
-                            throw;
-                        }
-
-                        var waitTime = (int)Math.Max(_client.RetryOptions.MaxRetryWaitTime.TotalMilliseconds, 0);
-                        Thread.Sleep(waitTime);
-                    }
-                }
-=======
-                    watchedKv = await _client.GetKeyValue(watchedKey, options, CancellationToken.None) ?? new KeyValue(watchedKey) { Label = watchedLabel };
-                }
-
-                IObservable<KeyValueChange> observable = _client.Observe(watchedKv, changeWatcher.PollInterval, Scheduler.Default, _requestTracingEnabled);
->>>>>>> fce4343b
-
-                _subscriptions.Add(observable.Subscribe((observedChange) =>
-                {
-                    ProcessChanges(Enumerable.Repeat(observedChange, 1));
-
-                    if (changeWatcher.ReloadAll)
-                    {
-                        LoadAll(RequestType.Watch);
-                    }
-                    else
-                    {
-                        SetData(_settings);
-                    }
-                }));
-            }
-
-            foreach (KeyValueWatcher changeWatcher in _options.MultiKeyWatchers)
-            {
-                IEnumerable<IKeyValue> existing = _settings.Values.Where(kv => {
-
-                    return kv.Key.StartsWith(changeWatcher.Key) && ((changeWatcher.Label == LabelFilter.Null && kv.Label == null) || kv.Label.Equals(changeWatcher.Label));
-
-                });
-
-                IObservable<IEnumerable<KeyValueChange>> observable;
-                int attempts = 0;
-                while (true)
-                {
-                    try
-                    {
-                        observable = _client.ObserveKeyValueCollection(
-                            new ObserveKeyValueCollectionOptions
-                            {
-                                Prefix = changeWatcher.Key,
-                                Label = changeWatcher.Label == LabelFilter.Null ? null : changeWatcher.Label,
-                                PollInterval = changeWatcher.PollInterval,
-                                Scheduler = Scheduler.Default
-                            },
-                            existing);
-                        break;
-                    }
-                    catch (Exception ex)
-                    {
-<<<<<<< HEAD
-                        if (++attempts > _client.RetryOptions.MaxRetries
-                            || !IsRetriableException(ex))
-                        {
-                            throw;
-                        }
-
-                        var waitTime = (int)Math.Max(_client.RetryOptions.MaxRetryWaitTime.TotalMilliseconds, 0);
-                        Thread.Sleep(waitTime);
-                    }
-                }
-=======
-                        Prefix = changeWatcher.Key,
-                        Label = changeWatcher.Label == LabelFilter.Null ? null : changeWatcher.Label,
-                        PollInterval = changeWatcher.PollInterval
-                    },
-                    existing,
-                    _requestTracingEnabled);
->>>>>>> fce4343b
-
-                _subscriptions.Add(observable.Subscribe((observedChanges) =>
-                {
-                    ProcessChanges(observedChanges);
-
-                    SetData(_settings);
-                }));
-            }
-        }
-
-        private void SetData(IDictionary<string, IKeyValue> data)
-        {
-            //
-            // Update cache of settings
-            this._settings = data as ConcurrentDictionary<string, IKeyValue> ?? 
-                new ConcurrentDictionary<string, IKeyValue>(data, StringComparer.OrdinalIgnoreCase);
-
-            //
-            // Set the application data for the configuration provider
-            var applicationData = new Dictionary<string, string>(StringComparer.OrdinalIgnoreCase);
-
-            foreach (KeyValuePair<string, IKeyValue> kvp in data)
-            {
-                foreach (KeyValuePair<string, string> kv in ProcessAdapters(kvp.Value))
-                {
-                    string key = kv.Key;
-                    foreach (string prefix in _options.KeyPrefixes)
-                    {
-                        if (key.StartsWith(prefix, StringComparison.OrdinalIgnoreCase))
-                        {
-                            key = key.Substring(prefix.Length);
-                            break;
-                        }
-                    }
-
-                    applicationData[key] = kv.Value;
-                }
-            }
-
-            Data = applicationData;
-            
-            //
-            // Notify that the configuration has been updated
-            OnReload();
-        }
-        
-        private IEnumerable<KeyValuePair<string, string>> ProcessAdapters(IKeyValue keyValue)
-        {
-            List<KeyValuePair<string, string>> keyValues = null;
-
-            foreach (IKeyValueAdapter adapter in _options.Adapters)
-            {
-                IEnumerable<KeyValuePair<string, string>> kvs = adapter.GetKeyValues(keyValue);
-
-                if (kvs != null)
-                {
-                    keyValues = keyValues ?? new List<KeyValuePair<string, string>>();
-
-                    keyValues.AddRange(kvs);
-                }
-            }
-
-            return keyValues ?? Enumerable.Repeat(new KeyValuePair<string, string>(keyValue.Key, keyValue.Value), 1);
-        }
-
-        private void ProcessChanges(IEnumerable<KeyValueChange> changes)
-        {
-            foreach (KeyValueChange change in changes)
-            {
-                if (change.ChangeType == KeyValueChangeType.Deleted)
-                {
-                    _settings.TryRemove(change.Key, out IKeyValue removed);
-                }
-                else if (change.ChangeType == KeyValueChangeType.Modified)
-                {
-                    _settings[change.Key] = change.Current;
-                }
-            }
-        }
-
-        private bool IsRetriableException(Exception ex)
-        {
-            //
-            // List of retriable exceptions.
-            if (ex is ArgumentException
-                || ex is HttpRequestException
-                || ex is SocketException
-                || ex is TimeoutException
-                || ex is AzconfigException)
-            {
-                return true;
-            }
-            else if (ex is AggregateException aggregateException)
-            {
-                //
-                // If any of the inner exceptions is retriable.
-                return aggregateException.InnerExceptions.Any(innerEx => IsRetriableException(innerEx));
-            }
-
-            return false;
-        }
-    }
+﻿namespace Microsoft.Extensions.Configuration.AzureAppConfiguration
+{
+    using System;
+    using System.Collections.Concurrent;
+    using System.Collections.Generic;
+    using System.Linq;
+    using System.Net.Http;
+    using System.Reactive.Concurrency;
+    using System.Reactive.Linq;
+    using System.Security;
+    using System.Threading;
+    using System.Threading.Tasks;
+    using Microsoft.Azure.AppConfiguration.Azconfig;
+    using Microsoft.Extensions.Configuration.AzureAppConfiguration.FeatureManagement;
+    using Microsoft.Extensions.Configuration.AzureAppConfiguration.Models;
+    using Newtonsoft.Json;
+
+    class AzureAppConfigurationProvider : ConfigurationProvider, IDisposable
+    {
+        private AzureAppConfigurationOptions _options;
+        private bool _optional;
+        private ConcurrentDictionary<string, IKeyValue> _settings;
+        private List<IDisposable> _subscriptions;
+        private readonly AzconfigClient _client;
+        private readonly bool _requestTracingEnabled;
+
+        public AzureAppConfigurationProvider(AzconfigClient client, AzureAppConfigurationOptions options, bool optional)
+        {
+            _client = client ?? throw new ArgumentNullException(nameof(client));
+            _options = options ?? throw new ArgumentNullException(nameof(options));
+            _optional = optional;
+            _subscriptions = new List<IDisposable>();
+
+            string requestTracingDisabled = null;
+            try
+            {
+                requestTracingDisabled = Environment.GetEnvironmentVariable(RequestTracingConstants.RequestTracingDisabledEnvironmentVariable);
+            }
+            catch (SecurityException) { }
+
+            //
+            // Enable request tracing by default (if no valid environmental variable option is specified).
+            _requestTracingEnabled = Boolean.TryParse(requestTracingDisabled, out bool tracingDisabled) ? !tracingDisabled : true;
+        }
+
+        public void Dispose()
+        {
+            foreach (var subscription in _subscriptions)
+            {
+                subscription.Dispose();
+            }
+        }
+
+        public override async void Load()
+        {
+            LoadAll(RequestType.Startup);
+
+            ObserveKeyValues();
+        }
+
+        private void LoadAll(RequestType requestType)
+        {
+             IDictionary<string, IKeyValue> data = new Dictionary<string, IKeyValue>(StringComparer.OrdinalIgnoreCase);
+
+            try
+            {
+                bool useDefaultQuery = !_options.KeyValueSelectors.Any(selector => !selector.KeyFilter.StartsWith(FeatureManagementConstants.FeatureFlagMarker));
+
+                if (useDefaultQuery)
+                {
+                    var options = new QueryKeyValueCollectionOptions()
+                    {
+                        KeyFilter = KeyFilter.Any,
+                        LabelFilter = LabelFilter.Null
+                    };
+                    
+                    if (_requestTracingEnabled)
+                    {
+                        options.AddRequestType(requestType);
+                    }
+
+                    //
+                    // Load all key-values with the null label.
+                    _client.GetKeyValues(options).ForEach(kv => { data[kv.Key] = kv; });
+                }
+
+                foreach (var loadOption in _options.KeyValueSelectors)
+                {
+                    if ((useDefaultQuery && LabelFilter.Null.Equals(loadOption.LabelFilter)) ||
+                        _options.KeyValueSelectors.Any(s => s != loadOption && 
+                           string.Equals(s.KeyFilter, KeyFilter.Any) && 
+                           string.Equals(s.LabelFilter, loadOption.LabelFilter) && 
+                           Nullable<DateTimeOffset>.Equals(s.PreferredDateTime, loadOption.PreferredDateTime)))
+                    {
+                        //
+                        // This selection was already encapsulated by a wildcard query
+                        // We skip it to prevent unnecessary requests
+                        continue;
+                    }
+
+                    var queryKeyValueCollectionOptions = new QueryKeyValueCollectionOptions()
+                    {
+                        KeyFilter = loadOption.KeyFilter,
+                        LabelFilter = loadOption.LabelFilter,
+                        PreferredDateTime = loadOption.PreferredDateTime
+                    };
+
+                    if (_requestTracingEnabled)
+                    {
+                        queryKeyValueCollectionOptions.AddRequestType(requestType);
+                    }
+
+                    _client.GetKeyValues(queryKeyValueCollectionOptions).ForEach(kv => { data[kv.Key] = kv; });
+                }
+            }
+            catch (Exception exception) when (exception.InnerException is HttpRequestException ||
+                                              exception.InnerException is UnauthorizedAccessException)
+            {
+                if (_options.OfflineCache != null)
+                {
+                    data = JsonConvert.DeserializeObject<IDictionary<string, IKeyValue>>(_options.OfflineCache.Import(_options), new KeyValueConverter());
+                    if (data != null)
+                    {
+                        SetData(data);
+                        return;
+                    }
+                }
+
+                if (!_optional)
+                {
+                    throw;
+                }
+
+                return;
+            }
+
+            SetData(data);
+
+            if (_options.OfflineCache != null)
+            {
+                _options.OfflineCache.Export(_options, JsonConvert.SerializeObject(data));
+            }
+        }
+
+        private async Task ObserveKeyValues()
+        {
+            foreach (KeyValueWatcher changeWatcher in _options.ChangeWatchers)
+            {
+                IKeyValue watchedKv = null;
+                string watchedKey = changeWatcher.Key;
+                string watchedLabel = changeWatcher.Label;
+
+                if (_settings.ContainsKey(watchedKey) && _settings[watchedKey].Label == watchedLabel)
+                {
+                    watchedKv = _settings[watchedKey];
+                }
+                else
+                {
+                    var options = new QueryKeyValueOptions() { Label = watchedLabel };
+                    if (_requestTracingEnabled)
+                    {
+                        options.AddRequestType(RequestType.Watch);
+                    }
+
+                    // Send out another request to retrieved observed kv, since it may not be loaded or with a different label.
+                    watchedKv = await _client.GetKeyValue(watchedKey, options, CancellationToken.None) ?? new KeyValue(watchedKey) { Label = watchedLabel };
+                }
+
+                IObservable<KeyValueChange> observable = _client.Observe(watchedKv, changeWatcher.PollInterval, Scheduler.Default, _requestTracingEnabled);
+
+                _subscriptions.Add(observable.Subscribe((observedChange) =>
+                {
+                    ProcessChanges(Enumerable.Repeat(observedChange, 1));
+
+                    if (changeWatcher.ReloadAll)
+                    {
+                        LoadAll(RequestType.Watch);
+                    }
+                    else
+                    {
+                        SetData(_settings);
+                    }
+                }));
+            }
+
+            foreach (KeyValueWatcher changeWatcher in _options.MultiKeyWatchers)
+            {
+                IEnumerable<IKeyValue> existing = _settings.Values.Where(kv => {
+
+                    return kv.Key.StartsWith(changeWatcher.Key) && ((changeWatcher.Label == LabelFilter.Null && kv.Label == null) || kv.Label.Equals(changeWatcher.Label));
+
+                });
+
+                IObservable<IEnumerable<KeyValueChange>> observable = _client.ObserveKeyValueCollection(
+                    new ObserveKeyValueCollectionOptions
+                    {
+                        Prefix = changeWatcher.Key,
+                        Label = changeWatcher.Label == LabelFilter.Null ? null : changeWatcher.Label,
+                        PollInterval = changeWatcher.PollInterval
+                    },
+                    existing,
+                    _requestTracingEnabled);
+
+                _subscriptions.Add(observable.Subscribe((observedChanges) =>
+                {
+                    ProcessChanges(observedChanges);
+
+                    SetData(_settings);
+                }));
+            }
+        }
+
+        private void SetData(IDictionary<string, IKeyValue> data)
+        {
+            //
+            // Update cache of settings
+            this._settings = data as ConcurrentDictionary<string, IKeyValue> ?? 
+                new ConcurrentDictionary<string, IKeyValue>(data, StringComparer.OrdinalIgnoreCase);
+
+            //
+            // Set the application data for the configuration provider
+            var applicationData = new Dictionary<string, string>(StringComparer.OrdinalIgnoreCase);
+
+            foreach (KeyValuePair<string, IKeyValue> kvp in data)
+            {
+                foreach (KeyValuePair<string, string> kv in ProcessAdapters(kvp.Value))
+                {
+                    string key = kv.Key;
+                    foreach (string prefix in _options.KeyPrefixes)
+                    {
+                        if (key.StartsWith(prefix, StringComparison.OrdinalIgnoreCase))
+                        {
+                            key = key.Substring(prefix.Length);
+                            break;
+                        }
+                    }
+
+                    applicationData[key] = kv.Value;
+                }
+            }
+
+            Data = applicationData;
+            
+            //
+            // Notify that the configuration has been updated
+            OnReload();
+        }
+        
+        private IEnumerable<KeyValuePair<string, string>> ProcessAdapters(IKeyValue keyValue)
+        {
+            List<KeyValuePair<string, string>> keyValues = null;
+
+            foreach (IKeyValueAdapter adapter in _options.Adapters)
+            {
+                IEnumerable<KeyValuePair<string, string>> kvs = adapter.GetKeyValues(keyValue);
+
+                if (kvs != null)
+                {
+                    keyValues = keyValues ?? new List<KeyValuePair<string, string>>();
+
+                    keyValues.AddRange(kvs);
+                }
+            }
+
+            return keyValues ?? Enumerable.Repeat(new KeyValuePair<string, string>(keyValue.Key, keyValue.Value), 1);
+        }
+
+        private void ProcessChanges(IEnumerable<KeyValueChange> changes)
+        {
+            foreach (KeyValueChange change in changes)
+            {
+                if (change.ChangeType == KeyValueChangeType.Deleted)
+                {
+                    _settings.TryRemove(change.Key, out IKeyValue removed);
+                }
+                else if (change.ChangeType == KeyValueChangeType.Modified)
+                {
+                    _settings[change.Key] = change.Current;
+                }
+            }
+        }
+    }
 }