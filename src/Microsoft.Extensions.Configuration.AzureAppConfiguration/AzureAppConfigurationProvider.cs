﻿namespace Microsoft.Extensions.Configuration.AzureAppConfiguration
{
    using Microsoft.Azure.AppConfiguration.Azconfig;
    using Microsoft.Extensions.Configuration.AzureAppConfiguration.Constants;
    using Microsoft.Extensions.Configuration.AzureAppConfiguration.Extensions;
    using Microsoft.Extensions.Configuration.AzureAppConfiguration.FeatureManagement;
    using Microsoft.Extensions.Configuration.AzureAppConfiguration.Models;
    using Newtonsoft.Json;
    using System;
    using System.Collections.Concurrent;
    using System.Collections.Generic;
    using System.Linq;
    using System.Net.Http;
    using System.Security;
    using System.Threading;
    using System.Threading.Tasks;

    internal class AzureAppConfigurationProvider : ConfigurationProvider, IConfigurationRefresher
    {
        private bool _optional;
        private bool _isInitialLoadComplete = false;
        private readonly bool _requestTracingEnabled;

        private const int MaxRetries = 12;
        private const int RetryWaitMinutes = 1;

        private readonly HostType _hostType;
        private readonly AzconfigClient _client;
        private AzureAppConfigurationOptions _options;
        private ConcurrentDictionary<string, IKeyValue> _settings;

        public AzureAppConfigurationProvider(AzconfigClient client, AzureAppConfigurationOptions options, bool optional)
        {
            _client = client ?? throw new ArgumentNullException(nameof(client));
            _options = options ?? throw new ArgumentNullException(nameof(options));
            _optional = optional;

            // Initialize retry options.
            _client.RetryOptions.MaxRetries = MaxRetries;
            _client.RetryOptions.MaxRetryWaitTime = TimeSpan.FromMinutes(RetryWaitMinutes);

            string requestTracingDisabled = null;
            try
            {
                requestTracingDisabled = Environment.GetEnvironmentVariable(RequestTracingConstants.RequestTracingDisabledEnvironmentVariable);
                _hostType =  Environment.GetEnvironmentVariable(RequestTracingConstants.AzureFunctionEnvironmentVariable) != null
                    ? HostType.AzureFunction
                    : Environment.GetEnvironmentVariable(RequestTracingConstants.AzureWebAppEnvironmentVariable) != null
                        ? HostType.AzureWebApp
                        : HostType.None;
            }
            catch (SecurityException) { }

            // Enable request tracing by default (if no valid environmental variable option is specified).
            _requestTracingEnabled = bool.TryParse(requestTracingDisabled, out bool tracingDisabled) ? !tracingDisabled : true;
        }

        /// <summary>
        /// Loads (or reloads) the data for this provider.
        /// </summary>
        public override void Load()
        {
            var refresher = (AzureAppConfigurationRefresher)_options.GetRefresher();
            refresher.SetProvider(this);

<<<<<<< HEAD
        public override void Load()
        {
            LoadAll().ConfigureAwait(false).GetAwaiter().GetResult();
=======
            LoadAll();
>>>>>>> 03a90430

            // Mark all settings have loaded at startup.
            _isInitialLoadComplete = true;
        }

        public async Task Refresh()
        {
            await RefreshIndividualKeyValues().ConfigureAwait(false);
            await RefreshKeyValueCollections().ConfigureAwait(false);
        }

        private async Task LoadAll()
        {
            IDictionary<string, IKeyValue> data = new Dictionary<string, IKeyValue>(StringComparer.OrdinalIgnoreCase);

            try
            {
                // Use default query if there are no key-values specified for use other than the feature flags
                bool useDefaultQuery = !_options.KeyValueSelectors.Any(selector => !selector.KeyFilter.StartsWith(FeatureManagementConstants.FeatureFlagMarker));

                if (useDefaultQuery)
                {
                    var options = new QueryKeyValueCollectionOptions
                    {
                        KeyFilter = KeyFilter.Any,
                        LabelFilter = LabelFilter.Null
                    };
                    
                    ConfigureRequestTracingOptions(options);

<<<<<<< HEAD
                    //
                    // Load all key-values with the null label.
                    await _client.GetKeyValues(options).ForEachAsync(kv => { data[kv.Key] = kv; });
=======
                    // Load all key-values with the null label
                    _client.GetKeyValues(options).ForEach(kv => { data[kv.Key] = kv; });
>>>>>>> 03a90430
                }

                foreach (var loadOption in _options.KeyValueSelectors)
                {
                    if ((useDefaultQuery && LabelFilter.Null.Equals(loadOption.LabelFilter)) ||
                        _options.KeyValueSelectors.Any(s => s != loadOption && 
                           string.Equals(s.KeyFilter, KeyFilter.Any) && 
                           string.Equals(s.LabelFilter, loadOption.LabelFilter) && 
                           Nullable<DateTimeOffset>.Equals(s.PreferredDateTime, loadOption.PreferredDateTime)))
                    {
                        // This selection was already encapsulated by a wildcard query
                        // We skip it to prevent unnecessary requests
                        continue;
                    }

                    var queryKeyValueCollectionOptions = new QueryKeyValueCollectionOptions
                    {
                        KeyFilter = loadOption.KeyFilter,
                        LabelFilter = loadOption.LabelFilter,
                        PreferredDateTime = loadOption.PreferredDateTime
                    };

                    ConfigureRequestTracingOptions(queryKeyValueCollectionOptions);
<<<<<<< HEAD
                    await _client.GetKeyValues(queryKeyValueCollectionOptions).ForEachAsync(kv => data[kv.Key] = kv);
=======
                    _client.GetKeyValues(queryKeyValueCollectionOptions).ForEach(kv => { data[kv.Key] = kv; });

                    // Block current thread for the initial load of key-values registered for refresh that are not already loaded
                    LoadKeyValuesRegisteredForRefresh(data).ConfigureAwait(false).GetAwaiter().GetResult();
>>>>>>> 03a90430
                }
            }
            catch (Exception exception) when (exception.InnerException is HttpRequestException ||
                                              exception.InnerException is OperationCanceledException ||
                                              exception.InnerException is UnauthorizedAccessException)
            {
                if (_options.OfflineCache != null)
                {
                    data = JsonConvert.DeserializeObject<IDictionary<string, IKeyValue>>(_options.OfflineCache.Import(_options), new KeyValueConverter());

                    if (data != null)
                    {
                        await SetData(data);
                        return;
                    }
                }

                if (!_optional)
                {
                    throw;
                }

                return;
            }

            await SetData(data);

            if (_options.OfflineCache != null)
            {
                _options.OfflineCache.Export(_options, JsonConvert.SerializeObject(data));
            }
        }

        private async Task LoadKeyValuesRegisteredForRefresh(IDictionary<string, IKeyValue> data)
        {
            foreach (KeyValueWatcher changeWatcher in _options.ChangeWatchers)
            {
                string watchedKey = changeWatcher.Key;
                string watchedLabel = changeWatcher.Label;

                // Skip the loading for the key-value in case it has already been loaded
                if (data.ContainsKey(watchedKey) && data[watchedKey].Label == watchedLabel.NormalizeNull())
                {
                    return;
                }

                var options = new QueryKeyValueOptions { Label = watchedLabel };
                ConfigureRequestTracingOptions(options);

                // Send a request to retrieve key-value since it may be either not loaded or loaded with a different label
                IKeyValue watchedKv = await _client.GetKeyValue(watchedKey, options, CancellationToken.None).ConfigureAwait(false) ?? new KeyValue(watchedKey) { Label = watchedLabel };
                changeWatcher.LastRefreshTime = DateTimeOffset.UtcNow;
                data[watchedKey] = watchedKv;
            }
        }

        private async Task RefreshIndividualKeyValues()
        {
            bool shouldRefreshAll = false;

            foreach (KeyValueWatcher changeWatcher in _options.ChangeWatchers)
            {
                string watchedKey = changeWatcher.Key;
                string watchedLabel = changeWatcher.Label;
                var timeElapsedSinceLastRefresh = DateTimeOffset.UtcNow - changeWatcher.LastRefreshTime;

                // Skip the refresh for this key if the cached value has not expired or a refresh operation is in progress
                if (timeElapsedSinceLastRefresh < changeWatcher.CacheExpirationTime || !changeWatcher.Semaphore.Wait(0))
                {
                    continue;
                }

<<<<<<< HEAD
                _subscriptions.Add(observable.Subscribe(async (observedChange) =>
=======
                try
>>>>>>> 03a90430
                {
                    bool hasChanged = false;
                    IKeyValue watchedKv = null;

                    if (_settings.ContainsKey(watchedKey) && _settings[watchedKey].Label == watchedLabel.NormalizeNull())
                    {
<<<<<<< HEAD
                       await LoadAll();
                    }
                    else
                    {
                        await SetData(_settings);
=======
                        watchedKv = _settings[watchedKey];
                        var options = _requestTracingEnabled ? new RequestOptionsBase() : null;
                        options.ConfigureRequestTracing(_requestTracingEnabled, RequestType.Watch, _hostType);

                        KeyValueChange keyValueChange = await _client.GetKeyValueChange(watchedKv, options, CancellationToken.None).ConfigureAwait(false);
                        changeWatcher.LastRefreshTime = DateTimeOffset.UtcNow;

                        // Check if a change has been detected in the key-value registered for refresh
                        if (keyValueChange != null)
                        {
                            ProcessChanges(Enumerable.Repeat(keyValueChange, 1));
                            hasChanged = true;
                        }
                    }
                    else
                    {
                        // Load the key-value in case the previous load attempts had failed

                        var options = new QueryKeyValueOptions { Label = watchedLabel };
                        ConfigureRequestTracingOptions(options);

                        // Send a request to retrieve key-value since it may be either not loaded or loaded with a different label
                        watchedKv = await _client.GetKeyValue(watchedKey, options, CancellationToken.None).ConfigureAwait(false) ?? new KeyValue(watchedKey) { Label = watchedLabel };
                        changeWatcher.LastRefreshTime = DateTimeOffset.UtcNow;

                        // Add the key-value if it is not loaded, or update it if it was loaded with a different label
                        _settings[watchedKey] = watchedKv;
                        hasChanged = true;
>>>>>>> 03a90430
                    }

                    if (hasChanged)
                    {
                        if (changeWatcher.RefreshAll)
                        {
                            shouldRefreshAll = true;

                            // Skip refresh for other key-values since refreshAll will populate configuration from scratch
                            break;
                        }
                        else
                        {
                            SetData(_settings);
                        }
                    }
                }
                finally
                {
                    changeWatcher.Semaphore.Release();
                }
            }

            // Trigger a single refresh-all operation if a change was detected in one or more key-values with refreshAll: true
            if (shouldRefreshAll)
            {
                LoadAll();
            }
        }

        private async Task RefreshKeyValueCollections()
        {
            foreach (KeyValueWatcher changeWatcher in _options.MultiKeyWatchers)
            {
                var timeElapsedSinceLastRefresh = DateTimeOffset.UtcNow - changeWatcher.LastRefreshTime;

                // Skip the refresh for this key-prefix if the cached value has not expired or a refresh operation is in progress
                if (timeElapsedSinceLastRefresh < changeWatcher.CacheExpirationTime || !changeWatcher.Semaphore.Wait(0))
                {
                    continue;
                }

                try
                {
                    IEnumerable<IKeyValue> currentKeyValues = _settings.Values.Where(kv =>
                    {
                        return kv.Key.StartsWith(changeWatcher.Key) && kv.Label == changeWatcher.Label.NormalizeNull();
                    });

                    IEnumerable<KeyValueChange> keyValueChanges = await _client.GetKeyValueChangeCollection(currentKeyValues, new GetKeyValueChangeCollectionOptions
                    {
                        Prefix = changeWatcher.Key,
                        Label = changeWatcher.Label.NormalizeNull(),
                        RequestTracingEnabled = _requestTracingEnabled,
                        HostType = _hostType
                    }).ConfigureAwait(false);

<<<<<<< HEAD
                _subscriptions.Add(observable.Subscribe(async (observedChanges) =>
                {
                    ProcessChanges(observedChanges);

                    await SetData(_settings);
                }));
=======
                    changeWatcher.LastRefreshTime = DateTimeOffset.UtcNow;

                    if (keyValueChanges?.Any() == true)
                    {
                        ProcessChanges(keyValueChanges);
                        SetData(_settings);
                    }
                }
                finally
                {
                    changeWatcher.Semaphore.Release();
                }
>>>>>>> 03a90430
            }
        }

        private async Task SetData(IDictionary<string, IKeyValue> data, CancellationToken cancellationToken = default(CancellationToken))
        {
            // Update cache of settings
            this._settings = data as ConcurrentDictionary<string, IKeyValue> ?? 
                new ConcurrentDictionary<string, IKeyValue>(data, StringComparer.OrdinalIgnoreCase);

            // Set the application data for the configuration provider
            var applicationData = new Dictionary<string, string>(StringComparer.OrdinalIgnoreCase);

            foreach (KeyValuePair<string, IKeyValue> kvp in data)
            {
                foreach (KeyValuePair<string, string> kv in await ProcessAdapters(kvp.Value, cancellationToken))
                {
                    string key = kv.Key;
                    foreach (string prefix in _options.KeyPrefixes)
                    {
                        if (key.StartsWith(prefix, StringComparison.OrdinalIgnoreCase))
                        {
                            key = key.Substring(prefix.Length);
                            break;
                        }
                    }

                    applicationData[key] = kv.Value;
                }
            }

            Data = applicationData;
            
            // Notify that the configuration has been updated
            OnReload();
        }
        
        private async Task<IEnumerable<KeyValuePair<string, string>>> ProcessAdapters(IKeyValue keyValue, CancellationToken cancellationToken)
        {
            List<KeyValuePair<string, string>> keyValues = null;

            foreach (IKeyValueAdapter adapter in _options.Adapters)
            {
                if (!adapter.CanProcess(keyValue))
                {
                    continue;
                }

                IEnumerable<KeyValuePair<string, string>> kvs = await adapter.ProcessKeyValue(keyValue, cancellationToken);

                if (kvs != null)
                {
                    keyValues = keyValues ?? new List<KeyValuePair<string, string>>();

                    keyValues.AddRange(kvs);
                }
            }

            return keyValues ?? Enumerable.Repeat(new KeyValuePair<string, string>(keyValue.Key, keyValue.Value), 1);
        }

        private void ProcessChanges(IEnumerable<KeyValueChange> changes)
        {
            foreach (KeyValueChange change in changes)
            {
                if (change.ChangeType == KeyValueChangeType.Deleted)
                {
                    _settings.TryRemove(change.Key, out IKeyValue removed);
                }
                else if (change.ChangeType == KeyValueChangeType.Modified)
                {
                    _settings[change.Key] = change.Current;
                }
            }
        }

        private void ConfigureRequestTracingOptions(IRequestOptions options)
        {
            var requestType = _isInitialLoadComplete ? RequestType.Watch : RequestType.Startup;
            options.ConfigureRequestTracing(_requestTracingEnabled, requestType, _hostType);
        }
    }
}
<|MERGE_RESOLUTION|>--- conflicted
+++ resolved
@@ -1,420 +1,386 @@
-﻿namespace Microsoft.Extensions.Configuration.AzureAppConfiguration
-{
-    using Microsoft.Azure.AppConfiguration.Azconfig;
-    using Microsoft.Extensions.Configuration.AzureAppConfiguration.Constants;
-    using Microsoft.Extensions.Configuration.AzureAppConfiguration.Extensions;
-    using Microsoft.Extensions.Configuration.AzureAppConfiguration.FeatureManagement;
-    using Microsoft.Extensions.Configuration.AzureAppConfiguration.Models;
-    using Newtonsoft.Json;
-    using System;
-    using System.Collections.Concurrent;
-    using System.Collections.Generic;
-    using System.Linq;
-    using System.Net.Http;
-    using System.Security;
-    using System.Threading;
-    using System.Threading.Tasks;
-
-    internal class AzureAppConfigurationProvider : ConfigurationProvider, IConfigurationRefresher
-    {
-        private bool _optional;
-        private bool _isInitialLoadComplete = false;
-        private readonly bool _requestTracingEnabled;
-
-        private const int MaxRetries = 12;
-        private const int RetryWaitMinutes = 1;
-
-        private readonly HostType _hostType;
-        private readonly AzconfigClient _client;
-        private AzureAppConfigurationOptions _options;
-        private ConcurrentDictionary<string, IKeyValue> _settings;
-
-        public AzureAppConfigurationProvider(AzconfigClient client, AzureAppConfigurationOptions options, bool optional)
-        {
-            _client = client ?? throw new ArgumentNullException(nameof(client));
-            _options = options ?? throw new ArgumentNullException(nameof(options));
-            _optional = optional;
-
-            // Initialize retry options.
-            _client.RetryOptions.MaxRetries = MaxRetries;
-            _client.RetryOptions.MaxRetryWaitTime = TimeSpan.FromMinutes(RetryWaitMinutes);
-
-            string requestTracingDisabled = null;
-            try
-            {
-                requestTracingDisabled = Environment.GetEnvironmentVariable(RequestTracingConstants.RequestTracingDisabledEnvironmentVariable);
-                _hostType =  Environment.GetEnvironmentVariable(RequestTracingConstants.AzureFunctionEnvironmentVariable) != null
-                    ? HostType.AzureFunction
-                    : Environment.GetEnvironmentVariable(RequestTracingConstants.AzureWebAppEnvironmentVariable) != null
-                        ? HostType.AzureWebApp
-                        : HostType.None;
-            }
-            catch (SecurityException) { }
-
-            // Enable request tracing by default (if no valid environmental variable option is specified).
-            _requestTracingEnabled = bool.TryParse(requestTracingDisabled, out bool tracingDisabled) ? !tracingDisabled : true;
-        }
-
-        /// <summary>
-        /// Loads (or reloads) the data for this provider.
-        /// </summary>
-        public override void Load()
-        {
-            var refresher = (AzureAppConfigurationRefresher)_options.GetRefresher();
-            refresher.SetProvider(this);
-
-<<<<<<< HEAD
-        public override void Load()
-        {
-            LoadAll().ConfigureAwait(false).GetAwaiter().GetResult();
-=======
-            LoadAll();
->>>>>>> 03a90430
-
-            // Mark all settings have loaded at startup.
-            _isInitialLoadComplete = true;
-        }
-
-        public async Task Refresh()
-        {
-            await RefreshIndividualKeyValues().ConfigureAwait(false);
-            await RefreshKeyValueCollections().ConfigureAwait(false);
-        }
-
-        private async Task LoadAll()
-        {
-            IDictionary<string, IKeyValue> data = new Dictionary<string, IKeyValue>(StringComparer.OrdinalIgnoreCase);
-
-            try
-            {
-                // Use default query if there are no key-values specified for use other than the feature flags
-                bool useDefaultQuery = !_options.KeyValueSelectors.Any(selector => !selector.KeyFilter.StartsWith(FeatureManagementConstants.FeatureFlagMarker));
-
-                if (useDefaultQuery)
-                {
-                    var options = new QueryKeyValueCollectionOptions
-                    {
-                        KeyFilter = KeyFilter.Any,
-                        LabelFilter = LabelFilter.Null
-                    };
-                    
-                    ConfigureRequestTracingOptions(options);
-
-<<<<<<< HEAD
-                    //
-                    // Load all key-values with the null label.
-                    await _client.GetKeyValues(options).ForEachAsync(kv => { data[kv.Key] = kv; });
-=======
-                    // Load all key-values with the null label
-                    _client.GetKeyValues(options).ForEach(kv => { data[kv.Key] = kv; });
->>>>>>> 03a90430
-                }
-
-                foreach (var loadOption in _options.KeyValueSelectors)
-                {
-                    if ((useDefaultQuery && LabelFilter.Null.Equals(loadOption.LabelFilter)) ||
-                        _options.KeyValueSelectors.Any(s => s != loadOption && 
-                           string.Equals(s.KeyFilter, KeyFilter.Any) && 
-                           string.Equals(s.LabelFilter, loadOption.LabelFilter) && 
-                           Nullable<DateTimeOffset>.Equals(s.PreferredDateTime, loadOption.PreferredDateTime)))
-                    {
-                        // This selection was already encapsulated by a wildcard query
-                        // We skip it to prevent unnecessary requests
-                        continue;
-                    }
-
-                    var queryKeyValueCollectionOptions = new QueryKeyValueCollectionOptions
-                    {
-                        KeyFilter = loadOption.KeyFilter,
-                        LabelFilter = loadOption.LabelFilter,
-                        PreferredDateTime = loadOption.PreferredDateTime
-                    };
-
-                    ConfigureRequestTracingOptions(queryKeyValueCollectionOptions);
-<<<<<<< HEAD
-                    await _client.GetKeyValues(queryKeyValueCollectionOptions).ForEachAsync(kv => data[kv.Key] = kv);
-=======
-                    _client.GetKeyValues(queryKeyValueCollectionOptions).ForEach(kv => { data[kv.Key] = kv; });
-
-                    // Block current thread for the initial load of key-values registered for refresh that are not already loaded
-                    LoadKeyValuesRegisteredForRefresh(data).ConfigureAwait(false).GetAwaiter().GetResult();
->>>>>>> 03a90430
-                }
-            }
-            catch (Exception exception) when (exception.InnerException is HttpRequestException ||
-                                              exception.InnerException is OperationCanceledException ||
-                                              exception.InnerException is UnauthorizedAccessException)
-            {
-                if (_options.OfflineCache != null)
-                {
-                    data = JsonConvert.DeserializeObject<IDictionary<string, IKeyValue>>(_options.OfflineCache.Import(_options), new KeyValueConverter());
-
-                    if (data != null)
-                    {
-                        await SetData(data);
-                        return;
-                    }
-                }
-
-                if (!_optional)
-                {
-                    throw;
-                }
-
-                return;
-            }
-
-            await SetData(data);
-
-            if (_options.OfflineCache != null)
-            {
-                _options.OfflineCache.Export(_options, JsonConvert.SerializeObject(data));
-            }
-        }
-
-        private async Task LoadKeyValuesRegisteredForRefresh(IDictionary<string, IKeyValue> data)
-        {
-            foreach (KeyValueWatcher changeWatcher in _options.ChangeWatchers)
-            {
-                string watchedKey = changeWatcher.Key;
-                string watchedLabel = changeWatcher.Label;
-
-                // Skip the loading for the key-value in case it has already been loaded
-                if (data.ContainsKey(watchedKey) && data[watchedKey].Label == watchedLabel.NormalizeNull())
-                {
-                    return;
-                }
-
-                var options = new QueryKeyValueOptions { Label = watchedLabel };
-                ConfigureRequestTracingOptions(options);
-
-                // Send a request to retrieve key-value since it may be either not loaded or loaded with a different label
-                IKeyValue watchedKv = await _client.GetKeyValue(watchedKey, options, CancellationToken.None).ConfigureAwait(false) ?? new KeyValue(watchedKey) { Label = watchedLabel };
-                changeWatcher.LastRefreshTime = DateTimeOffset.UtcNow;
-                data[watchedKey] = watchedKv;
-            }
-        }
-
-        private async Task RefreshIndividualKeyValues()
-        {
-            bool shouldRefreshAll = false;
-
-            foreach (KeyValueWatcher changeWatcher in _options.ChangeWatchers)
-            {
-                string watchedKey = changeWatcher.Key;
-                string watchedLabel = changeWatcher.Label;
-                var timeElapsedSinceLastRefresh = DateTimeOffset.UtcNow - changeWatcher.LastRefreshTime;
-
-                // Skip the refresh for this key if the cached value has not expired or a refresh operation is in progress
-                if (timeElapsedSinceLastRefresh < changeWatcher.CacheExpirationTime || !changeWatcher.Semaphore.Wait(0))
-                {
-                    continue;
-                }
-
-<<<<<<< HEAD
-                _subscriptions.Add(observable.Subscribe(async (observedChange) =>
-=======
-                try
->>>>>>> 03a90430
-                {
-                    bool hasChanged = false;
-                    IKeyValue watchedKv = null;
-
-                    if (_settings.ContainsKey(watchedKey) && _settings[watchedKey].Label == watchedLabel.NormalizeNull())
-                    {
-<<<<<<< HEAD
-                       await LoadAll();
-                    }
-                    else
-                    {
-                        await SetData(_settings);
-=======
-                        watchedKv = _settings[watchedKey];
-                        var options = _requestTracingEnabled ? new RequestOptionsBase() : null;
-                        options.ConfigureRequestTracing(_requestTracingEnabled, RequestType.Watch, _hostType);
-
-                        KeyValueChange keyValueChange = await _client.GetKeyValueChange(watchedKv, options, CancellationToken.None).ConfigureAwait(false);
-                        changeWatcher.LastRefreshTime = DateTimeOffset.UtcNow;
-
-                        // Check if a change has been detected in the key-value registered for refresh
-                        if (keyValueChange != null)
-                        {
-                            ProcessChanges(Enumerable.Repeat(keyValueChange, 1));
-                            hasChanged = true;
-                        }
-                    }
-                    else
-                    {
-                        // Load the key-value in case the previous load attempts had failed
-
-                        var options = new QueryKeyValueOptions { Label = watchedLabel };
-                        ConfigureRequestTracingOptions(options);
-
-                        // Send a request to retrieve key-value since it may be either not loaded or loaded with a different label
-                        watchedKv = await _client.GetKeyValue(watchedKey, options, CancellationToken.None).ConfigureAwait(false) ?? new KeyValue(watchedKey) { Label = watchedLabel };
-                        changeWatcher.LastRefreshTime = DateTimeOffset.UtcNow;
-
-                        // Add the key-value if it is not loaded, or update it if it was loaded with a different label
-                        _settings[watchedKey] = watchedKv;
-                        hasChanged = true;
->>>>>>> 03a90430
-                    }
-
-                    if (hasChanged)
-                    {
-                        if (changeWatcher.RefreshAll)
-                        {
-                            shouldRefreshAll = true;
-
-                            // Skip refresh for other key-values since refreshAll will populate configuration from scratch
-                            break;
-                        }
-                        else
-                        {
-                            SetData(_settings);
-                        }
-                    }
-                }
-                finally
-                {
-                    changeWatcher.Semaphore.Release();
-                }
-            }
-
-            // Trigger a single refresh-all operation if a change was detected in one or more key-values with refreshAll: true
-            if (shouldRefreshAll)
-            {
-                LoadAll();
-            }
-        }
-
-        private async Task RefreshKeyValueCollections()
-        {
-            foreach (KeyValueWatcher changeWatcher in _options.MultiKeyWatchers)
-            {
-                var timeElapsedSinceLastRefresh = DateTimeOffset.UtcNow - changeWatcher.LastRefreshTime;
-
-                // Skip the refresh for this key-prefix if the cached value has not expired or a refresh operation is in progress
-                if (timeElapsedSinceLastRefresh < changeWatcher.CacheExpirationTime || !changeWatcher.Semaphore.Wait(0))
-                {
-                    continue;
-                }
-
-                try
-                {
-                    IEnumerable<IKeyValue> currentKeyValues = _settings.Values.Where(kv =>
-                    {
-                        return kv.Key.StartsWith(changeWatcher.Key) && kv.Label == changeWatcher.Label.NormalizeNull();
-                    });
-
-                    IEnumerable<KeyValueChange> keyValueChanges = await _client.GetKeyValueChangeCollection(currentKeyValues, new GetKeyValueChangeCollectionOptions
-                    {
-                        Prefix = changeWatcher.Key,
-                        Label = changeWatcher.Label.NormalizeNull(),
-                        RequestTracingEnabled = _requestTracingEnabled,
-                        HostType = _hostType
-                    }).ConfigureAwait(false);
-
-<<<<<<< HEAD
-                _subscriptions.Add(observable.Subscribe(async (observedChanges) =>
-                {
-                    ProcessChanges(observedChanges);
-
-                    await SetData(_settings);
-                }));
-=======
-                    changeWatcher.LastRefreshTime = DateTimeOffset.UtcNow;
-
-                    if (keyValueChanges?.Any() == true)
-                    {
-                        ProcessChanges(keyValueChanges);
-                        SetData(_settings);
-                    }
-                }
-                finally
-                {
-                    changeWatcher.Semaphore.Release();
-                }
->>>>>>> 03a90430
-            }
-        }
-
-        private async Task SetData(IDictionary<string, IKeyValue> data, CancellationToken cancellationToken = default(CancellationToken))
-        {
-            // Update cache of settings
-            this._settings = data as ConcurrentDictionary<string, IKeyValue> ?? 
-                new ConcurrentDictionary<string, IKeyValue>(data, StringComparer.OrdinalIgnoreCase);
-
-            // Set the application data for the configuration provider
-            var applicationData = new Dictionary<string, string>(StringComparer.OrdinalIgnoreCase);
-
-            foreach (KeyValuePair<string, IKeyValue> kvp in data)
-            {
-                foreach (KeyValuePair<string, string> kv in await ProcessAdapters(kvp.Value, cancellationToken))
-                {
-                    string key = kv.Key;
-                    foreach (string prefix in _options.KeyPrefixes)
-                    {
-                        if (key.StartsWith(prefix, StringComparison.OrdinalIgnoreCase))
-                        {
-                            key = key.Substring(prefix.Length);
-                            break;
-                        }
-                    }
-
-                    applicationData[key] = kv.Value;
-                }
-            }
-
-            Data = applicationData;
-            
-            // Notify that the configuration has been updated
-            OnReload();
-        }
-        
-        private async Task<IEnumerable<KeyValuePair<string, string>>> ProcessAdapters(IKeyValue keyValue, CancellationToken cancellationToken)
-        {
-            List<KeyValuePair<string, string>> keyValues = null;
-
-            foreach (IKeyValueAdapter adapter in _options.Adapters)
-            {
-                if (!adapter.CanProcess(keyValue))
-                {
-                    continue;
-                }
-
-                IEnumerable<KeyValuePair<string, string>> kvs = await adapter.ProcessKeyValue(keyValue, cancellationToken);
-
-                if (kvs != null)
-                {
-                    keyValues = keyValues ?? new List<KeyValuePair<string, string>>();
-
-                    keyValues.AddRange(kvs);
-                }
-            }
-
-            return keyValues ?? Enumerable.Repeat(new KeyValuePair<string, string>(keyValue.Key, keyValue.Value), 1);
-        }
-
-        private void ProcessChanges(IEnumerable<KeyValueChange> changes)
-        {
-            foreach (KeyValueChange change in changes)
-            {
-                if (change.ChangeType == KeyValueChangeType.Deleted)
-                {
-                    _settings.TryRemove(change.Key, out IKeyValue removed);
-                }
-                else if (change.ChangeType == KeyValueChangeType.Modified)
-                {
-                    _settings[change.Key] = change.Current;
-                }
-            }
-        }
-
-        private void ConfigureRequestTracingOptions(IRequestOptions options)
-        {
-            var requestType = _isInitialLoadComplete ? RequestType.Watch : RequestType.Startup;
-            options.ConfigureRequestTracing(_requestTracingEnabled, requestType, _hostType);
-        }
-    }
-}
+﻿namespace Microsoft.Extensions.Configuration.AzureAppConfiguration
+{
+    using Microsoft.Azure.AppConfiguration.Azconfig;
+    using Microsoft.Extensions.Configuration.AzureAppConfiguration.Constants;
+    using Microsoft.Extensions.Configuration.AzureAppConfiguration.Extensions;
+    using Microsoft.Extensions.Configuration.AzureAppConfiguration.FeatureManagement;
+    using Microsoft.Extensions.Configuration.AzureAppConfiguration.Models;
+    using Newtonsoft.Json;
+    using System;
+    using System.Collections.Concurrent;
+    using System.Collections.Generic;
+    using System.Linq;
+    using System.Net.Http;
+    using System.Security;
+    using System.Threading;
+    using System.Threading.Tasks;
+
+    internal class AzureAppConfigurationProvider : ConfigurationProvider, IConfigurationRefresher
+    {
+        private bool _optional;
+        private bool _isInitialLoadComplete = false;
+        private readonly bool _requestTracingEnabled;
+
+        private const int MaxRetries = 12;
+        private const int RetryWaitMinutes = 1;
+
+        private readonly HostType _hostType;
+        private readonly AzconfigClient _client;
+        private AzureAppConfigurationOptions _options;
+        private ConcurrentDictionary<string, IKeyValue> _settings;
+
+        public AzureAppConfigurationProvider(AzconfigClient client, AzureAppConfigurationOptions options, bool optional)
+        {
+            _client = client ?? throw new ArgumentNullException(nameof(client));
+            _options = options ?? throw new ArgumentNullException(nameof(options));
+            _optional = optional;
+
+            // Initialize retry options.
+            _client.RetryOptions.MaxRetries = MaxRetries;
+            _client.RetryOptions.MaxRetryWaitTime = TimeSpan.FromMinutes(RetryWaitMinutes);
+
+            string requestTracingDisabled = null;
+            try
+            {
+                requestTracingDisabled = Environment.GetEnvironmentVariable(RequestTracingConstants.RequestTracingDisabledEnvironmentVariable);
+                _hostType =  Environment.GetEnvironmentVariable(RequestTracingConstants.AzureFunctionEnvironmentVariable) != null
+                    ? HostType.AzureFunction
+                    : Environment.GetEnvironmentVariable(RequestTracingConstants.AzureWebAppEnvironmentVariable) != null
+                        ? HostType.AzureWebApp
+                        : HostType.None;
+            }
+            catch (SecurityException) { }
+
+            // Enable request tracing by default (if no valid environmental variable option is specified).
+            _requestTracingEnabled = bool.TryParse(requestTracingDisabled, out bool tracingDisabled) ? !tracingDisabled : true;
+        }
+
+        /// <summary>
+        /// Loads (or reloads) the data for this provider.
+        /// </summary>
+        public override void Load()
+        {
+            var refresher = (AzureAppConfigurationRefresher)_options.GetRefresher();
+            refresher.SetProvider(this);
+
+            LoadAll().ConfigureAwait(false).GetAwaiter().GetResult();
+
+            // Mark all settings have loaded at startup.
+            _isInitialLoadComplete = true;
+        }
+
+        public async Task Refresh()
+        {
+            await RefreshIndividualKeyValues().ConfigureAwait(false);
+            await RefreshKeyValueCollections().ConfigureAwait(false);
+        }
+
+        private async Task LoadAll()
+        {
+            IDictionary<string, IKeyValue> data = new Dictionary<string, IKeyValue>(StringComparer.OrdinalIgnoreCase);
+
+            try
+            {
+                // Use default query if there are no key-values specified for use other than the feature flags
+                bool useDefaultQuery = !_options.KeyValueSelectors.Any(selector => !selector.KeyFilter.StartsWith(FeatureManagementConstants.FeatureFlagMarker));
+
+                if (useDefaultQuery)
+                {
+                    var options = new QueryKeyValueCollectionOptions
+                    {
+                        KeyFilter = KeyFilter.Any,
+                        LabelFilter = LabelFilter.Null
+                    };
+                    
+                    ConfigureRequestTracingOptions(options);
+
+                    //
+                    // Load all key-values with the null label.
+                    await _client.GetKeyValues(options).ForEachAsync(kv => { data[kv.Key] = kv; }).ConfigureAwait(false);
+                }
+
+                foreach (var loadOption in _options.KeyValueSelectors)
+                {
+                    if ((useDefaultQuery && LabelFilter.Null.Equals(loadOption.LabelFilter)) ||
+                        _options.KeyValueSelectors.Any(s => s != loadOption && 
+                           string.Equals(s.KeyFilter, KeyFilter.Any) && 
+                           string.Equals(s.LabelFilter, loadOption.LabelFilter) && 
+                           Nullable<DateTimeOffset>.Equals(s.PreferredDateTime, loadOption.PreferredDateTime)))
+                    {
+                        // This selection was already encapsulated by a wildcard query
+                        // We skip it to prevent unnecessary requests
+                        continue;
+                    }
+
+                    var queryKeyValueCollectionOptions = new QueryKeyValueCollectionOptions
+                    {
+                        KeyFilter = loadOption.KeyFilter,
+                        LabelFilter = loadOption.LabelFilter,
+                        PreferredDateTime = loadOption.PreferredDateTime
+                    };
+
+                    ConfigureRequestTracingOptions(queryKeyValueCollectionOptions);
+
+                    await _client.GetKeyValues(queryKeyValueCollectionOptions).ForEachAsync(kv => data[kv.Key] = kv).ConfigureAwait(false);
+
+                    // Block current thread for the initial load of key-values registered for refresh that are not already loaded
+                    LoadKeyValuesRegisteredForRefresh(data).ConfigureAwait(false).GetAwaiter().GetResult();
+                }
+            }
+            catch (Exception exception) when (exception.InnerException is HttpRequestException ||
+                                              exception.InnerException is OperationCanceledException ||
+                                              exception.InnerException is UnauthorizedAccessException)
+            {
+                if (_options.OfflineCache != null)
+                {
+                    data = JsonConvert.DeserializeObject<IDictionary<string, IKeyValue>>(_options.OfflineCache.Import(_options), new KeyValueConverter());
+
+                    if (data != null)
+                    {
+                        await SetData(data).ConfigureAwait(false);
+                        return;
+                    }
+                }
+
+                if (!_optional)
+                {
+                    throw;
+                }
+
+                return;
+            }
+
+            await SetData(data).ConfigureAwait(false);
+
+            if (_options.OfflineCache != null)
+            {
+                _options.OfflineCache.Export(_options, JsonConvert.SerializeObject(data));
+            }
+        }
+
+        private async Task LoadKeyValuesRegisteredForRefresh(IDictionary<string, IKeyValue> data)
+        {
+            foreach (KeyValueWatcher changeWatcher in _options.ChangeWatchers)
+            {
+                string watchedKey = changeWatcher.Key;
+                string watchedLabel = changeWatcher.Label;
+
+                // Skip the loading for the key-value in case it has already been loaded
+                if (data.ContainsKey(watchedKey) && data[watchedKey].Label == watchedLabel.NormalizeNull())
+                {
+                    return;
+                }
+
+                var options = new QueryKeyValueOptions { Label = watchedLabel };
+                ConfigureRequestTracingOptions(options);
+
+                // Send a request to retrieve key-value since it may be either not loaded or loaded with a different label
+                IKeyValue watchedKv = await _client.GetKeyValue(watchedKey, options, CancellationToken.None).ConfigureAwait(false) ?? new KeyValue(watchedKey) { Label = watchedLabel };
+                changeWatcher.LastRefreshTime = DateTimeOffset.UtcNow;
+                data[watchedKey] = watchedKv;
+            }
+        }
+
+        private async Task RefreshIndividualKeyValues()
+        {
+            bool shouldRefreshAll = false;
+
+            foreach (KeyValueWatcher changeWatcher in _options.ChangeWatchers)
+            {
+                string watchedKey = changeWatcher.Key;
+                string watchedLabel = changeWatcher.Label;
+                var timeElapsedSinceLastRefresh = DateTimeOffset.UtcNow - changeWatcher.LastRefreshTime;
+
+                // Skip the refresh for this key if the cached value has not expired or a refresh operation is in progress
+                if (timeElapsedSinceLastRefresh < changeWatcher.CacheExpirationTime || !changeWatcher.Semaphore.Wait(0))
+                {
+                    continue;
+                }
+
+                try
+                {
+                    bool hasChanged = false;
+                    IKeyValue watchedKv = null;
+
+                    if (_settings.ContainsKey(watchedKey) && _settings[watchedKey].Label == watchedLabel.NormalizeNull())
+                    {
+                        watchedKv = _settings[watchedKey];
+                        var options = _requestTracingEnabled ? new RequestOptionsBase() : null;
+                        options.ConfigureRequestTracing(_requestTracingEnabled, RequestType.Watch, _hostType);
+
+                        KeyValueChange keyValueChange = await _client.GetKeyValueChange(watchedKv, options, CancellationToken.None).ConfigureAwait(false);
+                        changeWatcher.LastRefreshTime = DateTimeOffset.UtcNow;
+
+                        // Check if a change has been detected in the key-value registered for refresh
+                        if (keyValueChange != null)
+                        {
+                            ProcessChanges(Enumerable.Repeat(keyValueChange, 1));
+                            hasChanged = true;
+                        }
+                    }
+                    else
+                    {
+                        // Load the key-value in case the previous load attempts had failed
+
+                        var options = new QueryKeyValueOptions { Label = watchedLabel };
+                        ConfigureRequestTracingOptions(options);
+
+                        // Send a request to retrieve key-value since it may be either not loaded or loaded with a different label
+                        watchedKv = await _client.GetKeyValue(watchedKey, options, CancellationToken.None).ConfigureAwait(false) ?? new KeyValue(watchedKey) { Label = watchedLabel };
+                        changeWatcher.LastRefreshTime = DateTimeOffset.UtcNow;
+
+                        // Add the key-value if it is not loaded, or update it if it was loaded with a different label
+                        _settings[watchedKey] = watchedKv;
+                        hasChanged = true;
+                    }
+
+                    if (hasChanged)
+                    {
+                        if (changeWatcher.RefreshAll)
+                        {
+                            shouldRefreshAll = true;
+
+                            // Skip refresh for other key-values since refreshAll will populate configuration from scratch
+                            break;
+                        }
+                        else
+                        {
+                            await SetData(_settings).ConfigureAwait(false);
+                        }
+                    }
+                }
+                finally
+                {
+                    changeWatcher.Semaphore.Release();
+                }
+            }
+
+            // Trigger a single refresh-all operation if a change was detected in one or more key-values with refreshAll: true
+            if (shouldRefreshAll)
+            {
+                await LoadAll().ConfigureAwait(false);
+            }
+        }
+
+        private async Task RefreshKeyValueCollections()
+        {
+            foreach (KeyValueWatcher changeWatcher in _options.MultiKeyWatchers)
+            {
+                var timeElapsedSinceLastRefresh = DateTimeOffset.UtcNow - changeWatcher.LastRefreshTime;
+
+                // Skip the refresh for this key-prefix if the cached value has not expired or a refresh operation is in progress
+                if (timeElapsedSinceLastRefresh < changeWatcher.CacheExpirationTime || !changeWatcher.Semaphore.Wait(0))
+                {
+                    continue;
+                }
+
+                try
+                {
+                    IEnumerable<IKeyValue> currentKeyValues = _settings.Values.Where(kv =>
+                    {
+                        return kv.Key.StartsWith(changeWatcher.Key) && kv.Label == changeWatcher.Label.NormalizeNull();
+                    });
+
+                    IEnumerable<KeyValueChange> keyValueChanges = await _client.GetKeyValueChangeCollection(currentKeyValues, new GetKeyValueChangeCollectionOptions
+                    {
+                        Prefix = changeWatcher.Key,
+                        Label = changeWatcher.Label.NormalizeNull(),
+                        RequestTracingEnabled = _requestTracingEnabled,
+                        HostType = _hostType
+                    }).ConfigureAwait(false);
+
+                    changeWatcher.LastRefreshTime = DateTimeOffset.UtcNow;
+
+                    if (keyValueChanges?.Any() == true)
+                    {
+                        ProcessChanges(keyValueChanges);
+
+                        await SetData(_settings).ConfigureAwait(false);
+                    }
+                }
+                finally
+                {
+                    changeWatcher.Semaphore.Release();
+                }
+            }
+        }
+
+        private async Task SetData(IDictionary<string, IKeyValue> data, CancellationToken cancellationToken = default(CancellationToken))
+        {
+            // Update cache of settings
+            this._settings = data as ConcurrentDictionary<string, IKeyValue> ?? 
+                new ConcurrentDictionary<string, IKeyValue>(data, StringComparer.OrdinalIgnoreCase);
+
+            // Set the application data for the configuration provider
+            var applicationData = new Dictionary<string, string>(StringComparer.OrdinalIgnoreCase);
+
+            foreach (KeyValuePair<string, IKeyValue> kvp in data)
+            {
+                foreach (KeyValuePair<string, string> kv in await ProcessAdapters(kvp.Value, cancellationToken).ConfigureAwait(false))
+                {
+                    string key = kv.Key;
+                    foreach (string prefix in _options.KeyPrefixes)
+                    {
+                        if (key.StartsWith(prefix, StringComparison.OrdinalIgnoreCase))
+                        {
+                            key = key.Substring(prefix.Length);
+                            break;
+                        }
+                    }
+
+                    applicationData[key] = kv.Value;
+                }
+            }
+
+            Data = applicationData;
+            
+            // Notify that the configuration has been updated
+            OnReload();
+        }
+        
+        private async Task<IEnumerable<KeyValuePair<string, string>>> ProcessAdapters(IKeyValue keyValue, CancellationToken cancellationToken)
+        {
+            List<KeyValuePair<string, string>> keyValues = null;
+
+            foreach (IKeyValueAdapter adapter in _options.Adapters)
+            {
+                if (!adapter.CanProcess(keyValue))
+                {
+                    continue;
+                }
+
+                IEnumerable<KeyValuePair<string, string>> kvs = await adapter.ProcessKeyValue(keyValue, cancellationToken).ConfigureAwait(false);
+
+                if (kvs != null)
+                {
+                    keyValues = keyValues ?? new List<KeyValuePair<string, string>>();
+
+                    keyValues.AddRange(kvs);
+                }
+            }
+
+            return keyValues ?? Enumerable.Repeat(new KeyValuePair<string, string>(keyValue.Key, keyValue.Value), 1);
+        }
+
+        private void ProcessChanges(IEnumerable<KeyValueChange> changes)
+        {
+            foreach (KeyValueChange change in changes)
+            {
+                if (change.ChangeType == KeyValueChangeType.Deleted)
+                {
+                    _settings.TryRemove(change.Key, out IKeyValue removed);
+                }
+                else if (change.ChangeType == KeyValueChangeType.Modified)
+                {
+                    _settings[change.Key] = change.Current;
+                }
+            }
+        }
+
+        private void ConfigureRequestTracingOptions(IRequestOptions options)
+        {
+            var requestType = _isInitialLoadComplete ? RequestType.Watch : RequestType.Startup;
+            options.ConfigureRequestTracing(_requestTracingEnabled, requestType, _hostType);
+        }
+    }
+}