--- conflicted
+++ resolved
@@ -543,7 +543,6 @@
             return applicationData;
         }
 
-<<<<<<< HEAD
         private Dictionary<string, ConfigurationSetting> ReorderData(Dictionary<KeyValueIdentifier, ConfigurationSetting> mappedData, Dictionary<KeyValueIdentifier, string> cachedInfoLogs = default)
         {
             Dictionary<string, ConfigurationSetting> orderedData = new Dictionary<string, ConfigurationSetting>();
@@ -586,12 +585,6 @@
             return orderedData;
         }
 
-        private async Task InitializeAsync(bool ignoreFailures, IEnumerable<ConfigurationClient> availableClients, CancellationToken cancellationToken = default)
-        {
-            Dictionary<KeyValueIdentifier, ConfigurationSetting> data = null;
-            Dictionary<KeyValueIdentifier, ConfigurationSetting> watchedSettings = null;
-            
-=======
         private async Task LoadAsync(bool ignoreFailures, CancellationToken cancellationToken)
         {
             var startupStopwatch = Stopwatch.StartNew();
@@ -600,7 +593,6 @@
 
             var startupExceptions = new List<Exception>();
 
->>>>>>> 46f347a0
             try
             {
                 while (true)
@@ -700,7 +692,7 @@
 
         private async Task InitializeAsync(IEnumerable<ConfigurationClient> clients, CancellationToken cancellationToken = default)
         {
-            Dictionary<string, ConfigurationSetting> data = null;
+            Dictionary<KeyValueIdentifier, ConfigurationSetting> data = null;
             Dictionary<KeyValueIdentifier, ConfigurationSetting> watchedSettings = null;
 
             await ExecuteWithFailOverPolicyAsync(
@@ -737,23 +729,9 @@
                     adapter.InvalidateCache();
                 }
 
-<<<<<<< HEAD
-                try
-                {
-                    _mappedData = await MapConfigurationSettings(data).ConfigureAwait(false);
-                    _watchedSettings = watchedSettings;
-                    SetData(await PrepareData(ReorderData(_mappedData), cancellationToken).ConfigureAwait(false));
-                }
-                catch (KeyVaultReferenceException) when (ignoreFailures)
-                {
-                    // ignore failures
-                }
-=======
-                Dictionary<string, ConfigurationSetting> mappedData = await MapConfigurationSettings(data).ConfigureAwait(false);
-                SetData(await PrepareData(mappedData, cancellationToken).ConfigureAwait(false));
+                _mappedData = await MapConfigurationSettings(data).ConfigureAwait(false);
                 _watchedSettings = watchedSettings;
-                _mappedData = mappedData;
->>>>>>> 46f347a0
+                SetData(await PrepareData(ReorderData(_mappedData), cancellationToken).ConfigureAwait(false));
             }
         }
 
