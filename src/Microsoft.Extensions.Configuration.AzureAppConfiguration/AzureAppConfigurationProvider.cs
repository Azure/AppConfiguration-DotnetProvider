--- conflicted
+++ resolved
@@ -438,7 +438,6 @@
 
                             if (_ffEtags.TryGetValue(selector, out IEnumerable<MatchConditions> matchConditions))
                             {
-<<<<<<< HEAD
                                 await TracingUtils.CallWithRequestTracing(_requestTracingEnabled, RequestType.Watch, _requestTracingOptions,
                                     async () => changedPage = await client.GetPageChange(
                                         selector,
@@ -467,16 +466,6 @@
                                 break;
                             }
                         }
-=======
-                                KeyFilter = watcher.Key,
-                                LabelFilter = watcher.Label,
-                                TagFilters = watcher.Tags,
-                                IsFeatureFlagSelector = true
-                            }),
-                            _ffEtags,
-                            client,
-                            cancellationToken).ConfigureAwait(false);
->>>>>>> a992b592
 
                         if (ffCollectionUpdated)
                         {
