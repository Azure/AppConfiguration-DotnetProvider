--- conflicted
+++ resolved
@@ -1,1935 +1,978 @@
-<<<<<<< HEAD
-﻿// Copyright (c) Microsoft Corporation.
-// Licensed under the MIT license.
-//
-using Azure;
-using Azure.Data.AppConfiguration;
-using Microsoft.Extensions.Configuration.AzureAppConfiguration.Extensions;
-using Microsoft.Extensions.Configuration.AzureAppConfiguration.FeatureManagement;
-using Microsoft.Extensions.Configuration.AzureAppConfiguration.Models;
-using Microsoft.Extensions.Logging;
-using System;
-using System.Collections.Generic;
-using System.Diagnostics;
-using System.IO;
-using System.Linq;
-using System.Net;
-using System.Net.Http;
-using System.Net.Sockets;
-using System.Security;
-using System.Text;
-using System.Threading;
-using System.Threading.Tasks;
-
-namespace Microsoft.Extensions.Configuration.AzureAppConfiguration
-{
-    internal class AzureAppConfigurationProvider : ConfigurationProvider, IConfigurationRefresher
-    {
-        private bool _optional;
-        private bool _isInitialLoadComplete = false;
-        private readonly bool _requestTracingEnabled;
-        private readonly IConfigurationClientManager _configClientManager;
-        private AzureAppConfigurationOptions _options;
-        private Dictionary<string, ConfigurationSetting> _mappedData;
-        private Dictionary<KeyValueIdentifier, ConfigurationSetting> _watchedSettings = new Dictionary<KeyValueIdentifier, ConfigurationSetting>();
-        private RequestTracingOptions _requestTracingOptions;
-
-        private readonly TimeSpan MinCacheExpirationInterval;
-
-        // The most-recent time when the refresh operation attempted to load the initial configuration
-        private DateTimeOffset InitializationCacheExpires = default;
-
-        private static readonly TimeSpan MinDelayForUnhandledFailure = TimeSpan.FromSeconds(5);
-        private static readonly TimeSpan DefaultMaxSetDirtyDelay = TimeSpan.FromSeconds(30);
-
-        // To avoid concurrent network operations, this flag is used to achieve synchronization between multiple threads.
-        private int _networkOperationsInProgress = 0;
-        private Logger _logger = new Logger();
-        private ILoggerFactory _loggerFactory;
-
-        public Uri AppConfigurationEndpoint
-        {
-            get
-            {
-                if (_options.Endpoints != null)
-                {
-                    return _options.Endpoints.First();
-                }
-
-                if (_options.ConnectionStrings != null && _options.ConnectionStrings.Any() && _options.ConnectionStrings.First() != null)
-                {
-                    // Use try-catch block to avoid throwing exceptions from property getter.
-                    // https://docs.microsoft.com/en-us/dotnet/standard/design-guidelines/property
-
-                    try
-                    {
-                        return new Uri(ConnectionStringParser.Parse(_options.ConnectionStrings.First(), ConnectionStringParser.EndpointSection));
-                    }
-                    catch (FormatException) { }
-                }
-
-                return null;
-            }
-        }
-
-        public ILoggerFactory LoggerFactory
-        {
-            get
-            {
-                return _loggerFactory;
-            }
-            set
-            {
-                _loggerFactory = value;
-
-                if (_loggerFactory != null)
-                {
-                    _logger = new Logger(_loggerFactory.CreateLogger(LoggingConstants.AppConfigRefreshLogCategory));
-                }
-            }
-        }
-
-        public AzureAppConfigurationProvider(IConfigurationClientManager clientManager, AzureAppConfigurationOptions options, bool optional)
-        {
-            _configClientManager = clientManager ?? throw new ArgumentNullException(nameof(clientManager));
-            _options = options ?? throw new ArgumentNullException(nameof(options));
-            _optional = optional;
-
-            IEnumerable<KeyValueWatcher> watchers = options.ChangeWatchers.Union(options.MultiKeyWatchers);
-
-            if (watchers.Any())
-            {
-                MinCacheExpirationInterval = watchers.Min(w => w.CacheExpirationInterval);
-            }
-            else
-            {
-                MinCacheExpirationInterval = RefreshConstants.DefaultCacheExpirationInterval;
-            }
-
-            // Enable request tracing if not opt-out
-            string requestTracingDisabled = null;
-            try
-            {
-                requestTracingDisabled = Environment.GetEnvironmentVariable(RequestTracingConstants.RequestTracingDisabledEnvironmentVariable);
-            }
-            catch (SecurityException) { }
-            _requestTracingEnabled = bool.TryParse(requestTracingDisabled, out bool tracingDisabled) ? !tracingDisabled : true;
-
-            if (_requestTracingEnabled)
-            {
-                SetRequestTracingOptions();
-            }
-        }
-
-        /// <summary>
-        /// Loads (or reloads) the data for this provider.
-        /// </summary>
-        public override void Load()
-        {
-            var watch = Stopwatch.StartNew();
-
-            var loadStartTime = DateTimeOffset.UtcNow;
-
-            // Guaranteed to have atleast one available client since it is a application startup path.
-            IEnumerable<ConfigurationClient> availableClients = _configClientManager.GetAvailableClients(loadStartTime);
-
-            try
-            {
-                // Load() is invoked only once during application startup. We don't need to check for concurrent network
-                // operations here because there can't be any other startup or refresh operation in progress at this time.
-                InitializeAsync(_optional, availableClients, CancellationToken.None).ConfigureAwait(false).GetAwaiter().GetResult();
-            }
-            catch (ArgumentException)
-            {
-                // Instantly re-throw the exception
-                throw;
-            }
-            catch
-            {
-                // AzureAppConfigurationProvider.Load() method is called in the application's startup code path.
-                // Unhandled exceptions cause application crash which can result in crash loops as orchestrators attempt to restart the application.
-                // Knowing the intended usage of the provider in startup code path, we mitigate back-to-back crash loops from overloading the server with requests by waiting a minimum time to propogate fatal errors.
-
-                var waitInterval = MinDelayForUnhandledFailure.Subtract(watch.Elapsed);
-
-                if (waitInterval.Ticks > 0)
-                {
-                    Task.Delay(waitInterval).ConfigureAwait(false).GetAwaiter().GetResult();
-                }
-
-                // Re-throw the exception after the additional delay (if required)
-                throw;
-            }
-            finally
-            {
-                // Set the provider for AzureAppConfigurationRefresher instance after LoadAll has completed.
-                // This stops applications from calling RefreshAsync until config has been initialized during startup.
-                var refresher = (AzureAppConfigurationRefresher)_options.GetRefresher();
-                refresher.SetProvider(this);
-            }
-
-            // Mark all settings have loaded at startup.
-            _isInitialLoadComplete = true;
-        }
-
-        public async Task RefreshAsync(CancellationToken cancellationToken)
-        {
-            // Ensure that concurrent threads do not simultaneously execute refresh operation.
-            if (Interlocked.Exchange(ref _networkOperationsInProgress, 1) == 0)
-            {
-                try
-                {
-                    var utcNow = DateTimeOffset.UtcNow;
-                    IEnumerable<KeyValueWatcher> cacheExpiredWatchers = _options.ChangeWatchers.Where(changeWatcher => utcNow >= changeWatcher.CacheExpires);
-                    IEnumerable<KeyValueWatcher> cacheExpiredMultiKeyWatchers = _options.MultiKeyWatchers.Where(changeWatcher => utcNow >= changeWatcher.CacheExpires);
-
-                    // Skip refresh if mappedData is loaded, but none of the watchers or adapters cache is expired.
-                    if (_mappedData != null &&
-                        !cacheExpiredWatchers.Any() &&
-                        !cacheExpiredMultiKeyWatchers.Any() &&
-                        !_options.Adapters.Any(adapter => adapter.NeedsRefresh()))
-                    {
-                        return;
-                    }
-
-                    IEnumerable<ConfigurationClient> availableClients = _configClientManager.GetAvailableClients(utcNow);
-
-                    if (!availableClients.Any())
-                    {
-                        _logger.LogDebug(LogHelper.BuildRefreshSkippedNoClientAvailableMessage());
-                        return;
-                    }
-
-                    // Check if initial configuration load had failed
-                    if (_mappedData == null)
-                    {
-                        if (InitializationCacheExpires < utcNow)
-                        {
-                            InitializationCacheExpires = utcNow.Add(MinCacheExpirationInterval);
-                            await InitializeAsync(ignoreFailures: false, availableClients, cancellationToken).ConfigureAwait(false);
-                        }
-
-                        return;
-                    }
-
-                    //
-                    // Avoid instance state modification
-                    Dictionary<KeyValueIdentifier, ConfigurationSetting> watchedSettings = null;
-                    List<KeyValueChange> keyValueChanges = null;
-                    List<KeyValueChange> changedKeyValuesCollection = null;
-                    Dictionary<string, ConfigurationSetting> data = null;
-                    bool refreshAll = false;
-                    StringBuilder logInfoBuilder = new StringBuilder();
-                    StringBuilder logDebugBuilder = new StringBuilder();
-
-                    await ExecuteWithFailOverPolicyAsync(availableClients, async (client) =>
-                        {
-                            data = null;
-                            watchedSettings = null;
-                            keyValueChanges = new List<KeyValueChange>();
-                            changedKeyValuesCollection = null;
-                            refreshAll = false;
-                            Uri endpoint = _configClientManager.GetEndpointForClient(client);
-                            logDebugBuilder.Clear();
-                            logInfoBuilder.Clear();
-
-                            foreach (KeyValueWatcher changeWatcher in cacheExpiredWatchers)
-                            {
-                                string watchedKey = changeWatcher.Key;
-                                string watchedLabel = changeWatcher.Label;
-
-                                KeyValueIdentifier watchedKeyLabel = new KeyValueIdentifier(watchedKey, watchedLabel);
-
-                                KeyValueChange change = default;
-
-                                //
-                                // Find if there is a change associated with watcher
-                                if (_watchedSettings.TryGetValue(watchedKeyLabel, out ConfigurationSetting watchedKv))
-                                {
-                                    await TracingUtils.CallWithRequestTracing(_requestTracingEnabled, RequestType.Watch, _requestTracingOptions,
-                                        async () => change = await client.GetKeyValueChange(watchedKv, cancellationToken).ConfigureAwait(false)).ConfigureAwait(false);
-                                }
-                                else
-                                {
-                                    // Load the key-value in case the previous load attempts had failed
-
-                                    try
-                                    {
-                                        await CallWithRequestTracing(
-                                            async () => watchedKv = await client.GetConfigurationSettingAsync(watchedKey, watchedLabel, cancellationToken).ConfigureAwait(false)).ConfigureAwait(false);
-                                    }
-                                    catch (RequestFailedException e) when (e.Status == (int)HttpStatusCode.NotFound)
-                                    {
-                                        watchedKv = null;
-                                    }
-
-                                    if (watchedKv != null)
-                                    {
-                                        change = new KeyValueChange()
-                                        {
-                                            Key = watchedKv.Key,
-                                            Label = watchedKv.Label.NormalizeNull(),
-                                            Current = watchedKv,
-                                            ChangeType = KeyValueChangeType.Modified
-                                        };
-                                    }
-                                }
-
-                                // Check if a change has been detected in the key-value registered for refresh
-                                if (change.ChangeType != KeyValueChangeType.None)
-                                {
-                                    logDebugBuilder.AppendLine(LogHelper.BuildKeyValueReadMessage(change.ChangeType, change.Key, change.Label, endpoint.ToString()));
-                                    logInfoBuilder.AppendLine(LogHelper.BuildKeyValueSettingUpdatedMessage(change.Key));
-                                    keyValueChanges.Add(change);
-
-                                    if (changeWatcher.RefreshAll)
-                                    {
-                                        refreshAll = true;
-                                        break;
-                                    }
-                                } else
-                                {
-                                    logDebugBuilder.AppendLine(LogHelper.BuildKeyValueReadMessage(change.ChangeType, change.Key, change.Label, endpoint.ToString()));
-                                }
-                            }
-
-                            if (refreshAll)
-                            {
-                                // Trigger a single load-all operation if a change was detected in one or more key-values with refreshAll: true
-                                data = await LoadSelectedKeyValues(client, cancellationToken).ConfigureAwait(false);
-                                watchedSettings = await LoadKeyValuesRegisteredForRefresh(client, data, cancellationToken).ConfigureAwait(false);
-                                watchedSettings = UpdateWatchedKeyValueCollections(watchedSettings, data);
-                                logInfoBuilder.AppendLine(LogHelper.BuildConfigurationUpdatedMessage());
-                                return;
-                            }
-
-                            changedKeyValuesCollection = await GetRefreshedKeyValueCollections(cacheExpiredMultiKeyWatchers, client, logDebugBuilder, logInfoBuilder, endpoint, cancellationToken).ConfigureAwait(false);
-
-                            if (!changedKeyValuesCollection.Any())
-                            {
-                                logDebugBuilder.AppendLine(LogHelper.BuildFeatureFlagsUnchangedMessage(endpoint.ToString()));
-                            }
-                        },
-                        cancellationToken)
-                        .ConfigureAwait(false);
-
-                    if (!refreshAll)
-                    {
-                        watchedSettings = new Dictionary<KeyValueIdentifier, ConfigurationSetting>(_watchedSettings);
-
-                        foreach (KeyValueWatcher changeWatcher in cacheExpiredWatchers.Concat(cacheExpiredMultiKeyWatchers))
-                        {
-                            UpdateCacheExpirationTime(changeWatcher);
-                        }
-
-                        foreach (KeyValueChange change in keyValueChanges.Concat(changedKeyValuesCollection))
-                        {
-                            KeyValueIdentifier changeIdentifier = new KeyValueIdentifier(change.Key, change.Label);
-                            if (change.ChangeType == KeyValueChangeType.Modified)
-                            {
-                                ConfigurationSetting setting = change.Current;
-                                ConfigurationSetting settingCopy = new ConfigurationSetting(setting.Key, setting.Value, setting.Label, setting.ETag);
-                                watchedSettings[changeIdentifier] = settingCopy;
-
-                                foreach (Func<ConfigurationSetting, ValueTask<ConfigurationSetting>> func in _options.Mappers)
-                                {
-                                    setting = await func(setting).ConfigureAwait(false);
-                                }
-
-                                if (setting == null)
-                                {
-                                    _mappedData.Remove(change.Key);
-                                }
-                                else
-                                {
-                                    _mappedData[change.Key] = setting;
-                                }
-                            }
-                            else if (change.ChangeType == KeyValueChangeType.Deleted)
-                            {
-                                _mappedData.Remove(change.Key);
-                                watchedSettings.Remove(changeIdentifier);
-                            }
-
-                            // Invalidate the cached Key Vault secret (if any) for this ConfigurationSetting
-                            foreach (IKeyValueAdapter adapter in _options.Adapters)
-                            {
-                                adapter.InvalidateCache(change.Current);
-                            }
-                        }
-
-                    }
-                    else
-                    {
-                        _mappedData = await MapConfigurationSettings(data).ConfigureAwait(false);
-
-                        // Invalidate all the cached KeyVault secrets
-                        foreach (IKeyValueAdapter adapter in _options.Adapters)
-                        {
-                            adapter.InvalidateCache();
-                        }
-
-                        // Update the cache expiration time for all refresh registered settings and feature flags
-                        foreach (KeyValueWatcher changeWatcher in _options.ChangeWatchers.Concat(_options.MultiKeyWatchers))
-                        {
-                            UpdateCacheExpirationTime(changeWatcher);
-                        }
-                    }
-
-                    if (_options.Adapters.Any(adapter => adapter.NeedsRefresh()) || changedKeyValuesCollection?.Any() == true || keyValueChanges.Any())
-                    {
-                        _watchedSettings = watchedSettings;
-
-                        if (logDebugBuilder.Length > 0)
-                        {
-                            _logger.LogDebug(logDebugBuilder.ToString().Trim());
-                        }
-
-                        if (logInfoBuilder.Length > 0)
-                        {
-                            _logger.LogInformation(logInfoBuilder.ToString().Trim());
-                        }
-                        // PrepareData makes calls to KeyVault and may throw exceptions. But, we still update watchers before
-                        // SetData because repeating appconfig calls (by not updating watchers) won't help anything for keyvault calls.
-                        // As long as adapter.NeedsRefresh is true, we will attempt to update keyvault again the next time RefreshAsync is called.
-                        SetData(await PrepareData(_mappedData, cancellationToken).ConfigureAwait(false));
-                    }
-                }
-                finally
-                {
-                    Interlocked.Exchange(ref _networkOperationsInProgress, 0);
-                }
-            }
-        }
-
-        public async Task<bool> TryRefreshAsync(CancellationToken cancellationToken)
-        {
-            try
-            {
-                await RefreshAsync(cancellationToken).ConfigureAwait(false);
-            }
-            catch (RequestFailedException e)
-            {
-                if (IsAuthenticationError(e))
-                {
-                    _logger.LogWarning(LogHelper.BuildRefreshFailedDueToAuthenticationErrorMessage(e.Message));
-                }
-                else
-                {
-                    _logger.LogWarning(LogHelper.BuildRefreshFailedErrorMessage(e.Message));
-                }
-
-                return false;
-            }
-            catch (AggregateException e) when (e?.InnerExceptions?.All(e => e is RequestFailedException) ?? false)
-            {
-                if (IsAuthenticationError(e))
-                {
-                    _logger.LogWarning(LogHelper.BuildRefreshFailedDueToAuthenticationErrorMessage(e.Message));
-                }
-                else
-                {
-                    _logger.LogWarning(LogHelper.BuildRefreshFailedErrorMessage(e.Message));
-                }
-
-                return false;
-            }
-            catch (KeyVaultReferenceException e)
-            {
-                _logger.LogWarning(LogHelper.BuildRefreshFailedDueToKeyVaultErrorMessage(e.Message));
-                return false;
-            }
-            catch (OperationCanceledException)
-            {
-                _logger.LogWarning(LogHelper.BuildRefreshCanceledErrorMessage());
-                return false;
-            }
-
-            return true;
-        }
-
-        public void ProcessPushNotification(PushNotification pushNotification, TimeSpan? maxDelay)
-        {
-            if (pushNotification == null)
-            {
-                throw new ArgumentNullException(nameof(pushNotification));
-            }
-
-            if (string.IsNullOrEmpty(pushNotification.SyncToken))
-            {
-                throw new ArgumentException(
-                    "Sync token is required.",
-                    $"{nameof(pushNotification)}.{nameof(pushNotification.SyncToken)}");
-            }
-
-            if (string.IsNullOrEmpty(pushNotification.EventType))
-            {
-                throw new ArgumentException(
-                    "Event type is required.",
-                    $"{nameof(pushNotification)}.{nameof(pushNotification.EventType)}");
-            }
-
-            if (pushNotification.ResourceUri == null)
-            {
-                throw new ArgumentException(
-                    "Resource URI is required.",
-                    $"{nameof(pushNotification)}.{nameof(pushNotification.ResourceUri)}");
-            }
-
-            if (_configClientManager.UpdateSyncToken(pushNotification.ResourceUri, pushNotification.SyncToken))
-            {
-                SetDirty(maxDelay);
-            }
-            else
-            {
-                _logger.LogWarning(LogHelper.BuildPushNotificationUnregisteredEndpointMessage(pushNotification.ResourceUri.ToString()));
-            }
-        }
-
-        private void SetDirty(TimeSpan? maxDelay)
-        {
-            DateTimeOffset cacheExpires = AddRandomDelay(DateTimeOffset.UtcNow, maxDelay ?? DefaultMaxSetDirtyDelay);
-
-            foreach (KeyValueWatcher changeWatcher in _options.ChangeWatchers)
-            {
-                changeWatcher.CacheExpires = cacheExpires;
-            }
-
-            foreach (KeyValueWatcher changeWatcher in _options.MultiKeyWatchers)
-            {
-                changeWatcher.CacheExpires = cacheExpires;
-            }
-        }
-
-        private async Task<Dictionary<string, string>> PrepareData(Dictionary<string, ConfigurationSetting> data, CancellationToken cancellationToken = default)
-        {
-            var applicationData = new Dictionary<string, string>(StringComparer.OrdinalIgnoreCase);
-
-            // Reset old filter telemetry in order to track the filter types present in the current response from server.
-            _options.FeatureFilterTelemetry.ResetFeatureFilterTelemetry();
-
-            foreach (KeyValuePair<string, ConfigurationSetting> kvp in data)
-            {
-                IEnumerable<KeyValuePair<string, string>> keyValuePairs = null;
-                keyValuePairs = await ProcessAdapters(kvp.Value, cancellationToken).ConfigureAwait(false);
-
-                foreach (KeyValuePair<string, string> kv in keyValuePairs)
-                {
-                    string key = kv.Key;
-
-                    foreach (string prefix in _options.KeyPrefixes)
-                    {
-                        if (key.StartsWith(prefix, StringComparison.OrdinalIgnoreCase))
-                        {
-                            key = key.Substring(prefix.Length);
-                            break;
-                        }
-                    }
-
-                    applicationData[key] = kv.Value;
-                }
-            }
-
-            return applicationData;
-        }
-
-        private async Task InitializeAsync(bool ignoreFailures, IEnumerable<ConfigurationClient> availableClients, CancellationToken cancellationToken = default)
-        {
-            Dictionary<string, ConfigurationSetting> data = null;
-            Dictionary<KeyValueIdentifier, ConfigurationSetting> watchedSettings = null;
-            
-            try
-            {
-                await ExecuteWithFailOverPolicyAsync(
-                    availableClients,
-                    async (client) =>
-                    {
-                        data = await LoadSelectedKeyValues(
-                            client,
-                            cancellationToken)
-                            .ConfigureAwait(false);
-
-                        watchedSettings = await LoadKeyValuesRegisteredForRefresh(
-                            client,
-                            data,
-                            cancellationToken)
-                            .ConfigureAwait(false);
-
-                        watchedSettings = UpdateWatchedKeyValueCollections(watchedSettings, data);
-                    },
-                    cancellationToken)
-                    .ConfigureAwait(false);
-            }
-            catch (Exception exception) when (ignoreFailures &&
-                                             (exception is RequestFailedException ||
-                                             ((exception as AggregateException)?.InnerExceptions?.All(e => e is RequestFailedException) ?? false) ||
-                                             exception is OperationCanceledException))
-            { }
-
-            // Update the cache expiration time for all refresh registered settings and feature flags
-            foreach (KeyValueWatcher changeWatcher in _options.ChangeWatchers.Concat(_options.MultiKeyWatchers))
-            {
-                UpdateCacheExpirationTime(changeWatcher);
-            }
-
-            if (data != null)
-            {
-                // Invalidate all the cached KeyVault secrets
-                foreach (IKeyValueAdapter adapter in _options.Adapters)
-                {
-                    adapter.InvalidateCache();
-                }
-
-                try
-                {
-                    Dictionary<string, ConfigurationSetting> mappedData = await MapConfigurationSettings(data).ConfigureAwait(false);
-                    SetData(await PrepareData(mappedData, cancellationToken).ConfigureAwait(false));
-                    _watchedSettings = watchedSettings;
-                    _mappedData = mappedData;
-                }
-                catch (KeyVaultReferenceException) when (ignoreFailures)
-                {
-                    // ignore failures
-                }
-            }
-        }
-
-        private async Task<Dictionary<string, ConfigurationSetting>> LoadSelectedKeyValues(ConfigurationClient client, CancellationToken cancellationToken)
-        {
-            var serverData = new Dictionary<string, ConfigurationSetting>(StringComparer.OrdinalIgnoreCase);
-
-            // Use default query if there are no key-values specified for use other than the feature flags
-            bool useDefaultQuery = !_options.KeyValueSelectors.Any(selector => (!string.IsNullOrEmpty(selector.KeyFilter) && !selector.KeyFilter.StartsWith(FeatureManagementConstants.FeatureFlagMarker)) || !string.IsNullOrEmpty(selector.SnapshotName));
-
-            if (useDefaultQuery)
-            {
-                // Load all key-values with the null label.
-                var selector = new SettingSelector
-                {
-                    KeyFilter = KeyFilter.Any,
-                    LabelFilter = LabelFilter.Null
-                };
-
-                await CallWithRequestTracing(async () =>
-                {
-                    await foreach (ConfigurationSetting setting in client.GetConfigurationSettingsAsync(selector, cancellationToken).ConfigureAwait(false))
-                    {
-                        serverData[setting.Key] = setting;
-                    }
-                }).ConfigureAwait(false);
-            }
-
-            foreach (KeyValueSelector loadOption in _options.KeyValueSelectors)
-            {
-                IAsyncEnumerable<ConfigurationSetting> settingsEnumerable;
-
-                if (string.IsNullOrEmpty(loadOption.SnapshotName))
-                {
-                    settingsEnumerable = client.GetConfigurationSettingsAsync(
-                        new SettingSelector
-                        {
-                            KeyFilter = loadOption.KeyFilter,
-                            LabelFilter = loadOption.LabelFilter
-                        },
-                        cancellationToken);
-                }
-                else
-                {
-                    ConfigurationSettingsSnapshot snapshot = await client.GetSnapshotAsync(loadOption.SnapshotName);
-
-                    if (snapshot != null)
-                    {
-                        if (snapshot.CompositionType == null || !snapshot.CompositionType.ToString().Equals("key"))
-                        {
-                            throw new ArgumentException($"{nameof(snapshot.CompositionType)} for the selected snapshot must be 'key', found '{snapshot.CompositionType}'.");
-                        }
-                    }
-
-                    settingsEnumerable = client.GetConfigurationSettingsForSnapshotAsync(
-                        loadOption.SnapshotName,
-                        cancellationToken);
-                }
-
-                await CallWithRequestTracing(async () =>
-                {
-                    await foreach (ConfigurationSetting setting in settingsEnumerable.ConfigureAwait(false))
-                    {
-                        serverData[setting.Key] = setting;
-                    }
-                })
-                .ConfigureAwait(false);
-            }
-
-            return serverData;
-        }
-
-        private async Task<Dictionary<KeyValueIdentifier, ConfigurationSetting>> LoadKeyValuesRegisteredForRefresh(ConfigurationClient client, IDictionary<string, ConfigurationSetting> existingSettings, CancellationToken cancellationToken)
-        {
-            Dictionary<KeyValueIdentifier, ConfigurationSetting> watchedSettings = new Dictionary<KeyValueIdentifier, ConfigurationSetting>();
-
-            foreach (KeyValueWatcher changeWatcher in _options.ChangeWatchers)
-            {
-                string watchedKey = changeWatcher.Key;
-                string watchedLabel = changeWatcher.Label;
-                KeyValueIdentifier watchedKeyLabel = new KeyValueIdentifier(watchedKey, watchedLabel);
-
-                // Skip the loading for the key-value in case it has already been loaded
-                if (existingSettings.TryGetValue(watchedKey, out ConfigurationSetting loadedKv)
-                    && watchedKeyLabel.Equals(new KeyValueIdentifier(loadedKv.Key, loadedKv.Label)))
-                {
-                    watchedSettings[watchedKeyLabel] = new ConfigurationSetting(loadedKv.Key, loadedKv.Value, loadedKv.Label, loadedKv.ETag);
-                    continue;
-                }
-
-                // Send a request to retrieve key-value since it may be either not loaded or loaded with a different label or different casing
-                ConfigurationSetting watchedKv = null;
-                try
-                {
-                    await CallWithRequestTracing(async () => watchedKv = await client.GetConfigurationSettingAsync(watchedKey, watchedLabel, cancellationToken)).ConfigureAwait(false);
-                }
-                catch (RequestFailedException e) when (e.Status == (int)HttpStatusCode.NotFound)
-                {
-                    watchedKv = null;
-                }
-
-                // If the key-value was found, store it for updating the settings
-                if (watchedKv != null)
-                {
-                    watchedSettings[watchedKeyLabel] = new ConfigurationSetting(watchedKv.Key, watchedKv.Value, watchedKv.Label, watchedKv.ETag);
-                    existingSettings[watchedKey] = watchedKv;
-                }
-            }
-
-            return watchedSettings;
-        }
-
-        private Dictionary<KeyValueIdentifier, ConfigurationSetting> UpdateWatchedKeyValueCollections(Dictionary<KeyValueIdentifier, ConfigurationSetting> watchedSettings, IDictionary<string, ConfigurationSetting> existingSettings)
-        {
-            foreach (KeyValueWatcher changeWatcher in _options.MultiKeyWatchers)
-            {
-                IEnumerable<ConfigurationSetting> currentKeyValues = GetCurrentKeyValueCollection(changeWatcher.Key, changeWatcher.Label, existingSettings.Values);
-
-                foreach (ConfigurationSetting setting in currentKeyValues)
-                {
-                    watchedSettings[new KeyValueIdentifier(setting.Key, setting.Label)] = new ConfigurationSetting(setting.Key, setting.Value, setting.Label, setting.ETag);
-                }
-            }
-
-            return watchedSettings;
-        }
-
-        private async Task<List<KeyValueChange>> GetRefreshedKeyValueCollections(
-            IEnumerable<KeyValueWatcher> multiKeyWatchers,
-            ConfigurationClient client,
-            StringBuilder logDebugBuilder,
-            StringBuilder logInfoBuilder,
-            Uri endpoint,
-            CancellationToken cancellationToken)
-        {
-            var keyValueChanges = new List<KeyValueChange>();
-
-            foreach (KeyValueWatcher changeWatcher in multiKeyWatchers)
-            {
-                IEnumerable<ConfigurationSetting> currentKeyValues = GetCurrentKeyValueCollection(changeWatcher.Key, changeWatcher.Label, _watchedSettings.Values);
-
-                keyValueChanges.AddRange(
-                    await client.GetKeyValueChangeCollection(
-                        currentKeyValues,
-                        new GetKeyValueChangeCollectionOptions
-                        {
-                            KeyFilter = changeWatcher.Key,
-                            Label = changeWatcher.Label.NormalizeNull(),
-                            RequestTracingEnabled = _requestTracingEnabled,
-                            RequestTracingOptions = _requestTracingOptions
-                        },
-                        logDebugBuilder,
-                        logInfoBuilder,
-                        endpoint,
-                        cancellationToken)
-                    .ConfigureAwait(false));
-            }
-
-            return keyValueChanges;
-        }
-
-        private void SetData(IDictionary<string, string> data)
-        {
-            // Set the application data for the configuration provider
-            Data = data;
-
-            // Notify that the configuration has been updated
-            OnReload();
-        }
-
-        private async Task<IEnumerable<KeyValuePair<string, string>>> ProcessAdapters(ConfigurationSetting setting, CancellationToken cancellationToken)
-        {
-            List<KeyValuePair<string, string>> keyValues = null;
-
-            foreach (IKeyValueAdapter adapter in _options.Adapters)
-            {
-                if (!adapter.CanProcess(setting))
-                {
-                    continue;
-                }
-
-                IEnumerable<KeyValuePair<string, string>> kvs = await adapter.ProcessKeyValue(setting, _logger, cancellationToken).ConfigureAwait(false);
-
-                if (kvs != null)
-                {
-                    keyValues = keyValues ?? new List<KeyValuePair<string, string>>();
-
-                    keyValues.AddRange(kvs);
-                }
-            }
-
-            return keyValues ?? Enumerable.Repeat(new KeyValuePair<string, string>(setting.Key, setting.Value), 1);
-        }
-
-        private Task CallWithRequestTracing(Func<Task> clientCall)
-        {
-            var requestType = _isInitialLoadComplete ? RequestType.Watch : RequestType.Startup;
-            return TracingUtils.CallWithRequestTracing(_requestTracingEnabled, requestType, _requestTracingOptions, clientCall);
-        }
-
-        private void SetRequestTracingOptions()
-        {
-            _requestTracingOptions = new RequestTracingOptions
-            {
-                HostType = TracingUtils.GetHostType(),
-                IsDevEnvironment = TracingUtils.IsDevEnvironment(),
-                IsKeyVaultConfigured = _options.IsKeyVaultConfigured,
-                IsKeyVaultRefreshConfigured = _options.IsKeyVaultRefreshConfigured,
-                ReplicaCount = _options.Endpoints?.Count() - 1 ?? _options.ConnectionStrings?.Count() - 1 ?? 0,
-                FilterTelemetry = _options.FeatureFilterTelemetry
-            };
-        }
-
-        private DateTimeOffset AddRandomDelay(DateTimeOffset dt, TimeSpan maxDelay)
-        {
-            long randomTicks = (long)(maxDelay.Ticks * RandomGenerator.NextDouble());
-            return dt.AddTicks(randomTicks);
-        }
-
-        private bool IsAuthenticationError(Exception ex)
-        {
-            if (ex is RequestFailedException rfe)
-            {
-                return rfe.Status == (int)HttpStatusCode.Unauthorized || rfe.Status == (int)HttpStatusCode.Forbidden;
-            }
-
-            if (ex is AggregateException ae)
-            {
-                return ae.InnerExceptions?.Any(inner => IsAuthenticationError(inner)) ?? false;
-            }
-
-            return false;
-        }
-
-        private void UpdateCacheExpirationTime(KeyValueWatcher changeWatcher)
-        {
-            TimeSpan cacheExpirationTime = changeWatcher.CacheExpirationInterval;
-            changeWatcher.CacheExpires = DateTimeOffset.UtcNow.Add(cacheExpirationTime);
-        }
-
-        private async Task<T> ExecuteWithFailOverPolicyAsync<T>(IEnumerable<ConfigurationClient> clients, Func<ConfigurationClient, Task<T>> funcToExecute, CancellationToken cancellationToken = default)
-        {
-            using IEnumerator<ConfigurationClient> clientEnumerator = clients.GetEnumerator();
-
-            clientEnumerator.MoveNext();
-
-            ConfigurationClient currentClient;
-
-            while (true)
-            {
-                bool success = false;
-                bool backoffAllClients = false;
-
-                cancellationToken.ThrowIfCancellationRequested();
-                currentClient = clientEnumerator.Current;
-
-                try
-                {
-                    T result = await funcToExecute(currentClient).ConfigureAwait(false);
-                    success = true;
-
-                    return result;
-                }
-                catch (AggregateException ae)
-                {
-                    if (!IsFailOverable(ae) || !clientEnumerator.MoveNext())
-                    {
-                        backoffAllClients = true;
-
-                        throw;
-                    }
-                }
-                catch (RequestFailedException rfe)
-                {
-                    if (!IsFailOverable(rfe) || !clientEnumerator.MoveNext())
-                    {
-                        backoffAllClients = true;
-
-                        throw;
-                    }
-                }
-                finally
-                {
-                    if (!success && backoffAllClients)
-                    {
-                        do
-                        {
-                            _configClientManager.UpdateClientStatus(currentClient, success);
-                            clientEnumerator.MoveNext();
-                            currentClient = clientEnumerator.Current;
-                        }
-                        while (currentClient != null);
-                    }
-                    else
-                    {
-                        _configClientManager.UpdateClientStatus(currentClient, success);
-                    }
-                }
-            }
-        }
-
-        private async Task ExecuteWithFailOverPolicyAsync(IEnumerable<ConfigurationClient> clients, Func<ConfigurationClient, Task> funcToExecute, CancellationToken cancellationToken = default)
-        {
-            await ExecuteWithFailOverPolicyAsync<object>(clients, async (client) =>
-            {
-                await funcToExecute(client);
-                return null;
-
-            }, cancellationToken);
-        }
-
-        private bool IsFailOverable(AggregateException ex)
-        {
-            IReadOnlyCollection<Exception> innerExceptions = ex.InnerExceptions;
-
-            if (innerExceptions != null && innerExceptions.Any() && innerExceptions.All(ex => ex is RequestFailedException))
-            {
-                return IsFailOverable((RequestFailedException)innerExceptions.Last());
-            }
-
-            return false;
-        }
-
-        private bool IsFailOverable(RequestFailedException rfe)
-        {
-
-            // The InnerException could be SocketException or WebException when endpoint is invalid and IOException if it is network issue.
-            if (rfe.InnerException != null && rfe.InnerException is HttpRequestException hre && hre.InnerException != null)
-            {
-                return hre.InnerException is WebException ||
-                       hre.InnerException is SocketException ||
-                       hre.InnerException is IOException;
-            }
-
-            return rfe.Status == HttpStatusCodes.TooManyRequests ||
-                   rfe.Status == (int)HttpStatusCode.RequestTimeout ||
-                   rfe.Status >= (int)HttpStatusCode.InternalServerError;
-        }
-
-        private async Task<Dictionary<string, ConfigurationSetting>> MapConfigurationSettings(Dictionary<string, ConfigurationSetting> data)
-        {
-            Dictionary<string, ConfigurationSetting> mappedData = new Dictionary<string, ConfigurationSetting>(StringComparer.OrdinalIgnoreCase);
-
-            foreach (KeyValuePair<string, ConfigurationSetting> kvp in data)
-            {
-                ConfigurationSetting setting = kvp.Value;
-
-                foreach (Func<ConfigurationSetting, ValueTask<ConfigurationSetting>> func in _options.Mappers)
-                {
-                    setting = await func(setting).ConfigureAwait(false);
-                }
-
-                if (setting != null)
-                {
-                    mappedData[kvp.Key] = setting;
-                }
-            }
-
-            return mappedData;
-        }
-
-        private IEnumerable<ConfigurationSetting> GetCurrentKeyValueCollection(string key, string label, IEnumerable<ConfigurationSetting> existingSettings)
-        {
-            IEnumerable<ConfigurationSetting> currentKeyValues;
-
-            if (key.EndsWith("*"))
-            {
-                // Get current application settings starting with changeWatcher.Key, excluding the last * character
-                string keyPrefix = key.Substring(0, key.Length - 1);
-                currentKeyValues = existingSettings.Where(kv =>
-                {
-                    return kv.Key.StartsWith(keyPrefix) && kv.Label == label.NormalizeNull();
-                });
-            }
-            else
-            {
-                currentKeyValues = existingSettings.Where(kv =>
-                {
-                    return kv.Key.Equals(key) && kv.Label == label.NormalizeNull();
-                });
-            }
-
-            return currentKeyValues;
-        }
-    }
-}
-=======
-﻿// Copyright (c) Microsoft Corporation.
-// Licensed under the MIT license.
-//
-using Azure;
-using Azure.Data.AppConfiguration;
-using Microsoft.Extensions.Configuration.AzureAppConfiguration.Extensions;
-using Microsoft.Extensions.Configuration.AzureAppConfiguration.FeatureManagement;
-using Microsoft.Extensions.Configuration.AzureAppConfiguration.Models;
-using Microsoft.Extensions.Logging;
-using System;
-using System.Collections.Generic;
-using System.Diagnostics;
-using System.IO;
-using System.Linq;
-using System.Net;
-using System.Net.Http;
-using System.Net.Sockets;
-using System.Security;
-using System.Text;
-using System.Threading;
-using System.Threading.Tasks;
-
-namespace Microsoft.Extensions.Configuration.AzureAppConfiguration
-{
-    internal class AzureAppConfigurationProvider : ConfigurationProvider, IConfigurationRefresher
-    {
-        private bool _optional;
-        private bool _isInitialLoadComplete = false;
-        private readonly bool _requestTracingEnabled;
-        private readonly IConfigurationClientManager _configClientManager;
-        private AzureAppConfigurationOptions _options;
-        private Dictionary<string, ConfigurationSetting> _mappedData;
-        private Dictionary<KeyValueIdentifier, ConfigurationSetting> _watchedSettings = new Dictionary<KeyValueIdentifier, ConfigurationSetting>();
-        private RequestTracingOptions _requestTracingOptions;
-
-        private readonly TimeSpan MinCacheExpirationInterval;
-
-        // The most-recent time when the refresh operation attempted to load the initial configuration
-        private DateTimeOffset InitializationCacheExpires = default;
-
-        private static readonly TimeSpan MinDelayForUnhandledFailure = TimeSpan.FromSeconds(5);
-        private static readonly TimeSpan DefaultMaxSetDirtyDelay = TimeSpan.FromSeconds(30);
-
-        // To avoid concurrent network operations, this flag is used to achieve synchronization between multiple threads.
-        private int _networkOperationsInProgress = 0;
-        private Logger _logger = new Logger();
-        private ILoggerFactory _loggerFactory;
-
-        public Uri AppConfigurationEndpoint
-        {
-            get
-            {
-                if (_options.Endpoints != null)
-                {
-                    return _options.Endpoints.First();
-                }
-
-                if (_options.ConnectionStrings != null && _options.ConnectionStrings.Any() && _options.ConnectionStrings.First() != null)
-                {
-                    // Use try-catch block to avoid throwing exceptions from property getter.
-                    // https://docs.microsoft.com/en-us/dotnet/standard/design-guidelines/property
-
-                    try
-                    {
-                        return new Uri(ConnectionStringParser.Parse(_options.ConnectionStrings.First(), ConnectionStringParser.EndpointSection));
-                    }
-                    catch (FormatException) { }
-                }
-
-                return null;
-            }
-        }
-
-        public ILoggerFactory LoggerFactory
-        {
-            get
-            {
-                return _loggerFactory;
-            }
-            set
-            {
-                _loggerFactory = value;
-
-                if (_loggerFactory != null)
-                {
-                    _logger = new Logger(_loggerFactory.CreateLogger(LoggingConstants.AppConfigRefreshLogCategory));
-                }
-            }
-        }
-
-        public AzureAppConfigurationProvider(IConfigurationClientManager clientManager, AzureAppConfigurationOptions options, bool optional)
-        {
-            _configClientManager = clientManager ?? throw new ArgumentNullException(nameof(clientManager));
-            _options = options ?? throw new ArgumentNullException(nameof(options));
-            _optional = optional;
-
-            IEnumerable<KeyValueWatcher> watchers = options.ChangeWatchers.Union(options.MultiKeyWatchers);
-
-            if (watchers.Any())
-            {
-                MinCacheExpirationInterval = watchers.Min(w => w.CacheExpirationInterval);
-            }
-            else
-            {
-                MinCacheExpirationInterval = RefreshConstants.DefaultCacheExpirationInterval;
-            }
-
-            // Enable request tracing if not opt-out
-            string requestTracingDisabled = null;
-            try
-            {
-                requestTracingDisabled = Environment.GetEnvironmentVariable(RequestTracingConstants.RequestTracingDisabledEnvironmentVariable);
-            }
-            catch (SecurityException) { }
-            _requestTracingEnabled = bool.TryParse(requestTracingDisabled, out bool tracingDisabled) ? !tracingDisabled : true;
-
-            if (_requestTracingEnabled)
-            {
-                SetRequestTracingOptions();
-            }
-        }
-
-        /// <summary>
-        /// Loads (or reloads) the data for this provider.
-        /// </summary>
-        public override void Load()
-        {
-            var watch = Stopwatch.StartNew();
-
-            var loadStartTime = DateTimeOffset.UtcNow;
-
-            // Guaranteed to have atleast one available client since it is a application startup path.
-            IEnumerable<ConfigurationClient> availableClients = _configClientManager.GetAvailableClients(loadStartTime);
-
-            try
-            {
-                // Load() is invoked only once during application startup. We don't need to check for concurrent network
-                // operations here because there can't be any other startup or refresh operation in progress at this time.
-                InitializeAsync(_optional, availableClients, CancellationToken.None).ConfigureAwait(false).GetAwaiter().GetResult();
-            }
-            catch (ArgumentException)
-            {
-                // Instantly re-throw the exception
-                throw;
-            }
-            catch
-            {
-                // AzureAppConfigurationProvider.Load() method is called in the application's startup code path.
-                // Unhandled exceptions cause application crash which can result in crash loops as orchestrators attempt to restart the application.
-                // Knowing the intended usage of the provider in startup code path, we mitigate back-to-back crash loops from overloading the server with requests by waiting a minimum time to propogate fatal errors.
-
-                var waitInterval = MinDelayForUnhandledFailure.Subtract(watch.Elapsed);
-
-                if (waitInterval.Ticks > 0)
-                {
-                    Task.Delay(waitInterval).ConfigureAwait(false).GetAwaiter().GetResult();
-                }
-
-                // Re-throw the exception after the additional delay (if required)
-                throw;
-            }
-            finally
-            {
-                // Set the provider for AzureAppConfigurationRefresher instance after LoadAll has completed.
-                // This stops applications from calling RefreshAsync until config has been initialized during startup.
-                var refresher = (AzureAppConfigurationRefresher)_options.GetRefresher();
-                refresher.SetProvider(this);
-            }
-
-            // Mark all settings have loaded at startup.
-            _isInitialLoadComplete = true;
-        }
-
-        public async Task RefreshAsync(CancellationToken cancellationToken)
-        {
-            // Ensure that concurrent threads do not simultaneously execute refresh operation.
-            if (Interlocked.Exchange(ref _networkOperationsInProgress, 1) == 0)
-            {
-                try
-                {
-                    var utcNow = DateTimeOffset.UtcNow;
-                    IEnumerable<KeyValueWatcher> cacheExpiredWatchers = _options.ChangeWatchers.Where(changeWatcher => utcNow >= changeWatcher.CacheExpires);
-                    IEnumerable<KeyValueWatcher> cacheExpiredMultiKeyWatchers = _options.MultiKeyWatchers.Where(changeWatcher => utcNow >= changeWatcher.CacheExpires);
-
-                    // Skip refresh if mappedData is loaded, but none of the watchers or adapters cache is expired.
-                    if (_mappedData != null &&
-                        !cacheExpiredWatchers.Any() &&
-                        !cacheExpiredMultiKeyWatchers.Any() &&
-                        !_options.Adapters.Any(adapter => adapter.NeedsRefresh()))
-                    {
-                        return;
-                    }
-
-                    IEnumerable<ConfigurationClient> availableClients = _configClientManager.GetAvailableClients(utcNow);
-
-                    if (!availableClients.Any())
-                    {
-                        _logger.LogDebug(LogHelper.BuildRefreshSkippedNoClientAvailableMessage());
-                        return;
-                    }
-
-                    // Check if initial configuration load had failed
-                    if (_mappedData == null)
-                    {
-                        if (InitializationCacheExpires < utcNow)
-                        {
-                            InitializationCacheExpires = utcNow.Add(MinCacheExpirationInterval);
-                            await InitializeAsync(ignoreFailures: false, availableClients, cancellationToken).ConfigureAwait(false);
-                        }
-
-                        return;
-                    }
-
-                    //
-                    // Avoid instance state modification
-                    Dictionary<KeyValueIdentifier, ConfigurationSetting> watchedSettings = null;
-                    List<KeyValueChange> keyValueChanges = null;
-                    List<KeyValueChange> changedKeyValuesCollection = null;
-                    Dictionary<string, ConfigurationSetting> data = null;
-                    bool refreshAll = false;
-                    StringBuilder logInfoBuilder = new StringBuilder();
-                    StringBuilder logDebugBuilder = new StringBuilder();
-
-                    await ExecuteWithFailOverPolicyAsync(availableClients, async (client) =>
-                        {
-                            data = null;
-                            watchedSettings = null;
-                            keyValueChanges = new List<KeyValueChange>();
-                            changedKeyValuesCollection = null;
-                            refreshAll = false;
-                            Uri endpoint = _configClientManager.GetEndpointForClient(client);
-                            logDebugBuilder.Clear();
-                            logInfoBuilder.Clear();
-
-                            foreach (KeyValueWatcher changeWatcher in cacheExpiredWatchers)
-                            {
-                                string watchedKey = changeWatcher.Key;
-                                string watchedLabel = changeWatcher.Label;
-
-                                KeyValueIdentifier watchedKeyLabel = new KeyValueIdentifier(watchedKey, watchedLabel);
-
-                                KeyValueChange change = default;
-
-                                //
-                                // Find if there is a change associated with watcher
-                                if (_watchedSettings.TryGetValue(watchedKeyLabel, out ConfigurationSetting watchedKv))
-                                {
-                                    await TracingUtils.CallWithRequestTracing(_requestTracingEnabled, RequestType.Watch, _requestTracingOptions,
-                                        async () => change = await client.GetKeyValueChange(watchedKv, cancellationToken).ConfigureAwait(false)).ConfigureAwait(false);
-                                }
-                                else
-                                {
-                                    // Load the key-value in case the previous load attempts had failed
-
-                                    try
-                                    {
-                                        await CallWithRequestTracing(
-                                            async () => watchedKv = await client.GetConfigurationSettingAsync(watchedKey, watchedLabel, cancellationToken).ConfigureAwait(false)).ConfigureAwait(false);
-                                    }
-                                    catch (RequestFailedException e) when (e.Status == (int)HttpStatusCode.NotFound)
-                                    {
-                                        watchedKv = null;
-                                    }
-
-                                    if (watchedKv != null)
-                                    {
-                                        change = new KeyValueChange()
-                                        {
-                                            Key = watchedKv.Key,
-                                            Label = watchedKv.Label.NormalizeNull(),
-                                            Current = watchedKv,
-                                            ChangeType = KeyValueChangeType.Modified
-                                        };
-                                    }
-                                }
-
-                                // Check if a change has been detected in the key-value registered for refresh
-                                if (change.ChangeType != KeyValueChangeType.None)
-                                {
-                                    logDebugBuilder.AppendLine(LogHelper.BuildKeyValueReadMessage(change.ChangeType, change.Key, change.Label, endpoint.ToString()));
-                                    logInfoBuilder.AppendLine(LogHelper.BuildKeyValueSettingUpdatedMessage(change.Key));
-                                    keyValueChanges.Add(change);
-
-                                    if (changeWatcher.RefreshAll)
-                                    {
-                                        refreshAll = true;
-                                        break;
-                                    }
-                                } else
-                                {
-                                    logDebugBuilder.AppendLine(LogHelper.BuildKeyValueReadMessage(change.ChangeType, change.Key, change.Label, endpoint.ToString()));
-                                }
-                            }
-
-                            if (refreshAll)
-                            {
-                                // Trigger a single load-all operation if a change was detected in one or more key-values with refreshAll: true
-                                data = await LoadSelectedKeyValues(client, cancellationToken).ConfigureAwait(false);
-                                watchedSettings = await LoadKeyValuesRegisteredForRefresh(client, data, cancellationToken).ConfigureAwait(false);
-                                watchedSettings = UpdateWatchedKeyValueCollections(watchedSettings, data);
-                                logInfoBuilder.AppendLine(LogHelper.BuildConfigurationUpdatedMessage());
-                                return;
-                            }
-
-                            changedKeyValuesCollection = await GetRefreshedKeyValueCollections(cacheExpiredMultiKeyWatchers, client, logDebugBuilder, logInfoBuilder, endpoint, cancellationToken).ConfigureAwait(false);
-
-                            if (!changedKeyValuesCollection.Any())
-                            {
-                                logDebugBuilder.AppendLine(LogHelper.BuildFeatureFlagsUnchangedMessage(endpoint.ToString()));
-                            }
-                        },
-                        cancellationToken)
-                        .ConfigureAwait(false);
-
-                    if (!refreshAll)
-                    {
-                        watchedSettings = new Dictionary<KeyValueIdentifier, ConfigurationSetting>(_watchedSettings);
-
-                        foreach (KeyValueWatcher changeWatcher in cacheExpiredWatchers.Concat(cacheExpiredMultiKeyWatchers))
-                        {
-                            UpdateCacheExpirationTime(changeWatcher);
-                        }
-
-                        foreach (KeyValueChange change in keyValueChanges.Concat(changedKeyValuesCollection))
-                        {
-                            KeyValueIdentifier changeIdentifier = new KeyValueIdentifier(change.Key, change.Label);
-                            if (change.ChangeType == KeyValueChangeType.Modified)
-                            {
-                                ConfigurationSetting setting = change.Current;
-                                ConfigurationSetting settingCopy = new ConfigurationSetting(setting.Key, setting.Value, setting.Label, setting.ETag);
-                                watchedSettings[changeIdentifier] = settingCopy;
-
-                                foreach (Func<ConfigurationSetting, ValueTask<ConfigurationSetting>> func in _options.Mappers)
-                                {
-                                    setting = await func(setting).ConfigureAwait(false);
-                                }
-
-                                if (setting == null)
-                                {
-                                    _mappedData.Remove(change.Key);
-                                }
-                                else
-                                {
-                                    _mappedData[change.Key] = setting;
-                                }
-                            }
-                            else if (change.ChangeType == KeyValueChangeType.Deleted)
-                            {
-                                _mappedData.Remove(change.Key);
-                                watchedSettings.Remove(changeIdentifier);
-                            }
-
-                            // Invalidate the cached Key Vault secret (if any) for this ConfigurationSetting
-                            foreach (IKeyValueAdapter adapter in _options.Adapters)
-                            {
-                                adapter.InvalidateCache(change.Current);
-                            }
-                        }
-
-                    }
-                    else
-                    {
-                        _mappedData = await MapConfigurationSettings(data).ConfigureAwait(false);
-
-                        // Invalidate all the cached KeyVault secrets
-                        foreach (IKeyValueAdapter adapter in _options.Adapters)
-                        {
-                            adapter.InvalidateCache();
-                        }
-
-                        // Update the cache expiration time for all refresh registered settings and feature flags
-                        foreach (KeyValueWatcher changeWatcher in _options.ChangeWatchers.Concat(_options.MultiKeyWatchers))
-                        {
-                            UpdateCacheExpirationTime(changeWatcher);
-                        }
-                    }
-
-                    if (_options.Adapters.Any(adapter => adapter.NeedsRefresh()) || changedKeyValuesCollection?.Any() == true || keyValueChanges.Any())
-                    {
-                        _watchedSettings = watchedSettings;
-
-                        if (logDebugBuilder.Length > 0)
-                        {
-                            _logger.LogDebug(logDebugBuilder.ToString().Trim());
-                        }
-
-                        if (logInfoBuilder.Length > 0)
-                        {
-                            _logger.LogInformation(logInfoBuilder.ToString().Trim());
-                        }
-                        // PrepareData makes calls to KeyVault and may throw exceptions. But, we still update watchers before
-                        // SetData because repeating appconfig calls (by not updating watchers) won't help anything for keyvault calls.
-                        // As long as adapter.NeedsRefresh is true, we will attempt to update keyvault again the next time RefreshAsync is called.
-                        SetData(await PrepareData(_mappedData, cancellationToken).ConfigureAwait(false));
-                    }
-                }
-                finally
-                {
-                    Interlocked.Exchange(ref _networkOperationsInProgress, 0);
-                }
-            }
-        }
-
-        public async Task<bool> TryRefreshAsync(CancellationToken cancellationToken)
-        {
-            try
-            {
-                await RefreshAsync(cancellationToken).ConfigureAwait(false);
-            }
-            catch (RequestFailedException e)
-            {
-                if (IsAuthenticationError(e))
-                {
-                    _logger.LogWarning(LogHelper.BuildRefreshFailedDueToAuthenticationErrorMessage(e.Message));
-                }
-                else
-                {
-                    _logger.LogWarning(LogHelper.BuildRefreshFailedErrorMessage(e.Message));
-                }
-
-                return false;
-            }
-            catch (AggregateException e) when (e?.InnerExceptions?.All(e => e is RequestFailedException) ?? false)
-            {
-                if (IsAuthenticationError(e))
-                {
-                    _logger.LogWarning(LogHelper.BuildRefreshFailedDueToAuthenticationErrorMessage(e.Message));
-                }
-                else
-                {
-                    _logger.LogWarning(LogHelper.BuildRefreshFailedErrorMessage(e.Message));
-                }
-
-                return false;
-            }
-            catch (KeyVaultReferenceException e)
-            {
-                _logger.LogWarning(LogHelper.BuildRefreshFailedDueToKeyVaultErrorMessage(e.Message));
-                return false;
-            }
-            catch (OperationCanceledException)
-            {
-                _logger.LogWarning(LogHelper.BuildRefreshCanceledErrorMessage());
-                return false;
-            }
-
-            return true;
-        }
-
-        public void ProcessPushNotification(PushNotification pushNotification, TimeSpan? maxDelay)
-        {
-            if (pushNotification == null)
-            {
-                throw new ArgumentNullException(nameof(pushNotification));
-            }
-
-            if (string.IsNullOrEmpty(pushNotification.SyncToken))
-            {
-                throw new ArgumentException(
-                    "Sync token is required.",
-                    $"{nameof(pushNotification)}.{nameof(pushNotification.SyncToken)}");
-            }
-
-            if (string.IsNullOrEmpty(pushNotification.EventType))
-            {
-                throw new ArgumentException(
-                    "Event type is required.",
-                    $"{nameof(pushNotification)}.{nameof(pushNotification.EventType)}");
-            }
-
-            if (pushNotification.ResourceUri == null)
-            {
-                throw new ArgumentException(
-                    "Resource URI is required.",
-                    $"{nameof(pushNotification)}.{nameof(pushNotification.ResourceUri)}");
-            }
-
-            if (_configClientManager.UpdateSyncToken(pushNotification.ResourceUri, pushNotification.SyncToken))
-            {
-                SetDirty(maxDelay);
-            }
-            else
-            {
-                _logger.LogWarning(LogHelper.BuildPushNotificationUnregisteredEndpointMessage(pushNotification.ResourceUri.ToString()));
-            }
-        }
-
-        private void SetDirty(TimeSpan? maxDelay)
-        {
-            DateTimeOffset cacheExpires = AddRandomDelay(DateTimeOffset.UtcNow, maxDelay ?? DefaultMaxSetDirtyDelay);
-
-            foreach (KeyValueWatcher changeWatcher in _options.ChangeWatchers)
-            {
-                changeWatcher.CacheExpires = cacheExpires;
-            }
-
-            foreach (KeyValueWatcher changeWatcher in _options.MultiKeyWatchers)
-            {
-                changeWatcher.CacheExpires = cacheExpires;
-            }
-        }
-
-        private async Task<Dictionary<string, string>> PrepareData(Dictionary<string, ConfigurationSetting> data, CancellationToken cancellationToken = default)
-        {
-            var applicationData = new Dictionary<string, string>(StringComparer.OrdinalIgnoreCase);
-
-            // Reset old filter telemetry in order to track the filter types present in the current response from server.
-            _options.FeatureFilterTelemetry.ResetFeatureFilterTelemetry();
-
-            foreach (KeyValuePair<string, ConfigurationSetting> kvp in data)
-            {
-                IEnumerable<KeyValuePair<string, string>> keyValuePairs = null;
-                keyValuePairs = await ProcessAdapters(kvp.Value, cancellationToken).ConfigureAwait(false);
-
-                foreach (KeyValuePair<string, string> kv in keyValuePairs)
-                {
-                    string key = kv.Key;
-
-                    foreach (string prefix in _options.KeyPrefixes)
-                    {
-                        if (key.StartsWith(prefix, StringComparison.OrdinalIgnoreCase))
-                        {
-                            key = key.Substring(prefix.Length);
-                            break;
-                        }
-                    }
-
-                    applicationData[key] = kv.Value;
-                }
-            }
-
-            return applicationData;
-        }
-
-        private async Task InitializeAsync(bool ignoreFailures, IEnumerable<ConfigurationClient> availableClients, CancellationToken cancellationToken = default)
-        {
-            Dictionary<string, ConfigurationSetting> data = null;
-            Dictionary<KeyValueIdentifier, ConfigurationSetting> watchedSettings = null;
-            
-            try
-            {
-                await ExecuteWithFailOverPolicyAsync(
-                    availableClients,
-                    async (client) =>
-                    {
-                        data = await LoadSelectedKeyValues(
-                            client,
-                            cancellationToken)
-                            .ConfigureAwait(false);
-
-                        watchedSettings = await LoadKeyValuesRegisteredForRefresh(
-                            client,
-                            data,
-                            cancellationToken)
-                            .ConfigureAwait(false);
-
-                        watchedSettings = UpdateWatchedKeyValueCollections(watchedSettings, data);
-                    },
-                    cancellationToken)
-                    .ConfigureAwait(false);
-            }
-            catch (Exception exception) when (ignoreFailures &&
-                                             (exception is RequestFailedException ||
-                                             ((exception as AggregateException)?.InnerExceptions?.All(e => e is RequestFailedException) ?? false) ||
-                                             exception is OperationCanceledException))
-            { }
-
-            // Update the cache expiration time for all refresh registered settings and feature flags
-            foreach (KeyValueWatcher changeWatcher in _options.ChangeWatchers.Concat(_options.MultiKeyWatchers))
-            {
-                UpdateCacheExpirationTime(changeWatcher);
-            }
-
-            if (data != null)
-            {
-                // Invalidate all the cached KeyVault secrets
-                foreach (IKeyValueAdapter adapter in _options.Adapters)
-                {
-                    adapter.InvalidateCache();
-                }
-
-                try
-                {
-                    Dictionary<string, ConfigurationSetting> mappedData = await MapConfigurationSettings(data).ConfigureAwait(false);
-                    SetData(await PrepareData(mappedData, cancellationToken).ConfigureAwait(false));
-                    _watchedSettings = watchedSettings;
-                    _mappedData = mappedData;
-                }
-                catch (KeyVaultReferenceException) when (ignoreFailures)
-                {
-                    // ignore failures
-                }
-            }
-        }
-
-        private async Task<Dictionary<string, ConfigurationSetting>> LoadSelectedKeyValues(ConfigurationClient client, CancellationToken cancellationToken)
-        {
-            var serverData = new Dictionary<string, ConfigurationSetting>(StringComparer.OrdinalIgnoreCase);
-
-            // Use default query if there are no key-values specified for use other than the feature flags
-            bool useDefaultQuery = !_options.KeyValueSelectors.Any(selector => !selector.KeyFilter.StartsWith(FeatureManagementConstants.FeatureFlagMarker));
-
-            if (useDefaultQuery)
-            {
-                // Load all key-values with the null label.
-                var selector = new SettingSelector
-                {
-                    KeyFilter = KeyFilter.Any,
-                    LabelFilter = LabelFilter.Null
-                };
-
-                await CallWithRequestTracing(async () =>
-                {
-                    await foreach (ConfigurationSetting setting in client.GetConfigurationSettingsAsync(selector, cancellationToken).ConfigureAwait(false))
-                    {
-                        serverData[setting.Key] = setting;
-                    }
-                }).ConfigureAwait(false);
-            }
-
-                foreach (var loadOption in _options.KeyValueSelectors)
-                {
-                    var selector = new SettingSelector
-                    {
-                        KeyFilter = loadOption.KeyFilter,
-                        LabelFilter = loadOption.LabelFilter
-                    };
-
-                await CallWithRequestTracing(async () =>
-                {
-                    await foreach (ConfigurationSetting setting in client.GetConfigurationSettingsAsync(selector, cancellationToken).ConfigureAwait(false))
-                    {
-                        serverData[setting.Key] = setting;
-                    }
-                }).ConfigureAwait(false);
-            }
-
-            return serverData;
-        }
-
-        private async Task<Dictionary<KeyValueIdentifier, ConfigurationSetting>> LoadKeyValuesRegisteredForRefresh(ConfigurationClient client, IDictionary<string, ConfigurationSetting> existingSettings, CancellationToken cancellationToken)
-        {
-            Dictionary<KeyValueIdentifier, ConfigurationSetting> watchedSettings = new Dictionary<KeyValueIdentifier, ConfigurationSetting>();
-
-            foreach (KeyValueWatcher changeWatcher in _options.ChangeWatchers)
-            {
-                string watchedKey = changeWatcher.Key;
-                string watchedLabel = changeWatcher.Label;
-                KeyValueIdentifier watchedKeyLabel = new KeyValueIdentifier(watchedKey, watchedLabel);
-
-                // Skip the loading for the key-value in case it has already been loaded
-                if (existingSettings.TryGetValue(watchedKey, out ConfigurationSetting loadedKv)
-                    && watchedKeyLabel.Equals(new KeyValueIdentifier(loadedKv.Key, loadedKv.Label)))
-                {
-                    watchedSettings[watchedKeyLabel] = new ConfigurationSetting(loadedKv.Key, loadedKv.Value, loadedKv.Label, loadedKv.ETag);
-                    continue;
-                }
-
-                // Send a request to retrieve key-value since it may be either not loaded or loaded with a different label or different casing
-                ConfigurationSetting watchedKv = null;
-                try
-                {
-                    await CallWithRequestTracing(async () => watchedKv = await client.GetConfigurationSettingAsync(watchedKey, watchedLabel, cancellationToken).ConfigureAwait(false)).ConfigureAwait(false);
-                }
-                catch (RequestFailedException e) when (e.Status == (int)HttpStatusCode.NotFound)
-                {
-                    watchedKv = null;
-                }
-
-                // If the key-value was found, store it for updating the settings
-                if (watchedKv != null)
-                {
-                    watchedSettings[watchedKeyLabel] = new ConfigurationSetting(watchedKv.Key, watchedKv.Value, watchedKv.Label, watchedKv.ETag);
-                    existingSettings[watchedKey] = watchedKv;
-                }
-            }
-
-            return watchedSettings;
-        }
-
-        private Dictionary<KeyValueIdentifier, ConfigurationSetting> UpdateWatchedKeyValueCollections(Dictionary<KeyValueIdentifier, ConfigurationSetting> watchedSettings, IDictionary<string, ConfigurationSetting> existingSettings)
-        {
-            foreach (KeyValueWatcher changeWatcher in _options.MultiKeyWatchers)
-            {
-                IEnumerable<ConfigurationSetting> currentKeyValues = GetCurrentKeyValueCollection(changeWatcher.Key, changeWatcher.Label, existingSettings.Values);
-
-                foreach (ConfigurationSetting setting in currentKeyValues)
-                {
-                    watchedSettings[new KeyValueIdentifier(setting.Key, setting.Label)] = new ConfigurationSetting(setting.Key, setting.Value, setting.Label, setting.ETag);
-                }
-            }
-
-            return watchedSettings;
-        }
-
-        private async Task<List<KeyValueChange>> GetRefreshedKeyValueCollections(
-            IEnumerable<KeyValueWatcher> multiKeyWatchers,
-            ConfigurationClient client,
-            StringBuilder logDebugBuilder,
-            StringBuilder logInfoBuilder,
-            Uri endpoint,
-            CancellationToken cancellationToken)
-        {
-            var keyValueChanges = new List<KeyValueChange>();
-
-            foreach (KeyValueWatcher changeWatcher in multiKeyWatchers)
-            {
-                IEnumerable<ConfigurationSetting> currentKeyValues = GetCurrentKeyValueCollection(changeWatcher.Key, changeWatcher.Label, _watchedSettings.Values);
-
-                keyValueChanges.AddRange(
-                    await client.GetKeyValueChangeCollection(
-                        currentKeyValues,
-                        new GetKeyValueChangeCollectionOptions
-                        {
-                            KeyFilter = changeWatcher.Key,
-                            Label = changeWatcher.Label.NormalizeNull(),
-                            RequestTracingEnabled = _requestTracingEnabled,
-                            RequestTracingOptions = _requestTracingOptions
-                        },
-                        logDebugBuilder,
-                        logInfoBuilder,
-                        endpoint,
-                        cancellationToken)
-                    .ConfigureAwait(false));
-            }
-
-            return keyValueChanges;
-        }
-
-        private void SetData(IDictionary<string, string> data)
-        {
-            // Set the application data for the configuration provider
-            Data = data;
-
-            // Notify that the configuration has been updated
-            OnReload();
-        }
-
-        private async Task<IEnumerable<KeyValuePair<string, string>>> ProcessAdapters(ConfigurationSetting setting, CancellationToken cancellationToken)
-        {
-            List<KeyValuePair<string, string>> keyValues = null;
-
-            foreach (IKeyValueAdapter adapter in _options.Adapters)
-            {
-                if (!adapter.CanProcess(setting))
-                {
-                    continue;
-                }
-
-                IEnumerable<KeyValuePair<string, string>> kvs = await adapter.ProcessKeyValue(setting, _logger, cancellationToken).ConfigureAwait(false);
-
-                if (kvs != null)
-                {
-                    keyValues = keyValues ?? new List<KeyValuePair<string, string>>();
-
-                    keyValues.AddRange(kvs);
-                }
-            }
-
-            return keyValues ?? Enumerable.Repeat(new KeyValuePair<string, string>(setting.Key, setting.Value), 1);
-        }
-
-        private Task CallWithRequestTracing(Func<Task> clientCall)
-        {
-            var requestType = _isInitialLoadComplete ? RequestType.Watch : RequestType.Startup;
-            return TracingUtils.CallWithRequestTracing(_requestTracingEnabled, requestType, _requestTracingOptions, clientCall);
-        }
-
-        private void SetRequestTracingOptions()
-        {
-            _requestTracingOptions = new RequestTracingOptions
-            {
-                HostType = TracingUtils.GetHostType(),
-                IsDevEnvironment = TracingUtils.IsDevEnvironment(),
-                IsKeyVaultConfigured = _options.IsKeyVaultConfigured,
-                IsKeyVaultRefreshConfigured = _options.IsKeyVaultRefreshConfigured,
-                ReplicaCount = _options.Endpoints?.Count() - 1 ?? _options.ConnectionStrings?.Count() - 1 ?? 0,
-                FilterTelemetry = _options.FeatureFilterTelemetry
-            };
-        }
-
-        private DateTimeOffset AddRandomDelay(DateTimeOffset dt, TimeSpan maxDelay)
-        {
-            long randomTicks = (long)(maxDelay.Ticks * RandomGenerator.NextDouble());
-            return dt.AddTicks(randomTicks);
-        }
-
-        private bool IsAuthenticationError(Exception ex)
-        {
-            if (ex is RequestFailedException rfe)
-            {
-                return rfe.Status == (int)HttpStatusCode.Unauthorized || rfe.Status == (int)HttpStatusCode.Forbidden;
-            }
-
-            if (ex is AggregateException ae)
-            {
-                return ae.InnerExceptions?.Any(inner => IsAuthenticationError(inner)) ?? false;
-            }
-
-            return false;
-        }
-
-        private void UpdateCacheExpirationTime(KeyValueWatcher changeWatcher)
-        {
-            TimeSpan cacheExpirationTime = changeWatcher.CacheExpirationInterval;
-            changeWatcher.CacheExpires = DateTimeOffset.UtcNow.Add(cacheExpirationTime);
-        }
-
-        private async Task<T> ExecuteWithFailOverPolicyAsync<T>(IEnumerable<ConfigurationClient> clients, Func<ConfigurationClient, Task<T>> funcToExecute, CancellationToken cancellationToken = default)
-        {
-            using IEnumerator<ConfigurationClient> clientEnumerator = clients.GetEnumerator();
-
-            clientEnumerator.MoveNext();
-
-            ConfigurationClient currentClient;
-
-            while (true)
-            {
-                bool success = false;
-                bool backoffAllClients = false;
-
-                cancellationToken.ThrowIfCancellationRequested();
-                currentClient = clientEnumerator.Current;
-
-                try
-                {
-                    T result = await funcToExecute(currentClient).ConfigureAwait(false);
-                    success = true;
-
-                    return result;
-                }
-                catch (AggregateException ae)
-                {
-                    if (!IsFailOverable(ae) || !clientEnumerator.MoveNext())
-                    {
-                        backoffAllClients = true;
-
-                        throw;
-                    }
-                }
-                catch (RequestFailedException rfe)
-                {
-                    if (!IsFailOverable(rfe) || !clientEnumerator.MoveNext())
-                    {
-                        backoffAllClients = true;
-
-                        throw;
-                    }
-                }
-                finally
-                {
-                    if (!success && backoffAllClients)
-                    {
-                        do
-                        {
-                            _configClientManager.UpdateClientStatus(currentClient, success);
-                            clientEnumerator.MoveNext();
-                            currentClient = clientEnumerator.Current;
-                        }
-                        while (currentClient != null);
-                    }
-                    else
-                    {
-                        _configClientManager.UpdateClientStatus(currentClient, success);
-                    }
-                }
-            }
-        }
-
-        private async Task ExecuteWithFailOverPolicyAsync(IEnumerable<ConfigurationClient> clients, Func<ConfigurationClient, Task> funcToExecute, CancellationToken cancellationToken = default)
-        {
-            await ExecuteWithFailOverPolicyAsync<object>(clients, async (client) =>
-            {
-                await funcToExecute(client).ConfigureAwait(false);
-                return null;
-
-            }, cancellationToken).ConfigureAwait(false);
-        }
-
-        private bool IsFailOverable(AggregateException ex)
-        {
-            IReadOnlyCollection<Exception> innerExceptions = ex.InnerExceptions;
-
-            if (innerExceptions != null && innerExceptions.Any() && innerExceptions.All(ex => ex is RequestFailedException))
-            {
-                return IsFailOverable((RequestFailedException)innerExceptions.Last());
-            }
-
-            return false;
-        }
-
-        private bool IsFailOverable(RequestFailedException rfe)
-        {
-
-            // The InnerException could be SocketException or WebException when endpoint is invalid and IOException if it is network issue.
-            if (rfe.InnerException != null && rfe.InnerException is HttpRequestException hre && hre.InnerException != null)
-            {
-                return hre.InnerException is WebException ||
-                       hre.InnerException is SocketException ||
-                       hre.InnerException is IOException;
-            }
-
-            return rfe.Status == HttpStatusCodes.TooManyRequests ||
-                   rfe.Status == (int)HttpStatusCode.RequestTimeout ||
-                   rfe.Status >= (int)HttpStatusCode.InternalServerError;
-        }
-
-        private async Task<Dictionary<string, ConfigurationSetting>> MapConfigurationSettings(Dictionary<string, ConfigurationSetting> data)
-        {
-            Dictionary<string, ConfigurationSetting> mappedData = new Dictionary<string, ConfigurationSetting>(StringComparer.OrdinalIgnoreCase);
-
-            foreach (KeyValuePair<string, ConfigurationSetting> kvp in data)
-            {
-                ConfigurationSetting setting = kvp.Value;
-
-                foreach (Func<ConfigurationSetting, ValueTask<ConfigurationSetting>> func in _options.Mappers)
-                {
-                    setting = await func(setting).ConfigureAwait(false);
-                }
-
-                if (setting != null)
-                {
-                    mappedData[kvp.Key] = setting;
-                }
-            }
-
-            return mappedData;
-        }
-
-        private IEnumerable<ConfigurationSetting> GetCurrentKeyValueCollection(string key, string label, IEnumerable<ConfigurationSetting> existingSettings)
-        {
-            IEnumerable<ConfigurationSetting> currentKeyValues;
-
-            if (key.EndsWith("*"))
-            {
-                // Get current application settings starting with changeWatcher.Key, excluding the last * character
-                string keyPrefix = key.Substring(0, key.Length - 1);
-                currentKeyValues = existingSettings.Where(kv =>
-                {
-                    return kv.Key.StartsWith(keyPrefix) && kv.Label == label.NormalizeNull();
-                });
-            }
-            else
-            {
-                currentKeyValues = existingSettings.Where(kv =>
-                {
-                    return kv.Key.Equals(key) && kv.Label == label.NormalizeNull();
-                });
-            }
-
-            return currentKeyValues;
-        }
-    }
-}
->>>>>>> 6c2934c1
+﻿// Copyright (c) Microsoft Corporation.
+// Licensed under the MIT license.
+//
+using Azure;
+using Azure.Data.AppConfiguration;
+using Microsoft.Extensions.Configuration.AzureAppConfiguration.Extensions;
+using Microsoft.Extensions.Configuration.AzureAppConfiguration.FeatureManagement;
+using Microsoft.Extensions.Configuration.AzureAppConfiguration.Models;
+using Microsoft.Extensions.Logging;
+using System;
+using System.Collections.Generic;
+using System.Diagnostics;
+using System.IO;
+using System.Linq;
+using System.Net;
+using System.Net.Http;
+using System.Net.Sockets;
+using System.Security;
+using System.Text;
+using System.Threading;
+using System.Threading.Tasks;
+
+namespace Microsoft.Extensions.Configuration.AzureAppConfiguration
+{
+    internal class AzureAppConfigurationProvider : ConfigurationProvider, IConfigurationRefresher
+    {
+        private bool _optional;
+        private bool _isInitialLoadComplete = false;
+        private readonly bool _requestTracingEnabled;
+        private readonly IConfigurationClientManager _configClientManager;
+        private AzureAppConfigurationOptions _options;
+        private Dictionary<string, ConfigurationSetting> _mappedData;
+        private Dictionary<KeyValueIdentifier, ConfigurationSetting> _watchedSettings = new Dictionary<KeyValueIdentifier, ConfigurationSetting>();
+        private RequestTracingOptions _requestTracingOptions;
+
+        private readonly TimeSpan MinCacheExpirationInterval;
+
+        // The most-recent time when the refresh operation attempted to load the initial configuration
+        private DateTimeOffset InitializationCacheExpires = default;
+
+        private static readonly TimeSpan MinDelayForUnhandledFailure = TimeSpan.FromSeconds(5);
+        private static readonly TimeSpan DefaultMaxSetDirtyDelay = TimeSpan.FromSeconds(30);
+
+        // To avoid concurrent network operations, this flag is used to achieve synchronization between multiple threads.
+        private int _networkOperationsInProgress = 0;
+        private Logger _logger = new Logger();
+        private ILoggerFactory _loggerFactory;
+
+        public Uri AppConfigurationEndpoint
+        {
+            get
+            {
+                if (_options.Endpoints != null)
+                {
+                    return _options.Endpoints.First();
+                }
+
+                if (_options.ConnectionStrings != null && _options.ConnectionStrings.Any() && _options.ConnectionStrings.First() != null)
+                {
+                    // Use try-catch block to avoid throwing exceptions from property getter.
+                    // https://docs.microsoft.com/en-us/dotnet/standard/design-guidelines/property
+
+                    try
+                    {
+                        return new Uri(ConnectionStringParser.Parse(_options.ConnectionStrings.First(), ConnectionStringParser.EndpointSection));
+                    }
+                    catch (FormatException) { }
+                }
+
+                return null;
+            }
+        }
+
+        public ILoggerFactory LoggerFactory
+        {
+            get
+            {
+                return _loggerFactory;
+            }
+            set
+            {
+                _loggerFactory = value;
+
+                if (_loggerFactory != null)
+                {
+                    _logger = new Logger(_loggerFactory.CreateLogger(LoggingConstants.AppConfigRefreshLogCategory));
+                }
+            }
+        }
+
+        public AzureAppConfigurationProvider(IConfigurationClientManager clientManager, AzureAppConfigurationOptions options, bool optional)
+        {
+            _configClientManager = clientManager ?? throw new ArgumentNullException(nameof(clientManager));
+            _options = options ?? throw new ArgumentNullException(nameof(options));
+            _optional = optional;
+
+            IEnumerable<KeyValueWatcher> watchers = options.ChangeWatchers.Union(options.MultiKeyWatchers);
+
+            if (watchers.Any())
+            {
+                MinCacheExpirationInterval = watchers.Min(w => w.CacheExpirationInterval);
+            }
+            else
+            {
+                MinCacheExpirationInterval = RefreshConstants.DefaultCacheExpirationInterval;
+            }
+
+            // Enable request tracing if not opt-out
+            string requestTracingDisabled = null;
+            try
+            {
+                requestTracingDisabled = Environment.GetEnvironmentVariable(RequestTracingConstants.RequestTracingDisabledEnvironmentVariable);
+            }
+            catch (SecurityException) { }
+            _requestTracingEnabled = bool.TryParse(requestTracingDisabled, out bool tracingDisabled) ? !tracingDisabled : true;
+
+            if (_requestTracingEnabled)
+            {
+                SetRequestTracingOptions();
+            }
+        }
+
+        /// <summary>
+        /// Loads (or reloads) the data for this provider.
+        /// </summary>
+        public override void Load()
+        {
+            var watch = Stopwatch.StartNew();
+
+            var loadStartTime = DateTimeOffset.UtcNow;
+
+            // Guaranteed to have atleast one available client since it is a application startup path.
+            IEnumerable<ConfigurationClient> availableClients = _configClientManager.GetAvailableClients(loadStartTime);
+
+            try
+            {
+                // Load() is invoked only once during application startup. We don't need to check for concurrent network
+                // operations here because there can't be any other startup or refresh operation in progress at this time.
+                InitializeAsync(_optional, availableClients, CancellationToken.None).ConfigureAwait(false).GetAwaiter().GetResult();
+            }
+            catch (ArgumentException)
+            {
+                // Instantly re-throw the exception
+                throw;
+            }
+            catch
+            {
+                // AzureAppConfigurationProvider.Load() method is called in the application's startup code path.
+                // Unhandled exceptions cause application crash which can result in crash loops as orchestrators attempt to restart the application.
+                // Knowing the intended usage of the provider in startup code path, we mitigate back-to-back crash loops from overloading the server with requests by waiting a minimum time to propogate fatal errors.
+
+                var waitInterval = MinDelayForUnhandledFailure.Subtract(watch.Elapsed);
+
+                if (waitInterval.Ticks > 0)
+                {
+                    Task.Delay(waitInterval).ConfigureAwait(false).GetAwaiter().GetResult();
+                }
+
+                // Re-throw the exception after the additional delay (if required)
+                throw;
+            }
+            finally
+            {
+                // Set the provider for AzureAppConfigurationRefresher instance after LoadAll has completed.
+                // This stops applications from calling RefreshAsync until config has been initialized during startup.
+                var refresher = (AzureAppConfigurationRefresher)_options.GetRefresher();
+                refresher.SetProvider(this);
+            }
+
+            // Mark all settings have loaded at startup.
+            _isInitialLoadComplete = true;
+        }
+
+        public async Task RefreshAsync(CancellationToken cancellationToken)
+        {
+            // Ensure that concurrent threads do not simultaneously execute refresh operation.
+            if (Interlocked.Exchange(ref _networkOperationsInProgress, 1) == 0)
+            {
+                try
+                {
+                    var utcNow = DateTimeOffset.UtcNow;
+                    IEnumerable<KeyValueWatcher> cacheExpiredWatchers = _options.ChangeWatchers.Where(changeWatcher => utcNow >= changeWatcher.CacheExpires);
+                    IEnumerable<KeyValueWatcher> cacheExpiredMultiKeyWatchers = _options.MultiKeyWatchers.Where(changeWatcher => utcNow >= changeWatcher.CacheExpires);
+
+                    // Skip refresh if mappedData is loaded, but none of the watchers or adapters cache is expired.
+                    if (_mappedData != null &&
+                        !cacheExpiredWatchers.Any() &&
+                        !cacheExpiredMultiKeyWatchers.Any() &&
+                        !_options.Adapters.Any(adapter => adapter.NeedsRefresh()))
+                    {
+                        return;
+                    }
+
+                    IEnumerable<ConfigurationClient> availableClients = _configClientManager.GetAvailableClients(utcNow);
+
+                    if (!availableClients.Any())
+                    {
+                        _logger.LogDebug(LogHelper.BuildRefreshSkippedNoClientAvailableMessage());
+                        return;
+                    }
+
+                    // Check if initial configuration load had failed
+                    if (_mappedData == null)
+                    {
+                        if (InitializationCacheExpires < utcNow)
+                        {
+                            InitializationCacheExpires = utcNow.Add(MinCacheExpirationInterval);
+                            await InitializeAsync(ignoreFailures: false, availableClients, cancellationToken).ConfigureAwait(false);
+                        }
+
+                        return;
+                    }
+
+                    //
+                    // Avoid instance state modification
+                    Dictionary<KeyValueIdentifier, ConfigurationSetting> watchedSettings = null;
+                    List<KeyValueChange> keyValueChanges = null;
+                    List<KeyValueChange> changedKeyValuesCollection = null;
+                    Dictionary<string, ConfigurationSetting> data = null;
+                    bool refreshAll = false;
+                    StringBuilder logInfoBuilder = new StringBuilder();
+                    StringBuilder logDebugBuilder = new StringBuilder();
+
+                    await ExecuteWithFailOverPolicyAsync(availableClients, async (client) =>
+                        {
+                            data = null;
+                            watchedSettings = null;
+                            keyValueChanges = new List<KeyValueChange>();
+                            changedKeyValuesCollection = null;
+                            refreshAll = false;
+                            Uri endpoint = _configClientManager.GetEndpointForClient(client);
+                            logDebugBuilder.Clear();
+                            logInfoBuilder.Clear();
+
+                            foreach (KeyValueWatcher changeWatcher in cacheExpiredWatchers)
+                            {
+                                string watchedKey = changeWatcher.Key;
+                                string watchedLabel = changeWatcher.Label;
+
+                                KeyValueIdentifier watchedKeyLabel = new KeyValueIdentifier(watchedKey, watchedLabel);
+
+                                KeyValueChange change = default;
+
+                                //
+                                // Find if there is a change associated with watcher
+                                if (_watchedSettings.TryGetValue(watchedKeyLabel, out ConfigurationSetting watchedKv))
+                                {
+                                    await TracingUtils.CallWithRequestTracing(_requestTracingEnabled, RequestType.Watch, _requestTracingOptions,
+                                        async () => change = await client.GetKeyValueChange(watchedKv, cancellationToken).ConfigureAwait(false)).ConfigureAwait(false);
+                                }
+                                else
+                                {
+                                    // Load the key-value in case the previous load attempts had failed
+
+                                    try
+                                    {
+                                        await CallWithRequestTracing(
+                                            async () => watchedKv = await client.GetConfigurationSettingAsync(watchedKey, watchedLabel, cancellationToken).ConfigureAwait(false)).ConfigureAwait(false);
+                                    }
+                                    catch (RequestFailedException e) when (e.Status == (int)HttpStatusCode.NotFound)
+                                    {
+                                        watchedKv = null;
+                                    }
+
+                                    if (watchedKv != null)
+                                    {
+                                        change = new KeyValueChange()
+                                        {
+                                            Key = watchedKv.Key,
+                                            Label = watchedKv.Label.NormalizeNull(),
+                                            Current = watchedKv,
+                                            ChangeType = KeyValueChangeType.Modified
+                                        };
+                                    }
+                                }
+
+                                // Check if a change has been detected in the key-value registered for refresh
+                                if (change.ChangeType != KeyValueChangeType.None)
+                                {
+                                    logDebugBuilder.AppendLine(LogHelper.BuildKeyValueReadMessage(change.ChangeType, change.Key, change.Label, endpoint.ToString()));
+                                    logInfoBuilder.AppendLine(LogHelper.BuildKeyValueSettingUpdatedMessage(change.Key));
+                                    keyValueChanges.Add(change);
+
+                                    if (changeWatcher.RefreshAll)
+                                    {
+                                        refreshAll = true;
+                                        break;
+                                    }
+                                } else
+                                {
+                                    logDebugBuilder.AppendLine(LogHelper.BuildKeyValueReadMessage(change.ChangeType, change.Key, change.Label, endpoint.ToString()));
+                                }
+                            }
+
+                            if (refreshAll)
+                            {
+                                // Trigger a single load-all operation if a change was detected in one or more key-values with refreshAll: true
+                                data = await LoadSelectedKeyValues(client, cancellationToken).ConfigureAwait(false);
+                                watchedSettings = await LoadKeyValuesRegisteredForRefresh(client, data, cancellationToken).ConfigureAwait(false);
+                                watchedSettings = UpdateWatchedKeyValueCollections(watchedSettings, data);
+                                logInfoBuilder.AppendLine(LogHelper.BuildConfigurationUpdatedMessage());
+                                return;
+                            }
+
+                            changedKeyValuesCollection = await GetRefreshedKeyValueCollections(cacheExpiredMultiKeyWatchers, client, logDebugBuilder, logInfoBuilder, endpoint, cancellationToken).ConfigureAwait(false);
+
+                            if (!changedKeyValuesCollection.Any())
+                            {
+                                logDebugBuilder.AppendLine(LogHelper.BuildFeatureFlagsUnchangedMessage(endpoint.ToString()));
+                            }
+                        },
+                        cancellationToken)
+                        .ConfigureAwait(false);
+
+                    if (!refreshAll)
+                    {
+                        watchedSettings = new Dictionary<KeyValueIdentifier, ConfigurationSetting>(_watchedSettings);
+
+                        foreach (KeyValueWatcher changeWatcher in cacheExpiredWatchers.Concat(cacheExpiredMultiKeyWatchers))
+                        {
+                            UpdateCacheExpirationTime(changeWatcher);
+                        }
+
+                        foreach (KeyValueChange change in keyValueChanges.Concat(changedKeyValuesCollection))
+                        {
+                            KeyValueIdentifier changeIdentifier = new KeyValueIdentifier(change.Key, change.Label);
+                            if (change.ChangeType == KeyValueChangeType.Modified)
+                            {
+                                ConfigurationSetting setting = change.Current;
+                                ConfigurationSetting settingCopy = new ConfigurationSetting(setting.Key, setting.Value, setting.Label, setting.ETag);
+                                watchedSettings[changeIdentifier] = settingCopy;
+
+                                foreach (Func<ConfigurationSetting, ValueTask<ConfigurationSetting>> func in _options.Mappers)
+                                {
+                                    setting = await func(setting).ConfigureAwait(false);
+                                }
+
+                                if (setting == null)
+                                {
+                                    _mappedData.Remove(change.Key);
+                                }
+                                else
+                                {
+                                    _mappedData[change.Key] = setting;
+                                }
+                            }
+                            else if (change.ChangeType == KeyValueChangeType.Deleted)
+                            {
+                                _mappedData.Remove(change.Key);
+                                watchedSettings.Remove(changeIdentifier);
+                            }
+
+                            // Invalidate the cached Key Vault secret (if any) for this ConfigurationSetting
+                            foreach (IKeyValueAdapter adapter in _options.Adapters)
+                            {
+                                adapter.InvalidateCache(change.Current);
+                            }
+                        }
+
+                    }
+                    else
+                    {
+                        _mappedData = await MapConfigurationSettings(data).ConfigureAwait(false);
+
+                        // Invalidate all the cached KeyVault secrets
+                        foreach (IKeyValueAdapter adapter in _options.Adapters)
+                        {
+                            adapter.InvalidateCache();
+                        }
+
+                        // Update the cache expiration time for all refresh registered settings and feature flags
+                        foreach (KeyValueWatcher changeWatcher in _options.ChangeWatchers.Concat(_options.MultiKeyWatchers))
+                        {
+                            UpdateCacheExpirationTime(changeWatcher);
+                        }
+                    }
+
+                    if (_options.Adapters.Any(adapter => adapter.NeedsRefresh()) || changedKeyValuesCollection?.Any() == true || keyValueChanges.Any())
+                    {
+                        _watchedSettings = watchedSettings;
+
+                        if (logDebugBuilder.Length > 0)
+                        {
+                            _logger.LogDebug(logDebugBuilder.ToString().Trim());
+                        }
+
+                        if (logInfoBuilder.Length > 0)
+                        {
+                            _logger.LogInformation(logInfoBuilder.ToString().Trim());
+                        }
+                        // PrepareData makes calls to KeyVault and may throw exceptions. But, we still update watchers before
+                        // SetData because repeating appconfig calls (by not updating watchers) won't help anything for keyvault calls.
+                        // As long as adapter.NeedsRefresh is true, we will attempt to update keyvault again the next time RefreshAsync is called.
+                        SetData(await PrepareData(_mappedData, cancellationToken).ConfigureAwait(false));
+                    }
+                }
+                finally
+                {
+                    Interlocked.Exchange(ref _networkOperationsInProgress, 0);
+                }
+            }
+        }
+
+        public async Task<bool> TryRefreshAsync(CancellationToken cancellationToken)
+        {
+            try
+            {
+                await RefreshAsync(cancellationToken).ConfigureAwait(false);
+            }
+            catch (RequestFailedException e)
+            {
+                if (IsAuthenticationError(e))
+                {
+                    _logger.LogWarning(LogHelper.BuildRefreshFailedDueToAuthenticationErrorMessage(e.Message));
+                }
+                else
+                {
+                    _logger.LogWarning(LogHelper.BuildRefreshFailedErrorMessage(e.Message));
+                }
+
+                return false;
+            }
+            catch (AggregateException e) when (e?.InnerExceptions?.All(e => e is RequestFailedException) ?? false)
+            {
+                if (IsAuthenticationError(e))
+                {
+                    _logger.LogWarning(LogHelper.BuildRefreshFailedDueToAuthenticationErrorMessage(e.Message));
+                }
+                else
+                {
+                    _logger.LogWarning(LogHelper.BuildRefreshFailedErrorMessage(e.Message));
+                }
+
+                return false;
+            }
+            catch (KeyVaultReferenceException e)
+            {
+                _logger.LogWarning(LogHelper.BuildRefreshFailedDueToKeyVaultErrorMessage(e.Message));
+                return false;
+            }
+            catch (OperationCanceledException)
+            {
+                _logger.LogWarning(LogHelper.BuildRefreshCanceledErrorMessage());
+                return false;
+            }
+
+            return true;
+        }
+
+        public void ProcessPushNotification(PushNotification pushNotification, TimeSpan? maxDelay)
+        {
+            if (pushNotification == null)
+            {
+                throw new ArgumentNullException(nameof(pushNotification));
+            }
+
+            if (string.IsNullOrEmpty(pushNotification.SyncToken))
+            {
+                throw new ArgumentException(
+                    "Sync token is required.",
+                    $"{nameof(pushNotification)}.{nameof(pushNotification.SyncToken)}");
+            }
+
+            if (string.IsNullOrEmpty(pushNotification.EventType))
+            {
+                throw new ArgumentException(
+                    "Event type is required.",
+                    $"{nameof(pushNotification)}.{nameof(pushNotification.EventType)}");
+            }
+
+            if (pushNotification.ResourceUri == null)
+            {
+                throw new ArgumentException(
+                    "Resource URI is required.",
+                    $"{nameof(pushNotification)}.{nameof(pushNotification.ResourceUri)}");
+            }
+
+            if (_configClientManager.UpdateSyncToken(pushNotification.ResourceUri, pushNotification.SyncToken))
+            {
+                SetDirty(maxDelay);
+            }
+            else
+            {
+                _logger.LogWarning(LogHelper.BuildPushNotificationUnregisteredEndpointMessage(pushNotification.ResourceUri.ToString()));
+            }
+        }
+
+        private void SetDirty(TimeSpan? maxDelay)
+        {
+            DateTimeOffset cacheExpires = AddRandomDelay(DateTimeOffset.UtcNow, maxDelay ?? DefaultMaxSetDirtyDelay);
+
+            foreach (KeyValueWatcher changeWatcher in _options.ChangeWatchers)
+            {
+                changeWatcher.CacheExpires = cacheExpires;
+            }
+
+            foreach (KeyValueWatcher changeWatcher in _options.MultiKeyWatchers)
+            {
+                changeWatcher.CacheExpires = cacheExpires;
+            }
+        }
+
+        private async Task<Dictionary<string, string>> PrepareData(Dictionary<string, ConfigurationSetting> data, CancellationToken cancellationToken = default)
+        {
+            var applicationData = new Dictionary<string, string>(StringComparer.OrdinalIgnoreCase);
+
+            // Reset old filter telemetry in order to track the filter types present in the current response from server.
+            _options.FeatureFilterTelemetry.ResetFeatureFilterTelemetry();
+
+            foreach (KeyValuePair<string, ConfigurationSetting> kvp in data)
+            {
+                IEnumerable<KeyValuePair<string, string>> keyValuePairs = null;
+                keyValuePairs = await ProcessAdapters(kvp.Value, cancellationToken).ConfigureAwait(false);
+
+                foreach (KeyValuePair<string, string> kv in keyValuePairs)
+                {
+                    string key = kv.Key;
+
+                    foreach (string prefix in _options.KeyPrefixes)
+                    {
+                        if (key.StartsWith(prefix, StringComparison.OrdinalIgnoreCase))
+                        {
+                            key = key.Substring(prefix.Length);
+                            break;
+                        }
+                    }
+
+                    applicationData[key] = kv.Value;
+                }
+            }
+
+            return applicationData;
+        }
+
+        private async Task InitializeAsync(bool ignoreFailures, IEnumerable<ConfigurationClient> availableClients, CancellationToken cancellationToken = default)
+        {
+            Dictionary<string, ConfigurationSetting> data = null;
+            Dictionary<KeyValueIdentifier, ConfigurationSetting> watchedSettings = null;
+            
+            try
+            {
+                await ExecuteWithFailOverPolicyAsync(
+                    availableClients,
+                    async (client) =>
+                    {
+                        data = await LoadSelectedKeyValues(
+                            client,
+                            cancellationToken)
+                            .ConfigureAwait(false);
+
+                        watchedSettings = await LoadKeyValuesRegisteredForRefresh(
+                            client,
+                            data,
+                            cancellationToken)
+                            .ConfigureAwait(false);
+
+                        watchedSettings = UpdateWatchedKeyValueCollections(watchedSettings, data);
+                    },
+                    cancellationToken)
+                    .ConfigureAwait(false);
+            }
+            catch (Exception exception) when (ignoreFailures &&
+                                             (exception is RequestFailedException ||
+                                             ((exception as AggregateException)?.InnerExceptions?.All(e => e is RequestFailedException) ?? false) ||
+                                             exception is OperationCanceledException))
+            { }
+
+            // Update the cache expiration time for all refresh registered settings and feature flags
+            foreach (KeyValueWatcher changeWatcher in _options.ChangeWatchers.Concat(_options.MultiKeyWatchers))
+            {
+                UpdateCacheExpirationTime(changeWatcher);
+            }
+
+            if (data != null)
+            {
+                // Invalidate all the cached KeyVault secrets
+                foreach (IKeyValueAdapter adapter in _options.Adapters)
+                {
+                    adapter.InvalidateCache();
+                }
+
+                try
+                {
+                    Dictionary<string, ConfigurationSetting> mappedData = await MapConfigurationSettings(data).ConfigureAwait(false);
+                    SetData(await PrepareData(mappedData, cancellationToken).ConfigureAwait(false));
+                    _watchedSettings = watchedSettings;
+                    _mappedData = mappedData;
+                }
+                catch (KeyVaultReferenceException) when (ignoreFailures)
+                {
+                    // ignore failures
+                }
+            }
+        }
+
+        private async Task<Dictionary<string, ConfigurationSetting>> LoadSelectedKeyValues(ConfigurationClient client, CancellationToken cancellationToken)
+        {
+            var serverData = new Dictionary<string, ConfigurationSetting>(StringComparer.OrdinalIgnoreCase);
+
+            // Use default query if there are no key-values specified for use other than the feature flags
+            bool useDefaultQuery = !_options.KeyValueSelectors.Any(selector => (!string.IsNullOrEmpty(selector.KeyFilter) && !selector.KeyFilter.StartsWith(FeatureManagementConstants.FeatureFlagMarker)) || !string.IsNullOrEmpty(selector.SnapshotName));
+
+            if (useDefaultQuery)
+            {
+                // Load all key-values with the null label.
+                var selector = new SettingSelector
+                {
+                    KeyFilter = KeyFilter.Any,
+                    LabelFilter = LabelFilter.Null
+                };
+
+                await CallWithRequestTracing(async () =>
+                {
+                    await foreach (ConfigurationSetting setting in client.GetConfigurationSettingsAsync(selector, cancellationToken).ConfigureAwait(false))
+                    {
+                        serverData[setting.Key] = setting;
+                    }
+                }).ConfigureAwait(false);
+            }
+
+            foreach (KeyValueSelector loadOption in _options.KeyValueSelectors)
+            {
+                IAsyncEnumerable<ConfigurationSetting> settingsEnumerable;
+
+                if (string.IsNullOrEmpty(loadOption.SnapshotName))
+                {
+                    settingsEnumerable = client.GetConfigurationSettingsAsync(
+                        new SettingSelector
+                        {
+                            KeyFilter = loadOption.KeyFilter,
+                            LabelFilter = loadOption.LabelFilter
+                        },
+                        cancellationToken);
+                }
+                else
+                {
+                    ConfigurationSettingsSnapshot snapshot = await client.GetSnapshotAsync(loadOption.SnapshotName);
+
+                    if (snapshot != null)
+                    {
+                        if (snapshot.CompositionType == null || !snapshot.CompositionType.ToString().Equals("key"))
+                        {
+                            throw new ArgumentException($"{nameof(snapshot.CompositionType)} for the selected snapshot must be 'key', found '{snapshot.CompositionType}'.");
+                        }
+                    }
+
+                    settingsEnumerable = client.GetConfigurationSettingsForSnapshotAsync(
+                        loadOption.SnapshotName,
+                        cancellationToken);
+                }
+
+                await CallWithRequestTracing(async () =>
+                {
+                    await foreach (ConfigurationSetting setting in settingsEnumerable.ConfigureAwait(false))
+                    {
+                        serverData[setting.Key] = setting;
+                    }
+                })
+                .ConfigureAwait(false);
+            }
+
+            return serverData;
+        }
+
+        private async Task<Dictionary<KeyValueIdentifier, ConfigurationSetting>> LoadKeyValuesRegisteredForRefresh(ConfigurationClient client, IDictionary<string, ConfigurationSetting> existingSettings, CancellationToken cancellationToken)
+        {
+            Dictionary<KeyValueIdentifier, ConfigurationSetting> watchedSettings = new Dictionary<KeyValueIdentifier, ConfigurationSetting>();
+
+            foreach (KeyValueWatcher changeWatcher in _options.ChangeWatchers)
+            {
+                string watchedKey = changeWatcher.Key;
+                string watchedLabel = changeWatcher.Label;
+                KeyValueIdentifier watchedKeyLabel = new KeyValueIdentifier(watchedKey, watchedLabel);
+
+                // Skip the loading for the key-value in case it has already been loaded
+                if (existingSettings.TryGetValue(watchedKey, out ConfigurationSetting loadedKv)
+                    && watchedKeyLabel.Equals(new KeyValueIdentifier(loadedKv.Key, loadedKv.Label)))
+                {
+                    watchedSettings[watchedKeyLabel] = new ConfigurationSetting(loadedKv.Key, loadedKv.Value, loadedKv.Label, loadedKv.ETag);
+                    continue;
+                }
+
+                // Send a request to retrieve key-value since it may be either not loaded or loaded with a different label or different casing
+                ConfigurationSetting watchedKv = null;
+                try
+                {
+                    await CallWithRequestTracing(async () => watchedKv = await client.GetConfigurationSettingAsync(watchedKey, watchedLabel, cancellationToken).ConfigureAwait(false)).ConfigureAwait(false);
+                }
+                catch (RequestFailedException e) when (e.Status == (int)HttpStatusCode.NotFound)
+                {
+                    watchedKv = null;
+                }
+
+                // If the key-value was found, store it for updating the settings
+                if (watchedKv != null)
+                {
+                    watchedSettings[watchedKeyLabel] = new ConfigurationSetting(watchedKv.Key, watchedKv.Value, watchedKv.Label, watchedKv.ETag);
+                    existingSettings[watchedKey] = watchedKv;
+                }
+            }
+
+            return watchedSettings;
+        }
+
+        private Dictionary<KeyValueIdentifier, ConfigurationSetting> UpdateWatchedKeyValueCollections(Dictionary<KeyValueIdentifier, ConfigurationSetting> watchedSettings, IDictionary<string, ConfigurationSetting> existingSettings)
+        {
+            foreach (KeyValueWatcher changeWatcher in _options.MultiKeyWatchers)
+            {
+                IEnumerable<ConfigurationSetting> currentKeyValues = GetCurrentKeyValueCollection(changeWatcher.Key, changeWatcher.Label, existingSettings.Values);
+
+                foreach (ConfigurationSetting setting in currentKeyValues)
+                {
+                    watchedSettings[new KeyValueIdentifier(setting.Key, setting.Label)] = new ConfigurationSetting(setting.Key, setting.Value, setting.Label, setting.ETag);
+                }
+            }
+
+            return watchedSettings;
+        }
+
+        private async Task<List<KeyValueChange>> GetRefreshedKeyValueCollections(
+            IEnumerable<KeyValueWatcher> multiKeyWatchers,
+            ConfigurationClient client,
+            StringBuilder logDebugBuilder,
+            StringBuilder logInfoBuilder,
+            Uri endpoint,
+            CancellationToken cancellationToken)
+        {
+            var keyValueChanges = new List<KeyValueChange>();
+
+            foreach (KeyValueWatcher changeWatcher in multiKeyWatchers)
+            {
+                IEnumerable<ConfigurationSetting> currentKeyValues = GetCurrentKeyValueCollection(changeWatcher.Key, changeWatcher.Label, _watchedSettings.Values);
+
+                keyValueChanges.AddRange(
+                    await client.GetKeyValueChangeCollection(
+                        currentKeyValues,
+                        new GetKeyValueChangeCollectionOptions
+                        {
+                            KeyFilter = changeWatcher.Key,
+                            Label = changeWatcher.Label.NormalizeNull(),
+                            RequestTracingEnabled = _requestTracingEnabled,
+                            RequestTracingOptions = _requestTracingOptions
+                        },
+                        logDebugBuilder,
+                        logInfoBuilder,
+                        endpoint,
+                        cancellationToken)
+                    .ConfigureAwait(false));
+            }
+
+            return keyValueChanges;
+        }
+
+        private void SetData(IDictionary<string, string> data)
+        {
+            // Set the application data for the configuration provider
+            Data = data;
+
+            // Notify that the configuration has been updated
+            OnReload();
+        }
+
+        private async Task<IEnumerable<KeyValuePair<string, string>>> ProcessAdapters(ConfigurationSetting setting, CancellationToken cancellationToken)
+        {
+            List<KeyValuePair<string, string>> keyValues = null;
+
+            foreach (IKeyValueAdapter adapter in _options.Adapters)
+            {
+                if (!adapter.CanProcess(setting))
+                {
+                    continue;
+                }
+
+                IEnumerable<KeyValuePair<string, string>> kvs = await adapter.ProcessKeyValue(setting, _logger, cancellationToken).ConfigureAwait(false);
+
+                if (kvs != null)
+                {
+                    keyValues = keyValues ?? new List<KeyValuePair<string, string>>();
+
+                    keyValues.AddRange(kvs);
+                }
+            }
+
+            return keyValues ?? Enumerable.Repeat(new KeyValuePair<string, string>(setting.Key, setting.Value), 1);
+        }
+
+        private Task CallWithRequestTracing(Func<Task> clientCall)
+        {
+            var requestType = _isInitialLoadComplete ? RequestType.Watch : RequestType.Startup;
+            return TracingUtils.CallWithRequestTracing(_requestTracingEnabled, requestType, _requestTracingOptions, clientCall);
+        }
+
+        private void SetRequestTracingOptions()
+        {
+            _requestTracingOptions = new RequestTracingOptions
+            {
+                HostType = TracingUtils.GetHostType(),
+                IsDevEnvironment = TracingUtils.IsDevEnvironment(),
+                IsKeyVaultConfigured = _options.IsKeyVaultConfigured,
+                IsKeyVaultRefreshConfigured = _options.IsKeyVaultRefreshConfigured,
+                ReplicaCount = _options.Endpoints?.Count() - 1 ?? _options.ConnectionStrings?.Count() - 1 ?? 0,
+                FilterTelemetry = _options.FeatureFilterTelemetry
+            };
+        }
+
+        private DateTimeOffset AddRandomDelay(DateTimeOffset dt, TimeSpan maxDelay)
+        {
+            long randomTicks = (long)(maxDelay.Ticks * RandomGenerator.NextDouble());
+            return dt.AddTicks(randomTicks);
+        }
+
+        private bool IsAuthenticationError(Exception ex)
+        {
+            if (ex is RequestFailedException rfe)
+            {
+                return rfe.Status == (int)HttpStatusCode.Unauthorized || rfe.Status == (int)HttpStatusCode.Forbidden;
+            }
+
+            if (ex is AggregateException ae)
+            {
+                return ae.InnerExceptions?.Any(inner => IsAuthenticationError(inner)) ?? false;
+            }
+
+            return false;
+        }
+
+        private void UpdateCacheExpirationTime(KeyValueWatcher changeWatcher)
+        {
+            TimeSpan cacheExpirationTime = changeWatcher.CacheExpirationInterval;
+            changeWatcher.CacheExpires = DateTimeOffset.UtcNow.Add(cacheExpirationTime);
+        }
+
+        private async Task<T> ExecuteWithFailOverPolicyAsync<T>(IEnumerable<ConfigurationClient> clients, Func<ConfigurationClient, Task<T>> funcToExecute, CancellationToken cancellationToken = default)
+        {
+            using IEnumerator<ConfigurationClient> clientEnumerator = clients.GetEnumerator();
+
+            clientEnumerator.MoveNext();
+
+            ConfigurationClient currentClient;
+
+            while (true)
+            {
+                bool success = false;
+                bool backoffAllClients = false;
+
+                cancellationToken.ThrowIfCancellationRequested();
+                currentClient = clientEnumerator.Current;
+
+                try
+                {
+                    T result = await funcToExecute(currentClient).ConfigureAwait(false);
+                    success = true;
+
+                    return result;
+                }
+                catch (AggregateException ae)
+                {
+                    if (!IsFailOverable(ae) || !clientEnumerator.MoveNext())
+                    {
+                        backoffAllClients = true;
+
+                        throw;
+                    }
+                }
+                catch (RequestFailedException rfe)
+                {
+                    if (!IsFailOverable(rfe) || !clientEnumerator.MoveNext())
+                    {
+                        backoffAllClients = true;
+
+                        throw;
+                    }
+                }
+                finally
+                {
+                    if (!success && backoffAllClients)
+                    {
+                        do
+                        {
+                            _configClientManager.UpdateClientStatus(currentClient, success);
+                            clientEnumerator.MoveNext();
+                            currentClient = clientEnumerator.Current;
+                        }
+                        while (currentClient != null);
+                    }
+                    else
+                    {
+                        _configClientManager.UpdateClientStatus(currentClient, success);
+                    }
+                }
+            }
+        }
+
+        private async Task ExecuteWithFailOverPolicyAsync(IEnumerable<ConfigurationClient> clients, Func<ConfigurationClient, Task> funcToExecute, CancellationToken cancellationToken = default)
+        {
+            await ExecuteWithFailOverPolicyAsync<object>(clients, async (client) =>
+            {
+                await funcToExecute(client).ConfigureAwait(false);
+                return null;
+
+            }, cancellationToken).ConfigureAwait(false);
+        }
+
+        private bool IsFailOverable(AggregateException ex)
+        {
+            IReadOnlyCollection<Exception> innerExceptions = ex.InnerExceptions;
+
+            if (innerExceptions != null && innerExceptions.Any() && innerExceptions.All(ex => ex is RequestFailedException))
+            {
+                return IsFailOverable((RequestFailedException)innerExceptions.Last());
+            }
+
+            return false;
+        }
+
+        private bool IsFailOverable(RequestFailedException rfe)
+        {
+
+            // The InnerException could be SocketException or WebException when endpoint is invalid and IOException if it is network issue.
+            if (rfe.InnerException != null && rfe.InnerException is HttpRequestException hre && hre.InnerException != null)
+            {
+                return hre.InnerException is WebException ||
+                       hre.InnerException is SocketException ||
+                       hre.InnerException is IOException;
+            }
+
+            return rfe.Status == HttpStatusCodes.TooManyRequests ||
+                   rfe.Status == (int)HttpStatusCode.RequestTimeout ||
+                   rfe.Status >= (int)HttpStatusCode.InternalServerError;
+        }
+
+        private async Task<Dictionary<string, ConfigurationSetting>> MapConfigurationSettings(Dictionary<string, ConfigurationSetting> data)
+        {
+            Dictionary<string, ConfigurationSetting> mappedData = new Dictionary<string, ConfigurationSetting>(StringComparer.OrdinalIgnoreCase);
+
+            foreach (KeyValuePair<string, ConfigurationSetting> kvp in data)
+            {
+                ConfigurationSetting setting = kvp.Value;
+
+                foreach (Func<ConfigurationSetting, ValueTask<ConfigurationSetting>> func in _options.Mappers)
+                {
+                    setting = await func(setting).ConfigureAwait(false);
+                }
+
+                if (setting != null)
+                {
+                    mappedData[kvp.Key] = setting;
+                }
+            }
+
+            return mappedData;
+        }
+
+        private IEnumerable<ConfigurationSetting> GetCurrentKeyValueCollection(string key, string label, IEnumerable<ConfigurationSetting> existingSettings)
+        {
+            IEnumerable<ConfigurationSetting> currentKeyValues;
+
+            if (key.EndsWith("*"))
+            {
+                // Get current application settings starting with changeWatcher.Key, excluding the last * character
+                string keyPrefix = key.Substring(0, key.Length - 1);
+                currentKeyValues = existingSettings.Where(kv =>
+                {
+                    return kv.Key.StartsWith(keyPrefix) && kv.Label == label.NormalizeNull();
+                });
+            }
+            else
+            {
+                currentKeyValues = existingSettings.Where(kv =>
+                {
+                    return kv.Key.Equals(key) && kv.Label == label.NormalizeNull();
+                });
+            }
+
+            return currentKeyValues;
+        }
+    }
+}