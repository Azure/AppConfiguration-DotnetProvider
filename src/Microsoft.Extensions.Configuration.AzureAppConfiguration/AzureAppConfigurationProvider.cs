﻿// Copyright (c) Microsoft Corporation.
// Licensed under the MIT license.
//
using Azure;
using Azure.Data.AppConfiguration;
using Microsoft.Extensions.Configuration.AzureAppConfiguration.Extensions;
using Microsoft.Extensions.Configuration.AzureAppConfiguration.FeatureManagement;
using Microsoft.Extensions.Configuration.AzureAppConfiguration.Models;
using Microsoft.Extensions.Logging;
using System;
using System.Collections.Generic;
using System.Diagnostics;
using System.Linq;
using System.Net;
using System.Security;
using System.Text.Json;
using System.Threading;
using System.Threading.Tasks;

namespace Microsoft.Extensions.Configuration.AzureAppConfiguration
{
    internal class AzureAppConfigurationProvider : ConfigurationProvider, IConfigurationRefresher
    {
        private bool _optional;
        private bool _isInitialLoadComplete = false;
        private readonly bool _requestTracingEnabled;

        private readonly ConfigurationClient _client;
        private AzureAppConfigurationOptions _options;
        private Dictionary<string, ConfigurationSetting> _applicationSettings;
        private Dictionary<KeyValueIdentifier, ConfigurationSetting> _watchedSettings = new Dictionary<KeyValueIdentifier, ConfigurationSetting>();
        private RequestTracingOptions _requestTracingOptions;

        private readonly TimeSpan MinCacheExpirationInterval;

        // The most-recent time when the refresh operation attempted to load the initial configuration
        private DateTimeOffset InitializationCacheExpires = default;

        private static readonly TimeSpan MinDelayForUnhandledFailure = TimeSpan.FromSeconds(5);
        private static readonly TimeSpan DefaultMaxSetDirtyDelay = TimeSpan.FromSeconds(30);

        // To avoid concurrent network operations, this flag is used to achieve synchronization between multiple threads.
        private int _networkOperationsInProgress = 0;
        private ILogger _logger;
        private ILoggerFactory _loggerFactory;

        public Uri AppConfigurationEndpoint
        {
            get
            {
                if (_options.Endpoint != null)
                {
                    return _options.Endpoint;
                }

                if (_options.ConnectionString != null)
                {
                    // Use try-catch block to avoid throwing exceptions from property getter.
                    // https://docs.microsoft.com/en-us/dotnet/standard/design-guidelines/property

                    try
                    {
                        return new Uri(ConnectionStringParser.Parse(_options.ConnectionString, "Endpoint"));
                    }
                    catch (ArgumentException) { }
                    catch (UriFormatException) { }
                }

                return null;
            }
        }

        public ILoggerFactory LoggerFactory
        {
            get
            {
                return _loggerFactory;
            }
            set
            {
                _loggerFactory = value;
                _logger = _loggerFactory?.CreateLogger(LoggingConstants.AppConfigRefreshLogCategory);
            }
        }

        public AzureAppConfigurationProvider(ConfigurationClient client, AzureAppConfigurationOptions options, bool optional)
        {
            _client = client ?? throw new ArgumentNullException(nameof(client));
            _options = options ?? throw new ArgumentNullException(nameof(options));
            _optional = optional;

            IEnumerable<KeyValueWatcher> watchers = options.ChangeWatchers.Union(options.MultiKeyWatchers);

            if (watchers.Any())
            {
                MinCacheExpirationInterval = watchers.Min(w => w.CacheExpirationInterval);
            }
            else
            {
                MinCacheExpirationInterval = RefreshConstants.DefaultCacheExpirationInterval;
            }

            // Enable request tracing if not opt-out
            string requestTracingDisabled = null;
            try
            {
                requestTracingDisabled = Environment.GetEnvironmentVariable(RequestTracingConstants.RequestTracingDisabledEnvironmentVariable);
            }
            catch (SecurityException) { }
            _requestTracingEnabled = bool.TryParse(requestTracingDisabled, out bool tracingDisabled) ? !tracingDisabled : true;

            if (_requestTracingEnabled)
            {
                SetRequestTracingOptions();
            }
        }

        /// <summary>
        /// Loads (or reloads) the data for this provider.
        /// </summary>
        public override void Load()
        {
            var watch = Stopwatch.StartNew();

            try
            {
                // Load() is invoked only once during application startup. We don't need to check for concurrent network
                // operations here because there can't be any other startup or refresh operation in progress at this time.
                LoadAll(_optional, CancellationToken.None).ConfigureAwait(false).GetAwaiter().GetResult();
            }
            catch (ArgumentException)
            {
                // Instantly re-throw the exception
                throw;
            }
            catch
            {
                // AzureAppConfigurationProvider.Load() method is called in the application's startup code path.
                // Unhandled exceptions cause application crash which can result in crash loops as orchestrators attempt to restart the application.
                // Knowing the intended usage of the provider in startup code path, we mitigate back-to-back crash loops from overloading the server with requests by waiting a minimum time to propogate fatal errors.

                var waitInterval = MinDelayForUnhandledFailure.Subtract(watch.Elapsed);

                if (waitInterval.Ticks > 0)
                {
                    Task.Delay(waitInterval).ConfigureAwait(false).GetAwaiter().GetResult();
                }

                // Re-throw the exception after the additional delay (if required)
                throw;
            }
            finally
            {
                // Set the provider for AzureAppConfigurationRefresher instance after LoadAll has completed.
                // This stops applications from calling RefreshAsync until config has been initialized during startup.
                var refresher = (AzureAppConfigurationRefresher)_options.GetRefresher();
                refresher.SetProvider(this);
            }

            // Mark all settings have loaded at startup.
            _isInitialLoadComplete = true;
        }

        public async Task RefreshAsync(CancellationToken cancellationToken)
        {
            // Ensure that concurrent threads do not simultaneously execute refresh operation. 
            if (Interlocked.Exchange(ref _networkOperationsInProgress, 1) == 0)
            {
                try
                {
                    // Check if initial configuration load had failed
                    if (_applicationSettings == null)
                    {
                        if (InitializationCacheExpires < DateTimeOffset.UtcNow)
                        {
                            InitializationCacheExpires = DateTimeOffset.UtcNow.Add(MinCacheExpirationInterval);
                            await LoadAll(ignoreFailures: false, cancellationToken).ConfigureAwait(false);
                        }

                        return;
                    }

                    await RefreshIndividualKeyValues(cancellationToken).ConfigureAwait(false);
                    await RefreshKeyValueCollections(cancellationToken).ConfigureAwait(false);
                    await RefreshKeyValueAdapters(cancellationToken).ConfigureAwait(false);
                }
                finally
                {
                    Interlocked.Exchange(ref _networkOperationsInProgress, 0);
                }
            }
        }

        public async Task<bool> TryRefreshAsync(CancellationToken cancellationToken)
        {
            try
            {
                await RefreshAsync(cancellationToken).ConfigureAwait(false);
            }
            catch (RequestFailedException e)
            {
                if (IsAuthenticationError(e))
                {
                    _logger?.LogWarning(e, LoggingConstants.RefreshFailedDueToAuthenticationError);
                }
                else
                {
                    _logger?.LogWarning(e, LoggingConstants.RefreshFailedError);
                }

                return false;
            }
            catch (AggregateException e) when (e?.InnerExceptions?.All(e => e is RequestFailedException) ?? false)
            {
                if (IsAuthenticationError(e))
                {
                    _logger?.LogWarning(e, LoggingConstants.RefreshFailedDueToAuthenticationError);
                }
                else
                {
                    _logger?.LogWarning(e, LoggingConstants.RefreshFailedError);
                }

                return false;
            }
            catch (KeyVaultReferenceException e)
            {
                _logger?.LogWarning(e, LoggingConstants.RefreshFailedDueToKeyVaultError);
                return false;
            }
            catch (OperationCanceledException)
            {
                _logger?.LogWarning(LoggingConstants.RefreshCanceledError);
                return false;
            }

            return true;
        }

        public void SetDirty(TimeSpan? maxDelay)
        {
            DateTimeOffset cacheExpires = AddRandomDelay(DateTimeOffset.UtcNow, maxDelay ?? DefaultMaxSetDirtyDelay);

            foreach (KeyValueWatcher changeWatcher in _options.ChangeWatchers)
            {
                changeWatcher.CacheExpires = cacheExpires;
            }

            foreach (KeyValueWatcher changeWatcher in _options.MultiKeyWatchers)
            {
                changeWatcher.CacheExpires = cacheExpires;
            }
        }

<<<<<<< HEAD
        public void ProcessPushNotification(PushNotification notification, TimeSpan? maxDelay)
        {
            
            if (notification == null) 
            { 
                throw new ArgumentNullException(nameof(notification)); 
            }

            if (notification.SyncToken == null || notification.EventType == null || notification.ResourceUri == null)
            {
                throw new ArgumentException($"One or more properties of {nameof(notification)} are null. Please make sure that " +
                    $"{nameof(notification)} is fully populated before invoking {nameof(ProcessPushNotification)}.");  
            }
            
            _client.UpdateSyncToken(notification.SyncToken);

            SetDirty(maxDelay);
        }

        private async Task LoadAll(bool ignoreFailures)
=======
        private async Task LoadAll(bool ignoreFailures, CancellationToken cancellationToken)
>>>>>>> 337225da
        {
            IDictionary<string, ConfigurationSetting> data = null;
            string cachedData = null;
            bool success = false;

            try
            {
                var serverData = new Dictionary<string, ConfigurationSetting>(StringComparer.OrdinalIgnoreCase);

                // Use default query if there are no key-values specified for use other than the feature flags
                bool useDefaultQuery = !_options.KeyValueSelectors.Any(selector => !selector.KeyFilter.StartsWith(FeatureManagementConstants.FeatureFlagMarker));

                if (useDefaultQuery)
                {
                    // Load all key-values with the null label.
                    var selector = new SettingSelector
                    {
                        KeyFilter = KeyFilter.Any,
                        LabelFilter = LabelFilter.Null
                    };

                    await CallWithRequestTracing(async () =>
                    {
                        await foreach (ConfigurationSetting setting in _client.GetConfigurationSettingsAsync(selector, cancellationToken).ConfigureAwait(false))
                        {
                            serverData[setting.Key] = setting;
                        }
                    }).ConfigureAwait(false);
                }

                foreach (var loadOption in _options.KeyValueSelectors)
                {
                    if ((useDefaultQuery && LabelFilter.Null.Equals(loadOption.LabelFilter)) ||
                        _options.KeyValueSelectors.Any(s => s != loadOption &&
                           string.Equals(s.KeyFilter, KeyFilter.Any) &&
                           string.Equals(s.LabelFilter, loadOption.LabelFilter)))
                    {
                        // This selection was already encapsulated by a wildcard query
                        // Or would select kvs obtained by a different selector
                        // We skip it to prevent unnecessary requests
                        continue;
                    }

                    var selector = new SettingSelector
                    {
                        KeyFilter = loadOption.KeyFilter,
                        LabelFilter = loadOption.LabelFilter
                    };

                    await CallWithRequestTracing(async () =>
                    {
                        await foreach (ConfigurationSetting setting in _client.GetConfigurationSettingsAsync(selector, cancellationToken).ConfigureAwait(false))
                        {
                            serverData[setting.Key] = setting;
                        }
                    }).ConfigureAwait(false);
                }

                // Block current thread for the initial load of key-values registered for refresh that are not already loaded
                await Task.Run(() => LoadKeyValuesRegisteredForRefresh(serverData, cancellationToken).ConfigureAwait(false).GetAwaiter().GetResult()).ConfigureAwait(false);
                data = serverData;
                success = true;
            }
            catch (Exception exception) when (exception is RequestFailedException ||
                                            ((exception as AggregateException)?.InnerExceptions?.All(e => e is RequestFailedException) ?? false) ||
                                            exception is OperationCanceledException)
            {
                if (_options.OfflineCache != null)
                {
                    // During startup or refreshAll scenario, we'll try to populate config from offline cache, if available
                    cachedData = _options.OfflineCache.Import(_options);
                    
                    if (cachedData != null)
                    {
                        data = JsonSerializer.Deserialize<IDictionary<string, ConfigurationSetting>>(cachedData);
                    }
                }

                // If we're unable to load data from offline cache, check if we need to ignore or rethrow the exception 
                if (data == null && !ignoreFailures)
                {
                    throw;
                }
            }
            finally
            {
                // Update the cache expiration time for all refresh registered settings and feature flags
                foreach (KeyValueWatcher changeWatcher in _options.ChangeWatchers.Concat(_options.MultiKeyWatchers))
                {
                    UpdateCacheExpirationTime(changeWatcher, success);
                }
            }

            if (data != null)
            {
                // Invalidate all the cached KeyVault secrets
                foreach (IKeyValueAdapter adapter in _options.Adapters)
                {
                    adapter.InvalidateCache();
                }

                await SetData(data, ignoreFailures, cancellationToken).ConfigureAwait(false);
                
                if (_options.OfflineCache != null && cachedData == null)
                {
                    _options.OfflineCache.Export(_options, JsonSerializer.Serialize(data));
                }
            }
        }

        private async Task LoadKeyValuesRegisteredForRefresh(IDictionary<string, ConfigurationSetting> data, CancellationToken cancellationToken)
        {
            _watchedSettings.Clear();

            foreach (KeyValueWatcher changeWatcher in _options.ChangeWatchers)
            {
                string watchedKey = changeWatcher.Key;
                string watchedLabel = changeWatcher.Label;
                KeyValueIdentifier watchedKeyLabel = new KeyValueIdentifier(watchedKey, watchedLabel);

                // Skip the loading for the key-value in case it has already been loaded
                if (data.TryGetValue(watchedKey, out ConfigurationSetting loadedKv)
                    && watchedKeyLabel.Equals(new KeyValueIdentifier(loadedKv.Key, loadedKv.Label)))
                {
                    _watchedSettings[watchedKeyLabel] = loadedKv;
                    continue;
                }

                // Send a request to retrieve key-value since it may be either not loaded or loaded with a different label or different casing
                ConfigurationSetting watchedKv = null;
                try
                {
                    await CallWithRequestTracing(async () => watchedKv = await _client.GetConfigurationSettingAsync(watchedKey, watchedLabel, cancellationToken)).ConfigureAwait(false);
                }
                catch (RequestFailedException e) when (e.Status == (int)HttpStatusCode.NotFound)
                {
                    watchedKv = null;
                }

                // If the key-value was found, store it for updating the settings
                if (watchedKv != null)
                {
                    data[watchedKey] = watchedKv;
                    _watchedSettings[watchedKeyLabel] = watchedKv;
                }
            }
        }

        private async Task RefreshIndividualKeyValues(CancellationToken cancellationToken)
        {
            bool shouldRefreshAll = false;

            foreach (KeyValueWatcher changeWatcher in _options.ChangeWatchers)
            {
                string watchedKey = changeWatcher.Key;
                string watchedLabel = changeWatcher.Label;

                // Skip the refresh for this key if the cached value has not expired
                if (DateTimeOffset.UtcNow < changeWatcher.CacheExpires)
                {
                    continue;
                }

                bool hasChanged = false;
                KeyValueIdentifier watchedKeyLabel = new KeyValueIdentifier(watchedKey, watchedLabel);
                bool success = false;

                try
                {
                    if (_watchedSettings.TryGetValue(watchedKeyLabel, out ConfigurationSetting watchedKv))
                    {
                        KeyValueChange keyValueChange = default;
                        await TracingUtils.CallWithRequestTracing(_requestTracingEnabled, RequestType.Watch, _requestTracingOptions,
                            async () => keyValueChange = await _client.GetKeyValueChange(watchedKv, cancellationToken).ConfigureAwait(false)).ConfigureAwait(false);

                        success = true;

                        // Check if a change has been detected in the key-value registered for refresh
                        if (keyValueChange.ChangeType != KeyValueChangeType.None)
                        {
                            if (changeWatcher.RefreshAll)
                            {
                                shouldRefreshAll = true;
                                break;
                            }

                            if (keyValueChange.ChangeType == KeyValueChangeType.Deleted)
                            {
                                _watchedSettings.Remove(watchedKeyLabel);
                            }
                            else if (keyValueChange.ChangeType == KeyValueChangeType.Modified)
                            {
                                _watchedSettings[watchedKeyLabel] = keyValueChange.Current;
                            }

                            hasChanged = true;
                            ProcessChanges(Enumerable.Repeat(keyValueChange, 1));
                        }
                    }
                    else
                    {
                        // Load the key-value in case the previous load attempts had failed
                        var options = new SettingSelector { LabelFilter = watchedLabel };

                        try
                        {
                            await CallWithRequestTracing(async () => watchedKv = await _client.GetConfigurationSettingAsync(watchedKey, watchedLabel, cancellationToken).ConfigureAwait(false)).ConfigureAwait(false);
                        }
                        catch (RequestFailedException e) when (e.Status == (int)HttpStatusCode.NotFound)
                        {
                            watchedKv = null;
                        }

                        success = true;

                        if (watchedKv != null)
                        {
                            if (changeWatcher.RefreshAll)
                            {
                                shouldRefreshAll = true;
                                break;
                            }

                            hasChanged = true;

                            // Add the key-value if it is not loaded, or update it if it was loaded with a different label
                            _applicationSettings[watchedKey] = watchedKv;
                            _watchedSettings[watchedKeyLabel] = watchedKv;

                            // Invalidate the cached Key Vault secret (if any) for this ConfigurationSetting
                            foreach (IKeyValueAdapter adapter in _options.Adapters)
                            {
                                adapter.InvalidateCache(watchedKv);
                            }
                        }
                    }
                }
                finally
                {
                    UpdateCacheExpirationTime(changeWatcher, success);
                }
                
                if (hasChanged)
                {
                    await SetData(_applicationSettings, false, cancellationToken).ConfigureAwait(false);
                }
            }

            // Trigger a single refresh-all operation if a change was detected in one or more key-values with refreshAll: true
            if (shouldRefreshAll)
            {
                await LoadAll(ignoreFailures: false, cancellationToken).ConfigureAwait(false);
            }
        }

        private Task RefreshKeyValueAdapters(CancellationToken cancellationToken)
        {
            if (_options.Adapters.Any(adapter => adapter.NeedsRefresh()))
            {
                return SetData(_applicationSettings, false, cancellationToken);
            }

            return Task.CompletedTask;
        }

        private async Task RefreshKeyValueCollections(CancellationToken cancellationToken)
        {
            foreach (KeyValueWatcher changeWatcher in _options.MultiKeyWatchers)
            {
                // Skip the refresh for this key-prefix if the cached value has not expired
                if (DateTimeOffset.UtcNow < changeWatcher.CacheExpires)
                {
                    continue;
                }

                IEnumerable<ConfigurationSetting> currentKeyValues;
                IEnumerable<KeyValueChange> keyValueChanges;
                bool success = false;

                try
                { 
                    if (changeWatcher.Key.EndsWith("*"))
                    {
                        // Get current application settings starting with changeWatcher.Key, excluding the last * character
                        var keyPrefix = changeWatcher.Key.Substring(0, changeWatcher.Key.Length - 1);
                        currentKeyValues = _applicationSettings.Values.Where(kv =>
                        {
                            return kv.Key.StartsWith(keyPrefix) && kv.Label == changeWatcher.Label.NormalizeNull();
                        });
                    }
                    else
                    {
                        currentKeyValues = _applicationSettings.Values.Where(kv =>
                        {
                            return kv.Key.Equals(changeWatcher.Key) && kv.Label == changeWatcher.Label.NormalizeNull();
                        });
                    }

                    keyValueChanges = await _client.GetKeyValueChangeCollection(
                        currentKeyValues,
                        new GetKeyValueChangeCollectionOptions
                        {
                            KeyFilter = changeWatcher.Key,
                            Label = changeWatcher.Label.NormalizeNull(),
                            RequestTracingEnabled = _requestTracingEnabled,
                            RequestTracingOptions = _requestTracingOptions
                        },
                        cancellationToken).ConfigureAwait(false);

                    success = true;
                }
                finally
                {
                    UpdateCacheExpirationTime(changeWatcher, success);
                }

                if (keyValueChanges.Any())
                {
                    ProcessChanges(keyValueChanges);

                    await SetData(_applicationSettings, false, cancellationToken).ConfigureAwait(false);
                }
            }
        }

        private async Task SetData(IDictionary<string, ConfigurationSetting> data, bool ignoreFailures, CancellationToken cancellationToken)
        {
            // Update cache of settings
            this._applicationSettings = data as Dictionary<string, ConfigurationSetting> ??
                new Dictionary<string, ConfigurationSetting>(data, StringComparer.OrdinalIgnoreCase);

            // Set the application data for the configuration provider
            var applicationData = new Dictionary<string, string>(StringComparer.OrdinalIgnoreCase);

            foreach (KeyValuePair<string, ConfigurationSetting> kvp in data)
            {
                IEnumerable<KeyValuePair<string, string>> keyValuePairs = null;

                try
                {
                    keyValuePairs = await ProcessAdapters(kvp.Value, cancellationToken).ConfigureAwait(false);
                }
                catch (KeyVaultReferenceException)
                {
                    if (!ignoreFailures)
                    {
                        throw;
                    }

                    return;
                }

                foreach (KeyValuePair<string, string> kv in keyValuePairs)
                {
                    string key = kv.Key;
                    foreach (string prefix in _options.KeyPrefixes)
                    {
                        if (key.StartsWith(prefix, StringComparison.OrdinalIgnoreCase))
                        {
                            key = key.Substring(prefix.Length);
                            break;
                        }
                    }

                    applicationData[key] = kv.Value;
                }
            }

            Data = applicationData;

            // Notify that the configuration has been updated
            OnReload();
        }

        private async Task<IEnumerable<KeyValuePair<string, string>>> ProcessAdapters(ConfigurationSetting setting, CancellationToken cancellationToken)
        {
            List<KeyValuePair<string, string>> keyValues = null;

            foreach (IKeyValueAdapter adapter in _options.Adapters)
            {
                if (!adapter.CanProcess(setting))
                {
                    continue;
                }

                IEnumerable<KeyValuePair<string, string>> kvs = await adapter.ProcessKeyValue(setting, cancellationToken).ConfigureAwait(false);

                if (kvs != null)
                {
                    keyValues = keyValues ?? new List<KeyValuePair<string, string>>();

                    keyValues.AddRange(kvs);
                }
            }

            return keyValues ?? Enumerable.Repeat(new KeyValuePair<string, string>(setting.Key, setting.Value), 1);
        }

        private void ProcessChanges(IEnumerable<KeyValueChange> changes)
        {
            foreach (KeyValueChange change in changes)
            {
                if (change.ChangeType == KeyValueChangeType.Deleted)
                {
                    _applicationSettings.Remove(change.Key);
                }
                else if (change.ChangeType == KeyValueChangeType.Modified)
                {
                    _applicationSettings[change.Key] = change.Current;
                }

                // Invalidate the cached Key Vault secret (if any) for this ConfigurationSetting
                foreach (IKeyValueAdapter adapter in _options.Adapters)
                {
                    adapter.InvalidateCache(change.Current);
                }
            }
        }

        private Task CallWithRequestTracing(Func<Task> clientCall)
        {
            var requestType = _isInitialLoadComplete ? RequestType.Watch : RequestType.Startup;
            return TracingUtils.CallWithRequestTracing(_requestTracingEnabled, requestType, _requestTracingOptions, clientCall);
        }

        private void SetRequestTracingOptions()
        {
            _requestTracingOptions = new RequestTracingOptions
            {
                HostType = TracingUtils.GetHostType(),
                IsDevEnvironment = TracingUtils.IsDevEnvironment(),
                IsKeyVaultConfigured = _options.IsKeyVaultConfigured,
                IsKeyVaultRefreshConfigured = _options.IsKeyVaultRefreshConfigured,
                IsOfflineCacheConfigured = _options.IsOfflineCacheConfigured
            };
        }

        private DateTimeOffset AddRandomDelay(DateTimeOffset dt, TimeSpan maxDelay)
        {
            long randomTicks = (long)(maxDelay.Ticks * RandomGenerator.NextDouble());
            return dt.AddTicks(randomTicks);
        }

        private bool IsAuthenticationError(Exception ex)
        {
            if (ex is RequestFailedException rfe)
            {
                return rfe.Status == (int)HttpStatusCode.Unauthorized || rfe.Status == (int)HttpStatusCode.Forbidden;
            }

            if (ex is AggregateException ae)
            {
                return ae.InnerExceptions?.Any(inner => IsAuthenticationError(inner)) ?? false;
            }

            return false;
        }

        private void UpdateCacheExpirationTime(KeyValueWatcher changeWatcher, bool success)
        {
            TimeSpan cacheExpirationTime;

            if (success)
            {
                changeWatcher.RefreshAttempts = 0;
                cacheExpirationTime = changeWatcher.CacheExpirationInterval;
            }
            else
            {
                if (changeWatcher.RefreshAttempts < int.MaxValue)
                {
                    changeWatcher.RefreshAttempts++;
                }

                cacheExpirationTime = changeWatcher.CacheExpirationInterval.CalculateBackoffTime(changeWatcher.RefreshAttempts);
            }

            changeWatcher.CacheExpires = DateTimeOffset.UtcNow.Add(cacheExpirationTime);
        }
    }
}
<|MERGE_RESOLUTION|>--- conflicted
+++ resolved
@@ -252,7 +252,6 @@
             }
         }
 
-<<<<<<< HEAD
         public void ProcessPushNotification(PushNotification notification, TimeSpan? maxDelay)
         {
             
@@ -272,10 +271,7 @@
             SetDirty(maxDelay);
         }
 
-        private async Task LoadAll(bool ignoreFailures)
-=======
         private async Task LoadAll(bool ignoreFailures, CancellationToken cancellationToken)
->>>>>>> 337225da
         {
             IDictionary<string, ConfigurationSetting> data = null;
             string cachedData = null;
@@ -756,4 +752,4 @@
             changeWatcher.CacheExpires = DateTimeOffset.UtcNow.Add(cacheExpirationTime);
         }
     }
-}
+}