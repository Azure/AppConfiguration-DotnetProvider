--- conflicted
+++ resolved
@@ -4,8 +4,8 @@
 using Azure;
 using Azure.Data.AppConfiguration;
 using Microsoft.Extensions.Configuration.AzureAppConfiguration.Extensions;
+using Microsoft.Extensions.Configuration.AzureAppConfiguration.FeatureManagement;
 using Microsoft.Extensions.Configuration.AzureAppConfiguration.Models;
-using Microsoft.Extensions.Diagnostics.HealthChecks;
 using Microsoft.Extensions.Logging;
 using System;
 using System.Collections.Generic;
@@ -22,26 +22,18 @@
 
 namespace Microsoft.Extensions.Configuration.AzureAppConfiguration
 {
-    internal class AzureAppConfigurationProvider : ConfigurationProvider, IConfigurationRefresher, IHealthCheck, IDisposable
+    internal class AzureAppConfigurationProvider : ConfigurationProvider, IConfigurationRefresher
     {
-        private readonly ActivitySource _activitySource = new ActivitySource(ActivityNames.AzureAppConfigurationActivitySource);
         private bool _optional;
         private bool _isInitialLoadComplete = false;
-        private bool _isAssemblyInspected;
         private readonly bool _requestTracingEnabled;
         private readonly IConfigurationClientManager _configClientManager;
-        private Uri _lastSuccessfulEndpoint;
         private AzureAppConfigurationOptions _options;
         private Dictionary<string, ConfigurationSetting> _mappedData;
-        private Dictionary<KeyValueIdentifier, ConfigurationSetting> _watchedIndividualKvs = new Dictionary<KeyValueIdentifier, ConfigurationSetting>();
-        private HashSet<string> _ffKeys = new HashSet<string>();
-        private Dictionary<KeyValueSelector, IEnumerable<MatchConditions>> _kvEtags = new Dictionary<KeyValueSelector, IEnumerable<MatchConditions>>();
-        private Dictionary<KeyValueSelector, IEnumerable<MatchConditions>> _ffEtags = new Dictionary<KeyValueSelector, IEnumerable<MatchConditions>>();
+        private Dictionary<KeyValueIdentifier, ConfigurationSetting> _watchedSettings = new Dictionary<KeyValueIdentifier, ConfigurationSetting>();
         private RequestTracingOptions _requestTracingOptions;
-        private Dictionary<Uri, ConfigurationClientBackoffStatus> _configClientBackoffs = new Dictionary<Uri, ConfigurationClientBackoffStatus>();
-        private DateTimeOffset _nextCollectionRefreshTime;
-
-        private readonly TimeSpan MinRefreshInterval;
+
+        private readonly TimeSpan MinCacheExpirationInterval;
 
         // The most-recent time when the refresh operation attempted to load the initial configuration
         private DateTimeOffset InitializationCacheExpires = default;
@@ -54,16 +46,6 @@
         private Logger _logger = new Logger();
         private ILoggerFactory _loggerFactory;
 
-        // For health check
-        private DateTimeOffset? _lastSuccessfulAttempt = null;
-        private DateTimeOffset? _lastFailedAttempt = null;
-
-        private class ConfigurationClientBackoffStatus
-        {
-            public int FailedAttempts { get; set; }
-            public DateTimeOffset BackoffEndTime { get; set; }
-        }
-
         public Uri AppConfigurationEndpoint
         {
             get
@@ -80,11 +62,7 @@
 
                     try
                     {
-<<<<<<< HEAD
                         return new Uri(ConnectionStringUtils.Parse(_options.ConnectionStrings.First(), ConnectionStringUtils.EndpointSection));
-=======
-                        return new Uri(ConnectionStringUtils.Parse(_options.ConnectionStrings.First(), ConnectionStringUtils.EndpointSection));
->>>>>>> c2885a3d
                     }
                     catch (FormatException) { }
                 }
@@ -106,44 +84,25 @@
                 if (_loggerFactory != null)
                 {
                     _logger = new Logger(_loggerFactory.CreateLogger(LoggingConstants.AppConfigRefreshLogCategory));
-
-                    if (_configClientManager is ConfigurationClientManager clientManager)
-                    {
-                        clientManager.SetLogger(_logger);
-                    }
-                }
-            }
-        }
-
-        public AzureAppConfigurationProvider(IConfigurationClientManager configClientManager, AzureAppConfigurationOptions options, bool optional)
-        {
-            _configClientManager = configClientManager ?? throw new ArgumentNullException(nameof(configClientManager));
+                }
+            }
+        }
+
+        public AzureAppConfigurationProvider(IConfigurationClientManager clientManager, AzureAppConfigurationOptions options, bool optional)
+        {
+            _configClientManager = clientManager ?? throw new ArgumentNullException(nameof(clientManager));
             _options = options ?? throw new ArgumentNullException(nameof(options));
             _optional = optional;
 
-            IEnumerable<KeyValueWatcher> watchers = options.IndividualKvWatchers.Union(options.FeatureFlagWatchers);
-
-            bool hasWatchers = watchers.Any();
-            TimeSpan minWatcherRefreshInterval = hasWatchers ? watchers.Min(w => w.RefreshInterval) : TimeSpan.MaxValue;
-
-            if (options.RegisterAllEnabled)
-            {
-                if (options.KvCollectionRefreshInterval <= TimeSpan.Zero)
-                {
-                    throw new ArgumentException(
-                        $"{nameof(options.KvCollectionRefreshInterval)} must be greater than zero seconds when using RegisterAll for refresh",
-                        nameof(options));
-                }
-
-                MinRefreshInterval = TimeSpan.FromTicks(Math.Min(minWatcherRefreshInterval.Ticks, options.KvCollectionRefreshInterval.Ticks));
-            }
-            else if (hasWatchers)
-            {
-                MinRefreshInterval = minWatcherRefreshInterval;
+            IEnumerable<KeyValueWatcher> watchers = options.ChangeWatchers.Union(options.MultiKeyWatchers);
+
+            if (watchers.Any())
+            {
+                MinCacheExpirationInterval = watchers.Min(w => w.CacheExpirationInterval);
             }
             else
             {
-                MinRefreshInterval = RefreshConstants.DefaultRefreshInterval;
+                MinCacheExpirationInterval = RefreshConstants.DefaultCacheExpirationInterval;
             }
 
             // Enable request tracing if not opt-out
@@ -153,7 +112,6 @@
                 requestTracingDisabled = Environment.GetEnvironmentVariable(RequestTracingConstants.RequestTracingDisabledEnvironmentVariable);
             }
             catch (SecurityException) { }
-
             _requestTracingEnabled = bool.TryParse(requestTracingDisabled, out bool tracingDisabled) ? !tracingDisabled : true;
 
             if (_requestTracingEnabled)
@@ -168,14 +126,17 @@
         public override void Load()
         {
             var watch = Stopwatch.StartNew();
-            using Activity activity = _activitySource.StartActivity(ActivityNames.Load);
+
+            var loadStartTime = DateTimeOffset.UtcNow;
+
+            // Guaranteed to have atleast one available client since it is a application startup path.
+            IEnumerable<ConfigurationClient> availableClients = _configClientManager.GetAvailableClients(loadStartTime);
+
             try
             {
-                using var startupCancellationTokenSource = new CancellationTokenSource(_options.Startup.Timeout);
-
                 // Load() is invoked only once during application startup. We don't need to check for concurrent network
                 // operations here because there can't be any other startup or refresh operation in progress at this time.
-                LoadAsync(_optional, startupCancellationTokenSource.Token).ConfigureAwait(false).GetAwaiter().GetResult();
+                InitializeAsync(_optional, availableClients, CancellationToken.None).ConfigureAwait(false).GetAwaiter().GetResult();
             }
             catch (ArgumentException)
             {
@@ -217,68 +178,34 @@
             {
                 try
                 {
-                    // FeatureManagement assemblies may not be loaded on provider startup, so version information is gathered upon first refresh for tracing
-                    EnsureAssemblyInspected();
-
                     var utcNow = DateTimeOffset.UtcNow;
-                    IEnumerable<KeyValueWatcher> refreshableIndividualKvWatchers = _options.IndividualKvWatchers.Where(kvWatcher => utcNow >= kvWatcher.NextRefreshTime);
-                    IEnumerable<KeyValueWatcher> refreshableFfWatchers = _options.FeatureFlagWatchers.Where(ffWatcher => utcNow >= ffWatcher.NextRefreshTime);
-                    bool isRefreshDue = _options.RegisterAllEnabled && utcNow >= _nextCollectionRefreshTime;
-
-                    // Skip refresh if mappedData is loaded, but none of the watchers or adapters are refreshable.
+                    IEnumerable<KeyValueWatcher> cacheExpiredWatchers = _options.ChangeWatchers.Where(changeWatcher => utcNow >= changeWatcher.CacheExpires);
+                    IEnumerable<KeyValueWatcher> cacheExpiredMultiKeyWatchers = _options.MultiKeyWatchers.Where(changeWatcher => utcNow >= changeWatcher.CacheExpires);
+
+                    // Skip refresh if mappedData is loaded, but none of the watchers or adapters cache is expired.
                     if (_mappedData != null &&
-                        !refreshableIndividualKvWatchers.Any() &&
-                        !refreshableFfWatchers.Any() &&
-                        !isRefreshDue &&
+                        !cacheExpiredWatchers.Any() &&
+                        !cacheExpiredMultiKeyWatchers.Any() &&
                         !_options.Adapters.Any(adapter => adapter.NeedsRefresh()))
                     {
                         return;
                     }
 
-                    IEnumerable<ConfigurationClient> clients = _configClientManager.GetClients();
-
-                    if (_requestTracingOptions != null)
-                    {
-                        _requestTracingOptions.ReplicaCount = clients.Count() - 1;
-                    }
-
-                    //
-                    // Filter clients based on their backoff status
-                    clients = clients.Where(client =>
-                    {
-                        Uri endpoint = _configClientManager.GetEndpointForClient(client);
-
-                        if (!_configClientBackoffs.TryGetValue(endpoint, out ConfigurationClientBackoffStatus clientBackoffStatus))
-                        {
-                            clientBackoffStatus = new ConfigurationClientBackoffStatus();
-
-                            _configClientBackoffs[endpoint] = clientBackoffStatus;
-                        }
-
-                        return clientBackoffStatus.BackoffEndTime <= utcNow;
-                    }
-                    );
-
-                    if (!clients.Any())
-                    {
-                        _configClientManager.RefreshClients();
-
+                    IEnumerable<ConfigurationClient> availableClients = _configClientManager.GetAvailableClients(utcNow);
+
+                    if (!availableClients.Any())
+                    {
                         _logger.LogDebug(LogHelper.BuildRefreshSkippedNoClientAvailableMessage());
-
-                        _lastFailedAttempt = DateTime.UtcNow;
-
                         return;
                     }
 
-                    using Activity activity = _activitySource.StartActivity(ActivityNames.Refresh);
                     // Check if initial configuration load had failed
                     if (_mappedData == null)
                     {
                         if (InitializationCacheExpires < utcNow)
                         {
-                            InitializationCacheExpires = utcNow.Add(MinRefreshInterval);
-
-                            await InitializeAsync(clients, cancellationToken).ConfigureAwait(false);
+                            InitializationCacheExpires = utcNow.Add(MinCacheExpirationInterval);
+                            await InitializeAsync(ignoreFailures: false, availableClients, cancellationToken).ConfigureAwait(false);
                         }
 
                         return;
@@ -286,167 +213,171 @@
 
                     //
                     // Avoid instance state modification
-                    Dictionary<KeyValueSelector, IEnumerable<MatchConditions>> kvEtags = null;
-                    Dictionary<KeyValueSelector, IEnumerable<MatchConditions>> ffEtags = null;
-                    HashSet<string> ffKeys = null;
-                    Dictionary<KeyValueIdentifier, ConfigurationSetting> watchedIndividualKvs = null;
+                    Dictionary<KeyValueIdentifier, ConfigurationSetting> watchedSettings = null;
                     List<KeyValueChange> keyValueChanges = null;
+                    List<KeyValueChange> changedKeyValuesCollection = null;
                     Dictionary<string, ConfigurationSetting> data = null;
-                    Dictionary<string, ConfigurationSetting> ffCollectionData = null;
-                    bool ffCollectionUpdated = false;
                     bool refreshAll = false;
                     StringBuilder logInfoBuilder = new StringBuilder();
                     StringBuilder logDebugBuilder = new StringBuilder();
 
-                    await ExecuteWithFailOverPolicyAsync(clients, async (client) =>
-                    {
-                        kvEtags = null;
-                        ffEtags = null;
-                        ffKeys = null;
-                        watchedIndividualKvs = null;
-                        keyValueChanges = new List<KeyValueChange>();
-                        data = null;
-                        ffCollectionData = null;
-                        ffCollectionUpdated = false;
-                        refreshAll = false;
-                        logDebugBuilder.Clear();
-                        logInfoBuilder.Clear();
-                        Uri endpoint = _configClientManager.GetEndpointForClient(client);
-
-                        if (_options.RegisterAllEnabled)
-                        {
-                            // Get key value collection changes if RegisterAll was called
-                            if (isRefreshDue)
+                    await ExecuteWithFailOverPolicyAsync(availableClients, async (client) =>
+                        {
+                            data = null;
+                            watchedSettings = null;
+                            keyValueChanges = new List<KeyValueChange>();
+                            changedKeyValuesCollection = null;
+                            refreshAll = false;
+                            Uri endpoint = _configClientManager.GetEndpointForClient(client);
+                            logDebugBuilder.Clear();
+                            logInfoBuilder.Clear();
+
+                            foreach (KeyValueWatcher changeWatcher in cacheExpiredWatchers)
                             {
-                                refreshAll = await HaveCollectionsChanged(
-                                    _options.Selectors.Where(selector => !selector.IsFeatureFlagSelector),
-                                    _kvEtags,
-                                    client,
-                                    cancellationToken).ConfigureAwait(false);
+                                string watchedKey = changeWatcher.Key;
+                                string watchedLabel = changeWatcher.Label;
+
+                                KeyValueIdentifier watchedKeyLabel = new KeyValueIdentifier(watchedKey, watchedLabel);
+
+                                KeyValueChange change = default;
+
+                                //
+                                // Find if there is a change associated with watcher
+                                if (_watchedSettings.TryGetValue(watchedKeyLabel, out ConfigurationSetting watchedKv))
+                                {
+                                    await TracingUtils.CallWithRequestTracing(_requestTracingEnabled, RequestType.Watch, _requestTracingOptions,
+                                        async () => change = await client.GetKeyValueChange(watchedKv, cancellationToken).ConfigureAwait(false)).ConfigureAwait(false);
+                                }
+                                else
+                                {
+                                    // Load the key-value in case the previous load attempts had failed
+
+                                    try
+                                    {
+                                        await CallWithRequestTracing(
+                                            async () => watchedKv = await client.GetConfigurationSettingAsync(watchedKey, watchedLabel, cancellationToken).ConfigureAwait(false)).ConfigureAwait(false);
+                                    }
+                                    catch (RequestFailedException e) when (e.Status == (int)HttpStatusCode.NotFound)
+                                    {
+                                        watchedKv = null;
+                                    }
+
+                                    if (watchedKv != null)
+                                    {
+                                        change = new KeyValueChange()
+                                        {
+                                            Key = watchedKv.Key,
+                                            Label = watchedKv.Label.NormalizeNull(),
+                                            Current = watchedKv,
+                                            ChangeType = KeyValueChangeType.Modified
+                                        };
+                                    }
+                                }
+
+                                // Check if a change has been detected in the key-value registered for refresh
+                                if (change.ChangeType != KeyValueChangeType.None)
+                                {
+                                    logDebugBuilder.AppendLine(LogHelper.BuildKeyValueReadMessage(change.ChangeType, change.Key, change.Label, endpoint.ToString()));
+                                    logInfoBuilder.AppendLine(LogHelper.BuildKeyValueSettingUpdatedMessage(change.Key));
+                                    keyValueChanges.Add(change);
+
+                                    if (changeWatcher.RefreshAll)
+                                    {
+                                        refreshAll = true;
+                                        break;
+                                    }
+                                } else
+                                {
+                                    logDebugBuilder.AppendLine(LogHelper.BuildKeyValueReadMessage(change.ChangeType, change.Key, change.Label, endpoint.ToString()));
+                                }
                             }
-                        }
-                        else
-                        {
-                            refreshAll = await RefreshIndividualKvWatchers(
-                                client,
-                                keyValueChanges,
-                                refreshableIndividualKvWatchers,
-                                endpoint,
-                                logDebugBuilder,
-                                logInfoBuilder,
-                                cancellationToken).ConfigureAwait(false);
-                        }
-
-                        if (refreshAll)
-                        {
-                            // Trigger a single load-all operation if a change was detected in one or more key-values with refreshAll: true,
-                            // or if any key-value collection change was detected.
-                            kvEtags = new Dictionary<KeyValueSelector, IEnumerable<MatchConditions>>();
-                            ffEtags = new Dictionary<KeyValueSelector, IEnumerable<MatchConditions>>();
-                            ffKeys = new HashSet<string>();
-
-                            data = await LoadSelected(client, kvEtags, ffEtags, _options.Selectors, ffKeys, cancellationToken).ConfigureAwait(false);
-                            watchedIndividualKvs = await LoadKeyValuesRegisteredForRefresh(client, data, cancellationToken).ConfigureAwait(false);
-                            logInfoBuilder.AppendLine(LogHelper.BuildConfigurationUpdatedMessage());
-                            return;
-                        }
-
-                        // Get feature flag changes
-                        ffCollectionUpdated = await HaveCollectionsChanged(
-                            refreshableFfWatchers.Select(watcher => new KeyValueSelector
+
+                            if (refreshAll)
                             {
-                                KeyFilter = watcher.Key,
-                                LabelFilter = watcher.Label,
-                                TagFilters = watcher.Tags,
-                                IsFeatureFlagSelector = true
-                            }),
-                            _ffEtags,
-                            client,
-                            cancellationToken).ConfigureAwait(false);
-
-                        if (ffCollectionUpdated)
-                        {
-                            ffEtags = new Dictionary<KeyValueSelector, IEnumerable<MatchConditions>>();
-                            ffKeys = new HashSet<string>();
-
-                            ffCollectionData = await LoadSelected(
-                                client,
-                                new Dictionary<KeyValueSelector, IEnumerable<MatchConditions>>(),
-                                ffEtags,
-                                _options.Selectors.Where(selector => selector.IsFeatureFlagSelector),
-                                ffKeys,
-                                cancellationToken).ConfigureAwait(false);
-
-                            logInfoBuilder.Append(LogHelper.BuildFeatureFlagsUpdatedMessage());
-                        }
-                        else
-                        {
-                            logDebugBuilder.AppendLine(LogHelper.BuildFeatureFlagsUnchangedMessage(endpoint.ToString()));
-                        }
-                    },
-                    cancellationToken)
-                    .ConfigureAwait(false);
-
-                    if (refreshAll)
+                                // Trigger a single load-all operation if a change was detected in one or more key-values with refreshAll: true
+                                data = await LoadSelectedKeyValues(client, cancellationToken).ConfigureAwait(false);
+                                watchedSettings = await LoadKeyValuesRegisteredForRefresh(client, data, cancellationToken).ConfigureAwait(false);
+                                watchedSettings = UpdateWatchedKeyValueCollections(watchedSettings, data);
+                                logInfoBuilder.AppendLine(LogHelper.BuildConfigurationUpdatedMessage());
+                                return;
+                            }
+
+                            changedKeyValuesCollection = await GetRefreshedKeyValueCollections(cacheExpiredMultiKeyWatchers, client, logDebugBuilder, logInfoBuilder, endpoint, cancellationToken).ConfigureAwait(false);
+
+                            if (!changedKeyValuesCollection.Any())
+                            {
+                                logDebugBuilder.AppendLine(LogHelper.BuildFeatureFlagsUnchangedMessage(endpoint.ToString()));
+                            }
+                        },
+                        cancellationToken)
+                        .ConfigureAwait(false);
+
+                    if (!refreshAll)
+                    {
+                        watchedSettings = new Dictionary<KeyValueIdentifier, ConfigurationSetting>(_watchedSettings);
+
+                        foreach (KeyValueWatcher changeWatcher in cacheExpiredWatchers.Concat(cacheExpiredMultiKeyWatchers))
+                        {
+                            UpdateCacheExpirationTime(changeWatcher);
+                        }
+
+                        foreach (KeyValueChange change in keyValueChanges.Concat(changedKeyValuesCollection))
+                        {
+                            KeyValueIdentifier changeIdentifier = new KeyValueIdentifier(change.Key, change.Label);
+                            if (change.ChangeType == KeyValueChangeType.Modified)
+                            {
+                                ConfigurationSetting setting = change.Current;
+                                ConfigurationSetting settingCopy = new ConfigurationSetting(setting.Key, setting.Value, setting.Label, setting.ETag);
+                                watchedSettings[changeIdentifier] = settingCopy;
+
+                                foreach (Func<ConfigurationSetting, ValueTask<ConfigurationSetting>> func in _options.Mappers)
+                                {
+                                    setting = await func(setting).ConfigureAwait(false);
+                                }
+
+                                if (setting == null)
+                                {
+                                    _mappedData.Remove(change.Key);
+                                }
+                                else
+                                {
+                                    _mappedData[change.Key] = setting;
+                                }
+                            }
+                            else if (change.ChangeType == KeyValueChangeType.Deleted)
+                            {
+                                _mappedData.Remove(change.Key);
+                                watchedSettings.Remove(changeIdentifier);
+                            }
+
+                            // Invalidate the cached Key Vault secret (if any) for this ConfigurationSetting
+                            foreach (IKeyValueAdapter adapter in _options.Adapters)
+                            {
+                                adapter.InvalidateCache(change.Current);
+                            }
+                        }
+
+                    }
+                    else
                     {
                         _mappedData = await MapConfigurationSettings(data).ConfigureAwait(false);
 
                         // Invalidate all the cached KeyVault secrets
                         foreach (IKeyValueAdapter adapter in _options.Adapters)
                         {
-                            adapter.OnChangeDetected();
-                        }
-
-                        // Update the next refresh time for all refresh registered settings and feature flags
-                        foreach (KeyValueWatcher changeWatcher in _options.IndividualKvWatchers.Concat(_options.FeatureFlagWatchers))
-                        {
-                            UpdateNextRefreshTime(changeWatcher);
-                        }
-                    }
-                    else
-                    {
-                        watchedIndividualKvs = new Dictionary<KeyValueIdentifier, ConfigurationSetting>(_watchedIndividualKvs);
-
-                        await ProcessKeyValueChangesAsync(keyValueChanges, _mappedData, watchedIndividualKvs).ConfigureAwait(false);
-
-                        if (ffCollectionUpdated)
-                        {
-                            // Remove all feature flag keys that are not present in the latest loading of feature flags, but were loaded previously
-                            foreach (string key in _ffKeys.Except(ffKeys))
-                            {
-                                _mappedData.Remove(key);
-                            }
-
-                            Dictionary<string, ConfigurationSetting> mappedFfData = await MapConfigurationSettings(ffCollectionData).ConfigureAwait(false);
-
-                            foreach (KeyValuePair<string, ConfigurationSetting> kvp in mappedFfData)
-                            {
-                                _mappedData[kvp.Key] = kvp.Value;
-                            }
-                        }
-
-                        //
-                        // update the next refresh time for all refresh registered settings and feature flags
-                        foreach (KeyValueWatcher changeWatcher in refreshableIndividualKvWatchers.Concat(refreshableFfWatchers))
-                        {
-                            UpdateNextRefreshTime(changeWatcher);
-                        }
-                    }
-
-                    if (_options.RegisterAllEnabled && isRefreshDue)
-                    {
-                        _nextCollectionRefreshTime = DateTimeOffset.UtcNow.Add(_options.KvCollectionRefreshInterval);
-                    }
-
-                    if (_options.Adapters.Any(adapter => adapter.NeedsRefresh()) || keyValueChanges.Any() || refreshAll || ffCollectionUpdated)
-                    {
-                        _watchedIndividualKvs = watchedIndividualKvs ?? _watchedIndividualKvs;
-
-                        _ffEtags = ffEtags ?? _ffEtags;
-
-                        _kvEtags = kvEtags ?? _kvEtags;
-
-                        _ffKeys = ffKeys ?? _ffKeys;
+                            adapter.InvalidateCache();
+                        }
+
+                        // Update the cache expiration time for all refresh registered settings and feature flags
+                        foreach (KeyValueWatcher changeWatcher in _options.ChangeWatchers.Concat(_options.MultiKeyWatchers))
+                        {
+                            UpdateCacheExpirationTime(changeWatcher);
+                        }
+                    }
+
+                    if (_options.Adapters.Any(adapter => adapter.NeedsRefresh()) || changedKeyValuesCollection?.Any() == true || keyValueChanges.Any())
+                    {
+                        _watchedSettings = watchedSettings;
 
                         if (logDebugBuilder.Length > 0)
                         {
@@ -457,7 +388,6 @@
                         {
                             _logger.LogInformation(logInfoBuilder.ToString().Trim());
                         }
-
                         // PrepareData makes calls to KeyVault and may throw exceptions. But, we still update watchers before
                         // SetData because repeating appconfig calls (by not updating watchers) won't help anything for keyvault calls.
                         // As long as adapter.NeedsRefresh is true, we will attempt to update keyvault again the next time RefreshAsync is called.
@@ -477,22 +407,35 @@
             {
                 await RefreshAsync(cancellationToken).ConfigureAwait(false);
             }
-            catch (RequestFailedException rfe)
-            {
-                if (IsAuthenticationError(rfe))
-                {
-                    _logger.LogWarning(LogHelper.BuildRefreshFailedDueToAuthenticationErrorMessage(rfe.Message));
+            catch (RequestFailedException e)
+            {
+                if (IsAuthenticationError(e))
+                {
+                    _logger.LogWarning(LogHelper.BuildRefreshFailedDueToAuthenticationErrorMessage(e.Message));
                 }
                 else
                 {
-                    _logger.LogWarning(LogHelper.BuildRefreshFailedErrorMessage(rfe.Message));
+                    _logger.LogWarning(LogHelper.BuildRefreshFailedErrorMessage(e.Message));
                 }
 
                 return false;
             }
-            catch (KeyVaultReferenceException kvre)
-            {
-                _logger.LogWarning(LogHelper.BuildRefreshFailedDueToKeyVaultErrorMessage(kvre.Message));
+            catch (AggregateException e) when (e?.InnerExceptions?.All(e => e is RequestFailedException) ?? false)
+            {
+                if (IsAuthenticationError(e))
+                {
+                    _logger.LogWarning(LogHelper.BuildRefreshFailedDueToAuthenticationErrorMessage(e.Message));
+                }
+                else
+                {
+                    _logger.LogWarning(LogHelper.BuildRefreshFailedErrorMessage(e.Message));
+                }
+
+                return false;
+            }
+            catch (KeyVaultReferenceException e)
+            {
+                _logger.LogWarning(LogHelper.BuildRefreshFailedDueToKeyVaultErrorMessage(e.Message));
                 return false;
             }
             catch (OperationCanceledException)
@@ -503,36 +446,6 @@
             catch (InvalidOperationException e)
             {
                 _logger.LogWarning(LogHelper.BuildRefreshFailedErrorMessage(e.Message));
-                return false;
-            }
-            catch (AggregateException ae)
-            {
-                if (ae.InnerExceptions?.Any(e => e is RequestFailedException) ?? false)
-                {
-                    if (IsAuthenticationError(ae))
-                    {
-                        _logger.LogWarning(LogHelper.BuildRefreshFailedDueToAuthenticationErrorMessage(ae.Message));
-                    }
-                    else
-                    {
-                        _logger.LogWarning(LogHelper.BuildRefreshFailedErrorMessage(ae.Message));
-                    }
-                }
-                else if (ae.InnerExceptions?.Any(e => e is OperationCanceledException) ?? false)
-                {
-                    _logger.LogWarning(LogHelper.BuildRefreshCanceledErrorMessage());
-                }
-                else
-                {
-                    throw;
-                }
-
-                return false;
-            }
-            catch (FormatException fe)
-            {
-                _logger.LogWarning(LogHelper.BuildRefreshFailedDueToFormattingErrorMessage(fe.Message));
-
                 return false;
             }
 
@@ -569,11 +482,6 @@
 
             if (_configClientManager.UpdateSyncToken(pushNotification.ResourceUri, pushNotification.SyncToken))
             {
-                if (_requestTracingEnabled && _requestTracingOptions != null)
-                {
-                    _requestTracingOptions.IsPushRefreshUsed = true;
-                }
-
                 SetDirty(maxDelay);
             }
             else
@@ -582,41 +490,18 @@
             }
         }
 
-        public async Task<HealthCheckResult> CheckHealthAsync(HealthCheckContext context, CancellationToken cancellationToken = default)
-        {
-            if (!_lastSuccessfulAttempt.HasValue)
-            {
-                return HealthCheckResult.Unhealthy(HealthCheckConstants.LoadNotCompletedMessage);
-            }
-
-            if (_lastFailedAttempt.HasValue &&
-                _lastSuccessfulAttempt.Value < _lastFailedAttempt.Value)
-            {
-                return HealthCheckResult.Unhealthy(HealthCheckConstants.RefreshFailedMessage);
-            }
-
-            return HealthCheckResult.Healthy();
-        }
-
         private void SetDirty(TimeSpan? maxDelay)
         {
-            DateTimeOffset nextRefreshTime = AddRandomDelay(DateTimeOffset.UtcNow, maxDelay ?? DefaultMaxSetDirtyDelay);
-
-            if (_options.RegisterAllEnabled)
-            {
-                _nextCollectionRefreshTime = nextRefreshTime;
-            }
-            else
-            {
-                foreach (KeyValueWatcher kvWatcher in _options.IndividualKvWatchers)
-                {
-                    kvWatcher.NextRefreshTime = nextRefreshTime;
-                }
-            }
-
-            foreach (KeyValueWatcher featureFlagWatcher in _options.FeatureFlagWatchers)
-            {
-                featureFlagWatcher.NextRefreshTime = nextRefreshTime;
+            DateTimeOffset cacheExpires = AddRandomDelay(DateTimeOffset.UtcNow, maxDelay ?? DefaultMaxSetDirtyDelay);
+
+            foreach (KeyValueWatcher changeWatcher in _options.ChangeWatchers)
+            {
+                changeWatcher.CacheExpires = cacheExpires;
+            }
+
+            foreach (KeyValueWatcher changeWatcher in _options.MultiKeyWatchers)
+            {
+                changeWatcher.CacheExpires = cacheExpires;
             }
         }
 
@@ -624,24 +509,12 @@
         {
             var applicationData = new Dictionary<string, string>(StringComparer.OrdinalIgnoreCase);
 
-            // Reset old feature flag tracing in order to track the information present in the current response from server.
-            _options.FeatureFlagTracing.ResetFeatureFlagTracing();
-
-            // Reset old request tracing values for content type
-            if (_requestTracingEnabled && _requestTracingOptions != null)
-            {
-                _requestTracingOptions.ResetAiConfigurationTracing();
-            }
+            // Reset old filter telemetry in order to track the filter types present in the current response from server.
+            _options.FeatureFilterTelemetry.ResetFeatureFilterTelemetry();
 
             foreach (KeyValuePair<string, ConfigurationSetting> kvp in data)
             {
                 IEnumerable<KeyValuePair<string, string>> keyValuePairs = null;
-
-                if (_requestTracingEnabled && _requestTracingOptions != null)
-                {
-                    _requestTracingOptions.UpdateAiConfigurationTracing(kvp.Value.ContentType);
-                }
-
                 keyValuePairs = await ProcessAdapters(kvp.Value, cancellationToken).ConfigureAwait(false);
 
                 foreach (KeyValuePair<string, string> kv in keyValuePairs)
@@ -664,156 +537,44 @@
             return applicationData;
         }
 
-        private async Task LoadAsync(bool ignoreFailures, CancellationToken cancellationToken)
-        {
-            var startupStopwatch = Stopwatch.StartNew();
-
-            int postFixedWindowAttempts = 0;
-
-            var startupExceptions = new List<Exception>();
-
+        private async Task InitializeAsync(bool ignoreFailures, IEnumerable<ConfigurationClient> availableClients, CancellationToken cancellationToken = default)
+        {
+            Dictionary<string, ConfigurationSetting> data = null;
+            Dictionary<KeyValueIdentifier, ConfigurationSetting> watchedSettings = null;
+            
             try
             {
-                while (true)
-                {
-                    IEnumerable<ConfigurationClient> clients = _configClientManager.GetClients();
-
-                    if (_requestTracingEnabled && _requestTracingOptions != null)
-                    {
-                        _requestTracingOptions.ReplicaCount = clients.Count() - 1;
-                    }
-
-                    if (await TryInitializeAsync(clients, startupExceptions, cancellationToken).ConfigureAwait(false))
-                    {
-                        break;
-                    }
-
-                    TimeSpan delay;
-
-                    if (startupStopwatch.Elapsed.TryGetFixedBackoff(out TimeSpan backoff))
-                    {
-                        delay = backoff;
-                    }
-                    else
-                    {
-                        postFixedWindowAttempts++;
-
-                        delay = FailOverConstants.MinStartupBackoffDuration.CalculateBackoffDuration(
-                            FailOverConstants.MaxBackoffDuration,
-                            postFixedWindowAttempts);
-                    }
-
-                    try
-                    {
-                        await Task.Delay(delay, cancellationToken).ConfigureAwait(false);
-                    }
-                    catch (OperationCanceledException)
-                    {
-                        throw new TimeoutException(
-                            $"The provider timed out while attempting to load.",
-                            new AggregateException(startupExceptions));
-                    }
-                }
-            }
-            catch (Exception exception) when (
-                ignoreFailures &&
-                (exception is RequestFailedException ||
-                exception is KeyVaultReferenceException ||
-                exception is TimeoutException ||
-                exception is OperationCanceledException ||
-                exception is InvalidOperationException ||
-                exception is FormatException ||
-                ((exception as AggregateException)?.InnerExceptions?.Any(e =>
-                    e is RequestFailedException ||
-                    e is OperationCanceledException) ?? false)))
+                await ExecuteWithFailOverPolicyAsync(
+                    availableClients,
+                    async (client) =>
+                    {
+                        data = await LoadSelectedKeyValues(
+                            client,
+                            cancellationToken)
+                            .ConfigureAwait(false);
+
+                        watchedSettings = await LoadKeyValuesRegisteredForRefresh(
+                            client,
+                            data,
+                            cancellationToken)
+                            .ConfigureAwait(false);
+
+                        watchedSettings = UpdateWatchedKeyValueCollections(watchedSettings, data);
+                    },
+                    cancellationToken)
+                    .ConfigureAwait(false);
+            }
+            catch (Exception exception) when (ignoreFailures &&
+                                             (exception is RequestFailedException ||
+                                             ((exception as AggregateException)?.InnerExceptions?.All(e => e is RequestFailedException) ?? false) ||
+                                             exception is OperationCanceledException ||
+                                             exception is InvalidOperationException))
             { }
-        }
-
-        private async Task<bool> TryInitializeAsync(IEnumerable<ConfigurationClient> clients, List<Exception> startupExceptions, CancellationToken cancellationToken = default)
-        {
-            try
-            {
-                await InitializeAsync(clients, cancellationToken).ConfigureAwait(false);
-            }
-            catch (OperationCanceledException) when (cancellationToken.IsCancellationRequested)
-            {
-                return false;
-            }
-            catch (RequestFailedException exception)
-            {
-                if (IsFailOverable(exception))
-                {
-                    startupExceptions.Add(exception);
-
-                    return false;
-                }
-
-                throw;
-            }
-            catch (AggregateException exception)
-            {
-                if (exception.InnerExceptions?.Any(e => e is OperationCanceledException) ?? false)
-                {
-                    if (!cancellationToken.IsCancellationRequested)
-                    {
-                        startupExceptions.Add(exception);
-                    }
-
-                    return false;
-                }
-
-                if (IsFailOverable(exception))
-                {
-                    startupExceptions.Add(exception);
-
-                    return false;
-                }
-
-                throw;
-            }
-
-            return true;
-        }
-
-        private async Task InitializeAsync(IEnumerable<ConfigurationClient> clients, CancellationToken cancellationToken = default)
-        {
-            Dictionary<string, ConfigurationSetting> data = null;
-            Dictionary<KeyValueSelector, IEnumerable<MatchConditions>> kvEtags = new Dictionary<KeyValueSelector, IEnumerable<MatchConditions>>();
-            Dictionary<KeyValueSelector, IEnumerable<MatchConditions>> ffEtags = new Dictionary<KeyValueSelector, IEnumerable<MatchConditions>>();
-            Dictionary<KeyValueIdentifier, ConfigurationSetting> watchedIndividualKvs = null;
-            HashSet<string> ffKeys = new HashSet<string>();
-
-            await ExecuteWithFailOverPolicyAsync(
-                clients,
-                async (client) =>
-                {
-                    data = await LoadSelected(
-                        client,
-                        kvEtags,
-                        ffEtags,
-                        _options.Selectors,
-                        ffKeys,
-                        cancellationToken)
-                        .ConfigureAwait(false);
-
-                    watchedIndividualKvs = await LoadKeyValuesRegisteredForRefresh(
-                        client,
-                        data,
-                        cancellationToken)
-                        .ConfigureAwait(false);
-                },
-                cancellationToken)
-                .ConfigureAwait(false);
-
-            // Update the next refresh time for all refresh registered settings and feature flags
-            foreach (KeyValueWatcher changeWatcher in _options.IndividualKvWatchers.Concat(_options.FeatureFlagWatchers))
-            {
-                UpdateNextRefreshTime(changeWatcher);
-            }
-
-            if (_options.RegisterAllEnabled)
-            {
-                _nextCollectionRefreshTime = DateTimeOffset.UtcNow.Add(_options.KvCollectionRefreshInterval);
+
+            // Update the cache expiration time for all refresh registered settings and feature flags
+            foreach (KeyValueWatcher changeWatcher in _options.ChangeWatchers.Concat(_options.MultiKeyWatchers))
+            {
+                UpdateCacheExpirationTime(changeWatcher);
             }
 
             if (data != null)
@@ -821,87 +582,66 @@
                 // Invalidate all the cached KeyVault secrets
                 foreach (IKeyValueAdapter adapter in _options.Adapters)
                 {
-                    adapter.OnChangeDetected();
-                }
-
-                Dictionary<string, ConfigurationSetting> mappedData = await MapConfigurationSettings(data).ConfigureAwait(false);
-
-                SetData(await PrepareData(mappedData, cancellationToken).ConfigureAwait(false));
-
-                _mappedData = mappedData;
-                _kvEtags = kvEtags;
-                _ffEtags = ffEtags;
-                _watchedIndividualKvs = watchedIndividualKvs;
-                _ffKeys = ffKeys;
-            }
-        }
-
-        private async Task<Dictionary<string, ConfigurationSetting>> LoadSelected(
-            ConfigurationClient client,
-            Dictionary<KeyValueSelector, IEnumerable<MatchConditions>> kvEtags,
-            Dictionary<KeyValueSelector, IEnumerable<MatchConditions>> ffEtags,
-            IEnumerable<KeyValueSelector> selectors,
-            HashSet<string> ffKeys,
-            CancellationToken cancellationToken)
-        {
-            Dictionary<string, ConfigurationSetting> data = new Dictionary<string, ConfigurationSetting>();
-
-            foreach (KeyValueSelector loadOption in selectors)
-            {
+                    adapter.InvalidateCache();
+                }
+
+                try
+                {
+                    Dictionary<string, ConfigurationSetting> mappedData = await MapConfigurationSettings(data).ConfigureAwait(false);
+                    SetData(await PrepareData(mappedData, cancellationToken).ConfigureAwait(false));
+                    _watchedSettings = watchedSettings;
+                    _mappedData = mappedData;
+                }
+                catch (KeyVaultReferenceException) when (ignoreFailures)
+                {
+                    // ignore failures
+                }
+            }
+        }
+
+        private async Task<Dictionary<string, ConfigurationSetting>> LoadSelectedKeyValues(ConfigurationClient client, CancellationToken cancellationToken)
+        {
+            var serverData = new Dictionary<string, ConfigurationSetting>(StringComparer.OrdinalIgnoreCase);
+
+            // Use default query if there are no key-values specified for use other than the feature flags
+            bool useDefaultQuery = !_options.KeyValueSelectors.Any(selector => selector.KeyFilter == null ||
+                !selector.KeyFilter.StartsWith(FeatureManagementConstants.FeatureFlagMarker));
+
+            if (useDefaultQuery)
+            {
+                // Load all key-values with the null label.
+                var selector = new SettingSelector
+                {
+                    KeyFilter = KeyFilter.Any,
+                    LabelFilter = LabelFilter.Null
+                };
+
+                await CallWithRequestTracing(async () =>
+                {
+                    await foreach (ConfigurationSetting setting in client.GetConfigurationSettingsAsync(selector, cancellationToken).ConfigureAwait(false))
+                    {
+                        serverData[setting.Key] = setting;
+                    }
+                }).ConfigureAwait(false);
+            }
+
+            foreach (KeyValueSelector loadOption in _options.KeyValueSelectors)
+            {
+                IAsyncEnumerable<ConfigurationSetting> settingsEnumerable;
+
                 if (string.IsNullOrEmpty(loadOption.SnapshotName))
                 {
-                    var selector = new SettingSelector()
-                    {
-                        KeyFilter = loadOption.KeyFilter,
-                        LabelFilter = loadOption.LabelFilter
-                    };
-
-                    if (loadOption.TagFilters != null)
-                    {
-                        foreach (string tagFilter in loadOption.TagFilters)
-                        {
-                            selector.TagsFilter.Add(tagFilter);
-                        }
-                    }
-
-                    var matchConditions = new List<MatchConditions>();
-
-                    await CallWithRequestTracing(async () =>
-                    {
-                        AsyncPageable<ConfigurationSetting> pageableSettings = client.GetConfigurationSettingsAsync(selector, cancellationToken);
-
-                        await foreach (Page<ConfigurationSetting> page in pageableSettings.AsPages(_options.ConfigurationSettingPageIterator).ConfigureAwait(false))
-                        {
-                            using Response response = page.GetRawResponse();
-
-                            foreach (ConfigurationSetting setting in page.Values)
-                            {
-                                data[setting.Key] = setting;
-
-                                if (loadOption.IsFeatureFlagSelector)
-                                {
-                                    ffKeys.Add(setting.Key);
-                                }
-                            }
-
-                            // The ETag will never be null here because it's not a conditional request
-                            // Each successful response should have 200 status code and an ETag
-                            matchConditions.Add(new MatchConditions { IfNoneMatch = response.Headers.ETag });
-                        }
-                    }).ConfigureAwait(false);
-
-                    if (loadOption.IsFeatureFlagSelector)
-                    {
-                        ffEtags[loadOption] = matchConditions;
-                    }
-                    else
-                    {
-                        kvEtags[loadOption] = matchConditions;
-                    }
+                    settingsEnumerable = client.GetConfigurationSettingsAsync(
+                        new SettingSelector
+                        {
+                            KeyFilter = loadOption.KeyFilter,
+                            LabelFilter = loadOption.LabelFilter
+                        },
+                        cancellationToken);
                 }
                 else
                 {
-                    ConfigurationSnapshot snapshot;
+                    ConfigurationSettingsSnapshot snapshot;
 
                     try
                     {
@@ -912,47 +652,43 @@
                         throw new InvalidOperationException($"Could not find snapshot with name '{loadOption.SnapshotName}'.", rfe);
                     }
 
-                    if (snapshot.SnapshotComposition != SnapshotComposition.Key)
-                    {
-                        throw new InvalidOperationException($"{nameof(snapshot.SnapshotComposition)} for the selected snapshot with name '{snapshot.Name}' must be 'key', found '{snapshot.SnapshotComposition}'.");
-                    }
-
-                    IAsyncEnumerable<ConfigurationSetting> settingsEnumerable = client.GetConfigurationSettingsForSnapshotAsync(
+                    if (snapshot.CompositionType != CompositionType.Key)
+                    {
+                        throw new InvalidOperationException($"{nameof(snapshot.CompositionType)} for the selected snapshot with name '{snapshot.Name}' must be 'key', found '{snapshot.CompositionType}'.");
+                    }
+
+                    settingsEnumerable = client.GetConfigurationSettingsForSnapshotAsync(
                         loadOption.SnapshotName,
                         cancellationToken);
-
-                    await CallWithRequestTracing(async () =>
-                    {
-                        await foreach (ConfigurationSetting setting in settingsEnumerable.ConfigureAwait(false))
-                        {
-                            data[setting.Key] = setting;
-                        }
-                    }).ConfigureAwait(false);
-                }
-            }
-
-            return data;
-        }
-
-        private async Task<Dictionary<KeyValueIdentifier, ConfigurationSetting>> LoadKeyValuesRegisteredForRefresh(
-            ConfigurationClient client,
-            IDictionary<string, ConfigurationSetting> existingSettings,
-            CancellationToken cancellationToken)
-        {
-            var watchedIndividualKvs = new Dictionary<KeyValueIdentifier, ConfigurationSetting>();
-
-            foreach (KeyValueWatcher kvWatcher in _options.IndividualKvWatchers)
-            {
-                string watchedKey = kvWatcher.Key;
-                string watchedLabel = kvWatcher.Label;
-
+                }
+
+                await CallWithRequestTracing(async () =>
+                {
+                    await foreach (ConfigurationSetting setting in settingsEnumerable.ConfigureAwait(false))
+                    {
+                        serverData[setting.Key] = setting;
+                    }
+                }).ConfigureAwait(false);
+            }
+
+            return serverData;
+        }
+
+        private async Task<Dictionary<KeyValueIdentifier, ConfigurationSetting>> LoadKeyValuesRegisteredForRefresh(ConfigurationClient client, IDictionary<string, ConfigurationSetting> existingSettings, CancellationToken cancellationToken)
+        {
+            Dictionary<KeyValueIdentifier, ConfigurationSetting> watchedSettings = new Dictionary<KeyValueIdentifier, ConfigurationSetting>();
+
+            foreach (KeyValueWatcher changeWatcher in _options.ChangeWatchers)
+            {
+                string watchedKey = changeWatcher.Key;
+                string watchedLabel = changeWatcher.Label;
                 KeyValueIdentifier watchedKeyLabel = new KeyValueIdentifier(watchedKey, watchedLabel);
 
                 // Skip the loading for the key-value in case it has already been loaded
                 if (existingSettings.TryGetValue(watchedKey, out ConfigurationSetting loadedKv)
                     && watchedKeyLabel.Equals(new KeyValueIdentifier(loadedKv.Key, loadedKv.Label)))
                 {
-                    watchedIndividualKvs[watchedKeyLabel] = new ConfigurationSetting(loadedKv.Key, loadedKv.Value, loadedKv.Label, loadedKv.ETag);
+                    watchedSettings[watchedKeyLabel] = new ConfigurationSetting(loadedKv.Key, loadedKv.Value, loadedKv.Label, loadedKv.ETag);
                     continue;
                 }
 
@@ -970,84 +706,61 @@
                 // If the key-value was found, store it for updating the settings
                 if (watchedKv != null)
                 {
-                    watchedIndividualKvs[watchedKeyLabel] = new ConfigurationSetting(watchedKv.Key, watchedKv.Value, watchedKv.Label, watchedKv.ETag);
+                    watchedSettings[watchedKeyLabel] = new ConfigurationSetting(watchedKv.Key, watchedKv.Value, watchedKv.Label, watchedKv.ETag);
                     existingSettings[watchedKey] = watchedKv;
                 }
             }
 
-            return watchedIndividualKvs;
-        }
-
-        private async Task<bool> RefreshIndividualKvWatchers(
+            return watchedSettings;
+        }
+
+        private Dictionary<KeyValueIdentifier, ConfigurationSetting> UpdateWatchedKeyValueCollections(Dictionary<KeyValueIdentifier, ConfigurationSetting> watchedSettings, IDictionary<string, ConfigurationSetting> existingSettings)
+        {
+            foreach (KeyValueWatcher changeWatcher in _options.MultiKeyWatchers)
+            {
+                IEnumerable<ConfigurationSetting> currentKeyValues = GetCurrentKeyValueCollection(changeWatcher.Key, changeWatcher.Label, existingSettings.Values);
+
+                foreach (ConfigurationSetting setting in currentKeyValues)
+                {
+                    watchedSettings[new KeyValueIdentifier(setting.Key, setting.Label)] = new ConfigurationSetting(setting.Key, setting.Value, setting.Label, setting.ETag);
+                }
+            }
+
+            return watchedSettings;
+        }
+
+        private async Task<List<KeyValueChange>> GetRefreshedKeyValueCollections(
+            IEnumerable<KeyValueWatcher> multiKeyWatchers,
             ConfigurationClient client,
-            List<KeyValueChange> keyValueChanges,
-            IEnumerable<KeyValueWatcher> refreshableIndividualKvWatchers,
-            Uri endpoint,
             StringBuilder logDebugBuilder,
             StringBuilder logInfoBuilder,
+            Uri endpoint,
             CancellationToken cancellationToken)
         {
-            foreach (KeyValueWatcher kvWatcher in refreshableIndividualKvWatchers)
-            {
-                string watchedKey = kvWatcher.Key;
-                string watchedLabel = kvWatcher.Label;
-
-                KeyValueIdentifier watchedKeyLabel = new KeyValueIdentifier(watchedKey, watchedLabel);
-
-                KeyValueChange change = default;
-
-                //
-                // Find if there is a change associated with watcher
-                if (_watchedIndividualKvs.TryGetValue(watchedKeyLabel, out ConfigurationSetting watchedKv))
-                {
-                    await TracingUtils.CallWithRequestTracing(_requestTracingEnabled, RequestType.Watch, _requestTracingOptions,
-                        async () => change = await client.GetKeyValueChange(watchedKv, cancellationToken).ConfigureAwait(false)).ConfigureAwait(false);
-                }
-                else
-                {
-                    // Load the key-value in case the previous load attempts had failed
-
-                    try
-                    {
-                        await CallWithRequestTracing(
-                            async () => watchedKv = await client.GetConfigurationSettingAsync(watchedKey, watchedLabel, cancellationToken).ConfigureAwait(false)).ConfigureAwait(false);
-                    }
-                    catch (RequestFailedException e) when (e.Status == (int)HttpStatusCode.NotFound)
-                    {
-                        watchedKv = null;
-                    }
-
-                    if (watchedKv != null)
-                    {
-                        change = new KeyValueChange()
-                        {
-                            Key = watchedKv.Key,
-                            Label = watchedKv.Label.NormalizeNull(),
-                            Current = watchedKv,
-                            ChangeType = KeyValueChangeType.Modified
-                        };
-                    }
-                }
-
-                // Check if a change has been detected in the key-value registered for refresh
-                if (change.ChangeType != KeyValueChangeType.None)
-                {
-                    logDebugBuilder.AppendLine(LogHelper.BuildKeyValueReadMessage(change.ChangeType, change.Key, change.Label, endpoint.ToString()));
-                    logInfoBuilder.AppendLine(LogHelper.BuildKeyValueSettingUpdatedMessage(change.Key));
-                    keyValueChanges.Add(change);
-
-                    if (kvWatcher.RefreshAll)
-                    {
-                        return true;
-                    }
-                }
-                else
-                {
-                    logDebugBuilder.AppendLine(LogHelper.BuildKeyValueReadMessage(change.ChangeType, change.Key, change.Label, endpoint.ToString()));
-                }
-            }
-
-            return false;
+            var keyValueChanges = new List<KeyValueChange>();
+
+            foreach (KeyValueWatcher changeWatcher in multiKeyWatchers)
+            {
+                IEnumerable<ConfigurationSetting> currentKeyValues = GetCurrentKeyValueCollection(changeWatcher.Key, changeWatcher.Label, _watchedSettings.Values);
+
+                keyValueChanges.AddRange(
+                    await client.GetKeyValueChangeCollection(
+                        currentKeyValues,
+                        new GetKeyValueChangeCollectionOptions
+                        {
+                            KeyFilter = changeWatcher.Key,
+                            Label = changeWatcher.Label.NormalizeNull(),
+                            RequestTracingEnabled = _requestTracingEnabled,
+                            RequestTracingOptions = _requestTracingOptions
+                        },
+                        logDebugBuilder,
+                        logInfoBuilder,
+                        endpoint,
+                        cancellationToken)
+                    .ConfigureAwait(false));
+            }
+
+            return keyValueChanges;
         }
 
         private void SetData(IDictionary<string, string> data)
@@ -1055,11 +768,6 @@
             // Set the application data for the configuration provider
             Data = data;
 
-            foreach (IKeyValueAdapter adapter in _options.Adapters)
-            {
-                adapter.OnConfigUpdated();
-            }
-
             // Notify that the configuration has been updated
             OnReload();
         }
@@ -1075,7 +783,7 @@
                     continue;
                 }
 
-                IEnumerable<KeyValuePair<string, string>> kvs = await adapter.ProcessKeyValue(setting, AppConfigurationEndpoint, _logger, cancellationToken).ConfigureAwait(false);
+                IEnumerable<KeyValuePair<string, string>> kvs = await adapter.ProcessKeyValue(setting, _logger, cancellationToken).ConfigureAwait(false);
 
                 if (kvs != null)
                 {
@@ -1102,9 +810,8 @@
                 IsDevEnvironment = TracingUtils.IsDevEnvironment(),
                 IsKeyVaultConfigured = _options.IsKeyVaultConfigured,
                 IsKeyVaultRefreshConfigured = _options.IsKeyVaultRefreshConfigured,
-                FeatureFlagTracing = _options.FeatureFlagTracing,
-                IsLoadBalancingEnabled = _options.LoadBalancingEnabled,
-                IsCdnEnabled = _options.IsCdnEnabled
+                ReplicaCount = _options.Endpoints?.Count() - 1 ?? _options.ConnectionStrings?.Count() - 1 ?? 0,
+                FilterTelemetry = _options.FeatureFilterTelemetry
             };
         }
 
@@ -1129,125 +836,14 @@
             return false;
         }
 
-        private void UpdateNextRefreshTime(KeyValueWatcher changeWatcher)
-        {
-            changeWatcher.NextRefreshTime = DateTimeOffset.UtcNow.Add(changeWatcher.RefreshInterval);
-        }
-
-        private async Task<T> ExecuteWithFailOverPolicyAsync<T>(
-            IEnumerable<ConfigurationClient> clients,
-            Func<ConfigurationClient, Task<T>> funcToExecute,
-            CancellationToken cancellationToken = default)
-        {
-<<<<<<< HEAD
-            if (_requestTracingEnabled && _requestTracingOptions != null)
-            {
-                _requestTracingOptions.IsFailoverRequest = false;
-            }
-
-            if (_options.LoadBalancingEnabled && _lastSuccessfulEndpoint != null && clients.Count() > 1)
-            {
-                int nextClientIndex = 0;
-
-                foreach (ConfigurationClient client in clients)
-                {
-                    nextClientIndex++;
-
-                    if (_configClientManager.GetEndpointForClient(client) == _lastSuccessfulEndpoint)
-                    {
-                        break;
-                    }
-                }
-
-                // If we found the last successful client, we'll rotate the list so that the next client is at the beginning
-                if (nextClientIndex < clients.Count())
-                {
-                    clients = clients.Skip(nextClientIndex).Concat(clients.Take(nextClientIndex));
-                }
-            }
-
-            using IEnumerator<ConfigurationClient> clientEnumerator = clients.GetEnumerator();
-
-            clientEnumerator.MoveNext();
-
-            Uri previousEndpoint = _configClientManager.GetEndpointForClient(clientEnumerator.Current);
-            ConfigurationClient currentClient;
-
-            while (true)
-            {
-                bool success = false;
-                bool backoffAllClients = false;
-
-                cancellationToken.ThrowIfCancellationRequested();
-                currentClient = clientEnumerator.Current;
-
-                try
-                {
-                    T result = await funcToExecute(currentClient).ConfigureAwait(false);
-                    success = true;
-
-                    _lastSuccessfulEndpoint = _configClientManager.GetEndpointForClient(currentClient);
-                    _lastSuccessfulAttempt = DateTime.UtcNow;
-
-                    return result;
-                }
-                catch (RequestFailedException rfe)
-                {
-                    if (!IsFailOverable(rfe) || !clientEnumerator.MoveNext())
-                    {
-                        backoffAllClients = true;
-
-                        throw;
-                    }
-                }
-                catch (AggregateException ae)
-                {
-                    if (!IsFailOverable(ae) || !clientEnumerator.MoveNext())
-                    {
-                        backoffAllClients = true;
-
-                        throw;
-                    }
-                }
-                finally
-                {
-                    if (!success && backoffAllClients)
-                    {
-                        _lastFailedAttempt = DateTime.UtcNow;
-                        _logger.LogWarning(LogHelper.BuildLastEndpointFailedMessage(previousEndpoint?.ToString()));
-
-                        do
-                        {
-                            UpdateClientBackoffStatus(previousEndpoint, success);
-
-                            clientEnumerator.MoveNext();
-
-                            currentClient = clientEnumerator.Current;
-                        }
-                        while (currentClient != null);
-                    }
-                    else
-                    {
-                        UpdateClientBackoffStatus(previousEndpoint, success);
-                    }
-                }
-
-                Uri currentEndpoint = _configClientManager.GetEndpointForClient(clientEnumerator.Current);
-
-                if (previousEndpoint != currentEndpoint)
-                {
-                    _logger.LogWarning(LogHelper.BuildFailoverMessage(previousEndpoint?.ToString(), currentEndpoint?.ToString()));
-                }
-
-                previousEndpoint = currentEndpoint;
-
-                if (_requestTracingEnabled && _requestTracingOptions != null)
-                {
-                    _requestTracingOptions.IsFailoverRequest = true;
-                }
-            }
-        }
-=======
+        private void UpdateCacheExpirationTime(KeyValueWatcher changeWatcher)
+        {
+            TimeSpan cacheExpirationTime = changeWatcher.CacheExpirationInterval;
+            changeWatcher.CacheExpires = DateTimeOffset.UtcNow.Add(cacheExpirationTime);
+        }
+
+        private async Task<T> ExecuteWithFailOverPolicyAsync<T>(IEnumerable<ConfigurationClient> clients, Func<ConfigurationClient, Task<T>> funcToExecute, CancellationToken cancellationToken = default)
+        {
             IEnumerator<ConfigurationClient> clientEnumerator = null;
 
             try
@@ -1330,12 +926,8 @@
                 clientEnumerator.Dispose();
             }
         }
->>>>>>> c2885a3d
-
-        private async Task ExecuteWithFailOverPolicyAsync(
-            IEnumerable<ConfigurationClient> clients,
-            Func<ConfigurationClient, Task> funcToExecute,
-            CancellationToken cancellationToken = default)
+
+        private async Task ExecuteWithFailOverPolicyAsync(IEnumerable<ConfigurationClient> clients, Func<ConfigurationClient, Task> funcToExecute, CancellationToken cancellationToken = default)
         {
             await ExecuteWithFailOverPolicyAsync<object>(clients, async (client) =>
             {
@@ -1345,47 +937,6 @@
             }, cancellationToken).ConfigureAwait(false);
         }
 
-<<<<<<< HEAD
-        private bool IsFailOverable(AggregateException ex)
-        {
-            if (ex.InnerExceptions?.Any(e => e is TaskCanceledException) == true)
-            {
-                return true;
-            }
-
-            RequestFailedException rfe = ex.InnerExceptions?.LastOrDefault(e => e is RequestFailedException) as RequestFailedException;
-
-            return rfe != null ? IsFailOverable(rfe) : false;
-        }
-
-        private bool IsFailOverable(RequestFailedException rfe)
-        {
-            if (rfe.Status == HttpStatusCodes.TooManyRequests ||
-                rfe.Status == (int)HttpStatusCode.RequestTimeout ||
-                rfe.Status >= (int)HttpStatusCode.InternalServerError ||
-                rfe.Status == (int)HttpStatusCode.Forbidden ||
-                rfe.Status == (int)HttpStatusCode.Unauthorized)
-            {
-                return true;
-            }
-
-            Exception innerException;
-
-            if (rfe.InnerException is HttpRequestException hre)
-            {
-                innerException = hre.InnerException;
-            }
-            else
-            {
-                innerException = rfe.InnerException;
-            }
-
-            // The InnerException could be SocketException or WebException when an endpoint is invalid and IOException if it's a network issue.
-            return innerException is WebException ||
-                   innerException is SocketException ||
-                   innerException is IOException;
-        }
-=======
         private bool IsFailOverable(Exception ex)
         {
             if (ex is RequestFailedException rfe)
@@ -1415,7 +966,6 @@
 
             return false;
         }
->>>>>>> c2885a3d
 
         private async Task<Dictionary<string, ConfigurationSetting>> MapConfigurationSettings(Dictionary<string, ConfigurationSetting> data)
         {
@@ -1439,137 +989,28 @@
             return mappedData;
         }
 
-        private void EnsureAssemblyInspected()
-        {
-            if (!_isAssemblyInspected)
-            {
-                _isAssemblyInspected = true;
-
-                if (_requestTracingEnabled && _requestTracingOptions != null)
-                {
-                    _requestTracingOptions.FeatureManagementVersion = TracingUtils.GetAssemblyVersion(RequestTracingConstants.FeatureManagementAssemblyName);
-
-                    _requestTracingOptions.FeatureManagementAspNetCoreVersion = TracingUtils.GetAssemblyVersion(RequestTracingConstants.FeatureManagementAspNetCoreAssemblyName);
-
-                    if (TracingUtils.GetAssemblyVersion(RequestTracingConstants.SignalRAssemblyName) != null)
-                    {
-                        _requestTracingOptions.IsSignalRUsed = true;
-                    }
-                }
-            }
-        }
-
-        private void UpdateClientBackoffStatus(Uri endpoint, bool successful)
-        {
-            if (!_configClientBackoffs.TryGetValue(endpoint, out ConfigurationClientBackoffStatus clientBackoffStatus))
-            {
-                clientBackoffStatus = new ConfigurationClientBackoffStatus();
-            }
-
-            if (successful)
-            {
-                clientBackoffStatus.BackoffEndTime = DateTimeOffset.UtcNow;
-
-                clientBackoffStatus.FailedAttempts = 0;
+        private IEnumerable<ConfigurationSetting> GetCurrentKeyValueCollection(string key, string label, IEnumerable<ConfigurationSetting> existingSettings)
+        {
+            IEnumerable<ConfigurationSetting> currentKeyValues;
+
+            if (key.EndsWith("*"))
+            {
+                // Get current application settings starting with changeWatcher.Key, excluding the last * character
+                string keyPrefix = key.Substring(0, key.Length - 1);
+                currentKeyValues = existingSettings.Where(kv =>
+                {
+                    return kv.Key.StartsWith(keyPrefix) && kv.Label == label.NormalizeNull();
+                });
             }
             else
             {
-                clientBackoffStatus.FailedAttempts++;
-
-                TimeSpan backoffDuration = _options.MinBackoffDuration.CalculateBackoffDuration(FailOverConstants.MaxBackoffDuration, clientBackoffStatus.FailedAttempts);
-
-                clientBackoffStatus.BackoffEndTime = DateTimeOffset.UtcNow.Add(backoffDuration);
-            }
-
-            _configClientBackoffs[endpoint] = clientBackoffStatus;
-        }
-
-        private async Task<bool> HaveCollectionsChanged(
-            IEnumerable<KeyValueSelector> selectors,
-            Dictionary<KeyValueSelector, IEnumerable<MatchConditions>> pageEtags,
-            ConfigurationClient client,
-            CancellationToken cancellationToken)
-        {
-            bool haveCollectionsChanged = false;
-
-            foreach (KeyValueSelector selector in selectors)
-            {
-                if (pageEtags.TryGetValue(selector, out IEnumerable<MatchConditions> matchConditions))
-                {
-                    await TracingUtils.CallWithRequestTracing(_requestTracingEnabled, RequestType.Watch, _requestTracingOptions,
-                        async () => haveCollectionsChanged = await client.HaveCollectionsChanged(
-                            selector,
-                            matchConditions,
-                            _options.ConfigurationSettingPageIterator,
-                            cancellationToken).ConfigureAwait(false)).ConfigureAwait(false);
-                }
-
-                if (haveCollectionsChanged)
-                {
-                    return true;
-                }
-            }
-
-            return haveCollectionsChanged;
-        }
-
-        private async Task ProcessKeyValueChangesAsync(
-            IEnumerable<KeyValueChange> keyValueChanges,
-            Dictionary<string, ConfigurationSetting> mappedData,
-            Dictionary<KeyValueIdentifier, ConfigurationSetting> watchedIndividualKvs)
-        {
-            foreach (KeyValueChange change in keyValueChanges)
-            {
-                KeyValueIdentifier changeIdentifier = new KeyValueIdentifier(change.Key, change.Label);
-
-                if (change.ChangeType == KeyValueChangeType.Modified)
-                {
-                    ConfigurationSetting setting = change.Current;
-                    ConfigurationSetting settingCopy = new ConfigurationSetting(setting.Key, setting.Value, setting.Label, setting.ETag);
-
-                    watchedIndividualKvs[changeIdentifier] = settingCopy;
-
-                    foreach (Func<ConfigurationSetting, ValueTask<ConfigurationSetting>> func in _options.Mappers)
-                    {
-                        setting = await func(setting).ConfigureAwait(false);
-                    }
-
-                    if (setting == null)
-                    {
-                        mappedData.Remove(change.Key);
-                    }
-                    else
-                    {
-                        mappedData[change.Key] = setting;
-                    }
-                }
-                else if (change.ChangeType == KeyValueChangeType.Deleted)
-                {
-                    mappedData.Remove(change.Key);
-
-                    watchedIndividualKvs.Remove(changeIdentifier);
-                }
-
-                // Invalidate the cached Key Vault secret (if any) for this ConfigurationSetting
-                foreach (IKeyValueAdapter adapter in _options.Adapters)
-                {
-                    // If the current setting is null, try to pass the previous setting instead
-                    if (change.Current != null)
-                    {
-                        adapter.OnChangeDetected(change.Current);
-                    }
-                    else if (change.Previous != null)
-                    {
-                        adapter.OnChangeDetected(change.Previous);
-                    }
-                }
-            }
-        }
-
-        public void Dispose()
-        {
-            (_configClientManager as ConfigurationClientManager)?.Dispose();
-            _activitySource.Dispose();
+                currentKeyValues = existingSettings.Where(kv =>
+                {
+                    return kv.Key.Equals(key) && kv.Label == label.NormalizeNull();
+                });
+            }
+
+            return currentKeyValues;
         }
     }
 }