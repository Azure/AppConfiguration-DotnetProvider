--- conflicted
+++ resolved
@@ -1164,25 +1164,21 @@
                    innerException is IOException;
         }
 
-<<<<<<< HEAD
+        private bool IsFailOverable(KeyVaultReferenceException kvre)
+        {
+            if (kvre.InnerException is RequestFailedException rfe && IsFailOverable(rfe))
+            {
+                return true;
+            }
+            else if (kvre.InnerException is AggregateException ae && IsFailOverable(ae))
+            {
+                return true;
+            }
+
+            return false;
+        }
+
         private async Task<Dictionary<KeyValueIdentifier, ConfigurationSetting>> MapConfigurationSettings(Dictionary<KeyValueIdentifier, ConfigurationSetting> data)
-=======
-        private bool IsFailOverable(KeyVaultReferenceException kvre)
-        {
-            if (kvre.InnerException is RequestFailedException rfe && IsFailOverable(rfe))
-            {
-                return true;
-            }
-            else if (kvre.InnerException is AggregateException ae && IsFailOverable(ae))
-            {
-                return true;
-            }
-
-            return false;
-        }
-
-        private async Task<Dictionary<string, ConfigurationSetting>> MapConfigurationSettings(Dictionary<string, ConfigurationSetting> data)
->>>>>>> 424206f3
         {
             Dictionary<KeyValueIdentifier, ConfigurationSetting> mappedData = new Dictionary<KeyValueIdentifier, ConfigurationSetting>();
 
