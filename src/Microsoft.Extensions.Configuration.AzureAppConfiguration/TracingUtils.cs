﻿// Copyright (c) Microsoft Corporation.
// Licensed under the MIT license.
//
using Microsoft.Extensions.Configuration.AzureAppConfiguration.FeatureManagement;
using System;
using System.Collections.Generic;
using System.Diagnostics;
using System.Security;
using System.Text;
using System.Threading.Tasks;

namespace Microsoft.Extensions.Configuration.AzureAppConfiguration
{
    internal static class TracingUtils
    {
        public static HostType GetHostType()
        {
            HostType hostType = HostType.Unidentified;

            try
            {
                if (Environment.GetEnvironmentVariable(RequestTracingConstants.AzureFunctionEnvironmentVariable) != null)
                {
                    hostType = HostType.AzureFunction;
                }
                else if (Environment.GetEnvironmentVariable(RequestTracingConstants.AzureWebAppEnvironmentVariable) != null)
                {
                    hostType = HostType.AzureWebApp;
                }
                else if (Environment.GetEnvironmentVariable(RequestTracingConstants.KubernetesEnvironmentVariable) != null)
                {
                    hostType = HostType.Kubernetes;
                }
                else if (Environment.GetEnvironmentVariable(RequestTracingConstants.ServiceFabricEnvironmentVariable) != null)
                {
                    hostType = HostType.ServiceFabric;
                }
                else
                {
                    try
                    {
                        string processName = Process.GetCurrentProcess().ProcessName;
                        if (processName != null && processName.Equals(RequestTracingConstants.IISExpressProcessName, StringComparison.OrdinalIgnoreCase))
                        {
                            hostType = HostType.IISExpress;
                        }
                    }
                    catch (InvalidOperationException) { }
                    catch (PlatformNotSupportedException) { }
                    catch (NotSupportedException) { }
                }
            }
            catch (SecurityException) { }

            return hostType;
        }

        public static bool IsDevEnvironment()
        {
            try
            {
                string envType = Environment.GetEnvironmentVariable(RequestTracingConstants.AspNetCoreEnvironmentVariable) ??
                                    Environment.GetEnvironmentVariable(RequestTracingConstants.DotNetCoreEnvironmentVariable);
                if (envType != null && envType.Equals(RequestTracingConstants.DevelopmentEnvironmentName, StringComparison.OrdinalIgnoreCase))
                {
                    return true;
                }
            }
            catch (SecurityException) { }

            return false;
        }

        public static async Task CallWithRequestTracing(bool tracingEnabled, RequestType requestType, RequestTracingOptions requestTracingOptions, Func<Task> clientCall)
        {
            string correlationContextHeader = "";

            if (tracingEnabled && requestTracingOptions != null)
            {
                correlationContextHeader = CreateCorrelationContextHeader(requestType, requestTracingOptions);
            }

            var activity = new Activity(RequestTracingConstants.DiagnosticHeaderActivityName);
            activity.Start();

            try
            {
                if (!string.IsNullOrWhiteSpace(correlationContextHeader))
                {
                    activity.AddTag(RequestTracingConstants.CorrelationContextHeader, correlationContextHeader);
                }

                await clientCall().ConfigureAwait(false);
            }
            finally
            {
                activity.Stop();
            }
        }

        private static string CreateCorrelationContextHeader(RequestType requestType, RequestTracingOptions requestTracingOptions)
        {
            IList<KeyValuePair<string, string>> correlationContextKeyValues = new List<KeyValuePair<string, string>>();
            IList<string> correlationContextTags = new List<string>();
            
            correlationContextKeyValues.Add(new KeyValuePair<string, string>(RequestTracingConstants.RequestTypeKey, Enum.GetName(typeof(RequestType), requestType)));

            if (requestTracingOptions.ReplicaCount > 0)
            {
                correlationContextKeyValues.Add(new KeyValuePair<string, string>(RequestTracingConstants.ReplicaCount, requestTracingOptions.ReplicaCount.ToString()));
            }

            if (requestTracingOptions.HostType != HostType.Unidentified)
            {
                correlationContextKeyValues.Add(new KeyValuePair<string, string>(RequestTracingConstants.HostTypeKey, Enum.GetName(typeof(HostType), requestTracingOptions.HostType)));
            }

            if (requestTracingOptions.IsDevEnvironment)
            {
                correlationContextKeyValues.Add(new KeyValuePair<string, string>(RequestTracingConstants.EnvironmentKey, RequestTracingConstants.DevEnvironmentValue));
            }

<<<<<<< HEAD
            if (requestTracingOptions.FilterTelemetry.UsesAnyFeatureFilter())
            {
                correlationContextKeyValues.Add(new KeyValuePair<string, string>(RequestTracingConstants.FilterTypeKey, requestTracingOptions.FilterTelemetry.ToString()));
=======
            if (!string.IsNullOrWhiteSpace(requestTracingOptions.FeatureManagementSchemaVersion))
            {
                correlationContextKeyValues.Add(new KeyValuePair<string, string>(RequestTracingConstants.FeatureManagementSchemaVersionTag, requestTracingOptions.FeatureManagementSchemaVersion));
>>>>>>> 3ab03e59
            }

            if (requestTracingOptions.IsKeyVaultConfigured)
            {
                correlationContextTags.Add(RequestTracingConstants.KeyVaultConfiguredTag);
            }

            if (requestTracingOptions.IsKeyVaultRefreshConfigured)
            {
                correlationContextTags.Add(RequestTracingConstants.KeyVaultRefreshConfiguredTag);
            }

            var sb = new StringBuilder();

            foreach (KeyValuePair<string,string> kvp in correlationContextKeyValues)
            {
                if (sb.Length > 0)
                {
                    sb.Append(",");
                }

                sb.Append($"{kvp.Key}={kvp.Value}");
            }

            foreach (string tag in correlationContextTags)
            {
                if (sb.Length > 0)
                {
                    sb.Append(",");
                }

                sb.Append($"{tag}");
            }

            return sb.ToString();
        }
    }
}<|MERGE_RESOLUTION|>--- conflicted
+++ resolved
@@ -120,15 +120,14 @@
                 correlationContextKeyValues.Add(new KeyValuePair<string, string>(RequestTracingConstants.EnvironmentKey, RequestTracingConstants.DevEnvironmentValue));
             }
 
-<<<<<<< HEAD
+            if (!string.IsNullOrWhiteSpace(requestTracingOptions.FeatureManagementSchemaVersion))
+            {
+                correlationContextKeyValues.Add(new KeyValuePair<string, string>(RequestTracingConstants.FeatureManagementSchemaVersionTag, requestTracingOptions.FeatureManagementSchemaVersion));
+            }
+
             if (requestTracingOptions.FilterTelemetry.UsesAnyFeatureFilter())
             {
                 correlationContextKeyValues.Add(new KeyValuePair<string, string>(RequestTracingConstants.FilterTypeKey, requestTracingOptions.FilterTelemetry.ToString()));
-=======
-            if (!string.IsNullOrWhiteSpace(requestTracingOptions.FeatureManagementSchemaVersion))
-            {
-                correlationContextKeyValues.Add(new KeyValuePair<string, string>(RequestTracingConstants.FeatureManagementSchemaVersionTag, requestTracingOptions.FeatureManagementSchemaVersion));
->>>>>>> 3ab03e59
             }
 
             if (requestTracingOptions.IsKeyVaultConfigured)
