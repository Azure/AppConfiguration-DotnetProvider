﻿<Project Sdk="Microsoft.NET.Sdk">
  <Import Project="..\..\build\NugetProperties.props" />

  <PropertyGroup>
    <TargetFramework>netstandard2.0</TargetFramework>
    <LangVersion>8.0</LangVersion>
    <Description>Microsoft.Extensions.Configuration.AzureAppConfiguration is a configuration provider for the .NET Core framework that allows developers to use Microsoft Azure App Configuration service as a configuration source in their applications.</Description>
    <SignAssembly>true</SignAssembly>
    <DelaySign>false</DelaySign>
    <AssemblyOriginatorKeyFile>..\..\build\AzureAppConfiguration.snk</AssemblyOriginatorKeyFile>
    <AssemblyName>Microsoft.Extensions.Configuration.AzureAppConfiguration</AssemblyName>
    <PackageReleaseNotes>https://aka.ms/MicrosoftExtensionsConfigurationAzureAppConfigurationReleaseNotes</PackageReleaseNotes>
    <PackageTags>Microsoft Azure Configuration AppConfig AppConfiguration AzureAppConfiguration</PackageTags>
  </PropertyGroup>

  <ItemGroup>
    <PackageReference Include="Azure.Data.AppConfiguration" Version="1.2.0" />
    <PackageReference Include="Azure.Messaging.EventGrid" Version="4.7.0" />
    <PackageReference Include="Azure.Security.KeyVault.Secrets" Version="4.3.0" />
    <PackageReference Include="Microsoft.Extensions.DependencyInjection.Abstractions" Version="3.1.18" />
    <PackageReference Include="Microsoft.Extensions.Logging" Version="3.1.18" />
    <PackageReference Include="System.Text.Json" Version="4.7.2" />
<<<<<<< HEAD
=======
  </ItemGroup>

  <ItemGroup Condition="'$(TargetFramework)' == 'net7.0'">
	<PackageReference Include="Microsoft.Extensions.Configuration" Version="7.0.0" />
  </ItemGroup>

  <ItemGroup Condition="'$(TargetFramework)' != 'net7.0'">
	<PackageReference Include="Microsoft.Extensions.Configuration" Version="3.1.18" />
>>>>>>> 7dca3ff6
  </ItemGroup>

  <PropertyGroup>
    <DocumentationFile>bin\$(Configuration)\$(TargetFramework)\$(RuntimeIdentifier)\XMLComments\$(MSBuildProjectName).xml</DocumentationFile>
  </PropertyGroup>

  <Target Name="PrepublishScript" BeforeTargets="PrepareForPublish">
    <Copy SourceFiles="$(DocumentationFile)" DestinationFolder="$(OutDir)\XMLComments" SkipUnchangedFiles="false" />
  </Target>
  
  <!-- Nuget Package Version Settings -->
  
  <PropertyGroup>
    <OfficialVersion>5.3.0-preview</OfficialVersion>
  </PropertyGroup>
  
  <PropertyGroup Condition="'$(CDP_PATCH_NUMBER)'!='' AND '$(CDP_BUILD_TYPE)'=='Official'">
    <Version>$(OfficialVersion)</Version>
  </PropertyGroup>

  <PropertyGroup Condition="'$(CDP_PATCH_NUMBER)'!='' AND '$(CDP_BUILD_TYPE)'!='Official'">
    <Version>$(OfficialVersion)-$(CDP_PATCH_NUMBER)-$(Revision)</Version>
  </PropertyGroup>
  
</Project><|MERGE_RESOLUTION|>--- conflicted
+++ resolved
@@ -20,8 +20,6 @@
     <PackageReference Include="Microsoft.Extensions.DependencyInjection.Abstractions" Version="3.1.18" />
     <PackageReference Include="Microsoft.Extensions.Logging" Version="3.1.18" />
     <PackageReference Include="System.Text.Json" Version="4.7.2" />
-<<<<<<< HEAD
-=======
   </ItemGroup>
 
   <ItemGroup Condition="'$(TargetFramework)' == 'net7.0'">
@@ -30,7 +28,6 @@
 
   <ItemGroup Condition="'$(TargetFramework)' != 'net7.0'">
 	<PackageReference Include="Microsoft.Extensions.Configuration" Version="3.1.18" />
->>>>>>> 7dca3ff6
   </ItemGroup>
 
   <PropertyGroup>
