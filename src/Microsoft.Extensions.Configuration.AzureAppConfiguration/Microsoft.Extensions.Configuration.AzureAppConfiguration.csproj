<Project Sdk="Microsoft.NET.Sdk">

  <Import Project="..\..\build\NugetProperties.props" />

  <PropertyGroup>
    <TargetFrameworks>netstandard2.0;netstandard2.1</TargetFrameworks>
    <LangVersion>8.0</LangVersion>
    <Description>Microsoft.Extensions.Configuration.AzureAppConfiguration is a configuration provider for the .NET Core framework that allows developers to use Microsoft Azure App Configuration service as a configuration source in their applications.</Description>
    <SignAssembly>true</SignAssembly>
    <DelaySign>false</DelaySign>
    <AssemblyOriginatorKeyFile>..\..\build\AzureAppConfiguration.snk</AssemblyOriginatorKeyFile>
    <AssemblyName>Microsoft.Extensions.Configuration.AzureAppConfiguration</AssemblyName>
    <PackageReleaseNotes>https://aka.ms/MicrosoftExtensionsConfigurationAzureAppConfigurationReleaseNotes</PackageReleaseNotes>
    <PackageTags>Microsoft Azure Configuration AppConfig AppConfiguration AzureAppConfiguration</PackageTags>
  </PropertyGroup>

  <ItemGroup>
    <PackageReference Include="Azure.Data.AppConfiguration" Version="1.4.1" />
    <PackageReference Include="Azure.Messaging.EventGrid" Version="4.7.0" />
    <PackageReference Include="Azure.Security.KeyVault.Secrets" Version="4.6.0" />
    <PackageReference Include="DnsClient" Version="1.7.0" />
    <PackageReference Include="Microsoft.Extensions.Azure" Version="1.7.6" />
    <PackageReference Include="Microsoft.Extensions.DependencyInjection.Abstractions" Version="6.0.0" />
    <PackageReference Include="Microsoft.Extensions.Logging" Version="6.0.0" />
    <PackageReference Include="Microsoft.Extensions.Configuration" Version="6.0.1" />
  </ItemGroup>

  <PropertyGroup>
    <DocumentationFile>bin\$(Configuration)\$(TargetFramework)\$(RuntimeIdentifier)\XMLComments\$(MSBuildProjectName).xml</DocumentationFile>
  </PropertyGroup>

  <Target Name="PrepublishScript" BeforeTargets="PrepareForPublish">
    <Copy SourceFiles="$(DocumentationFile)" DestinationFolder="$(OutDir)\XMLComments" SkipUnchangedFiles="false" />
  </Target>
  
  <!-- Nuget Package Version Settings -->
  
  <PropertyGroup>
<<<<<<< HEAD
    <OfficialVersion>8.1.2</OfficialVersion>
=======
    <OfficialVersion>8.2.0-preview</OfficialVersion>
>>>>>>> 4e1f09fd
  </PropertyGroup>
  
  <PropertyGroup Condition="'$(CDP_PATCH_NUMBER)'!='' AND '$(CDP_BUILD_TYPE)'=='Official'">
    <Version>$(OfficialVersion)</Version>
  </PropertyGroup>

  <PropertyGroup Condition="'$(CDP_PATCH_NUMBER)'!='' AND '$(CDP_BUILD_TYPE)'!='Official'">
    <Version>$(OfficialVersion)-$(CDP_PATCH_NUMBER)-$(Revision)</Version>
  </PropertyGroup>

  <PropertyGroup>
    <CodeAnalysisRuleSet>..\..\AzureAppConfigurationRules.ruleset</CodeAnalysisRuleSet>
    <EnableNETAnalyzers>true</EnableNETAnalyzers>
    <IsAotCompatible Condition="$([MSBuild]::IsTargetFrameworkCompatible('$(TargetFramework)', 'net7.0'))">true</IsAotCompatible>
  </PropertyGroup>

</Project><|MERGE_RESOLUTION|>--- conflicted
+++ resolved
@@ -36,11 +36,7 @@
   <!-- Nuget Package Version Settings -->
   
   <PropertyGroup>
-<<<<<<< HEAD
     <OfficialVersion>8.1.2</OfficialVersion>
-=======
-    <OfficialVersion>8.2.0-preview</OfficialVersion>
->>>>>>> 4e1f09fd
   </PropertyGroup>
   
   <PropertyGroup Condition="'$(CDP_PATCH_NUMBER)'!='' AND '$(CDP_BUILD_TYPE)'=='Official'">
