--- conflicted
+++ resolved
@@ -1,23 +1,14 @@
-<<<<<<< HEAD
 ﻿using Azure.ApplicationModel.Configuration;
 using System.Collections.Generic;
-=======
-﻿using System.Collections.Generic;
 using System.Threading;
 using System.Threading.Tasks;
-using Microsoft.Azure.AppConfiguration.Azconfig;
->>>>>>> 991c454c
 
 namespace Microsoft.Extensions.Configuration.AzureAppConfiguration
 {
     internal interface IKeyValueAdapter
     {
-<<<<<<< HEAD
-        IEnumerable<KeyValuePair<string, string>> GetKeyValues(ConfigurationSetting keyValue);
-=======
-        Task<IEnumerable<KeyValuePair<string, string>>> ProcessKeyValue(IKeyValue keyValue, CancellationToken cancellationToken);
+        Task<IEnumerable<KeyValuePair<string, string>>> GetKeyValues(IKeyValue keyValue);
 
         bool CanProcess(IKeyValue kv);
->>>>>>> 991c454c
     }
 }