--- conflicted
+++ resolved
@@ -12,8 +12,7 @@
 
         public AzureAppConfigurationSource(Action<AzureAppConfigurationOptions> optionsInitializer, bool optional = false)
         {
-            _optionsProvider = () =>
-            {
+            _optionsProvider = () => {
                 var options = new AzureAppConfigurationOptions();
                 optionsInitializer(options);
                 return options;
@@ -35,32 +34,9 @@
                 {
                     clientManager = options.ClientManager;
                 }
-<<<<<<< HEAD
-                else if (options.IsCdnEnabled)
-                {
-                    clientManager = new CdnConfigurationClientManager(options.Endpoints, options.ClientOptions);
-                }
-                else if (options.ConnectionStrings != null)
-                {
-                    clientManager = new ConfigurationClientManager(
-                        options.ConnectionStrings,
-                        options.ClientOptions,
-                        options.ReplicaDiscoveryEnabled,
-                        options.LoadBalancingEnabled);
-                }
-                else if (options.Endpoints != null && options.Credential != null)
-                {
-                    clientManager = new ConfigurationClientManager(
-                        options.Endpoints,
-                        options.Credential,
-                        options.ClientOptions,
-                        options.ReplicaDiscoveryEnabled,
-                        options.LoadBalancingEnabled);
-=======
                 else if (options.ConnectionStrings != null || (options.Endpoints != null && options.Credential != null))
                 {
                     clientManager = new ConfigurationClientManager(options);
->>>>>>> c2885a3d
                 }
                 else
                 {
@@ -71,11 +47,17 @@
             }
             catch (InvalidOperationException ex) // InvalidOperationException is thrown when any problems are found while configuring AzureAppConfigurationOptions or when SDK fails to create a configurationClient.
             {
-                throw new ArgumentException(ex.Message, ex);
+                if (!_optional)
+                {
+                    throw new ArgumentException(ex.Message, ex);
+                }
             }
             catch (FormatException fe) // FormatException is thrown when the connection string is not a well formed connection string.
             {
-                throw new ArgumentException(fe.Message, fe);
+                if (!_optional)
+                {
+                    throw new ArgumentException(fe.Message, fe);
+                }
             }
 
             return provider ?? new EmptyConfigurationProvider();
