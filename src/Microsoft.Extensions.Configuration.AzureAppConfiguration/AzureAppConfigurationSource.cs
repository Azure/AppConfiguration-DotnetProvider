--- conflicted
+++ resolved
@@ -1,11 +1,8 @@
 ﻿// Copyright (c) Microsoft Corporation.
 // Licensed under the MIT license.
 //
-<<<<<<< HEAD
 using Azure.Data.AppConfiguration;
 using Microsoft.Extensions.Hosting;
-=======
->>>>>>> b17d2bff
 using System;
 using System.Security;
 
@@ -15,15 +12,9 @@
     {
         private readonly bool _optional;
         private readonly Func<AzureAppConfigurationOptions> _optionsProvider;
-<<<<<<< HEAD
-        private readonly IConfigurationClientFactory _configurationClientFactory;
         private readonly string _environmentName;
 
-        public AzureAppConfigurationSource(Action<AzureAppConfigurationOptions> optionsInitializer, string environmentName, bool optional, IConfigurationClientFactory configurationClientFactory = null)
-=======
-
-        public AzureAppConfigurationSource(Action<AzureAppConfigurationOptions> optionsInitializer, bool optional = false)
->>>>>>> b17d2bff
+        public AzureAppConfigurationSource(Action<AzureAppConfigurationOptions> optionsInitializer, string environmentName, bool optional)
         {
             _optionsProvider = () => {
                 var options = new AzureAppConfigurationOptions();
