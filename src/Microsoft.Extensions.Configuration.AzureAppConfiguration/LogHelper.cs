﻿// Copyright (c) Microsoft Corporation.
// Licensed under the MIT license.
//
namespace Microsoft.Extensions.Configuration.AzureAppConfiguration
{
    internal static class LogHelper
    {
        public static string BuildKeyValueReadMessage(KeyValueChangeType changeType, string key, string label, string endpoint)
        {
            return $"{LoggingConstants.RefreshKeyValueRead} Change:'{changeType}' Key:'{key}' Label:'{label}' Endpoint:'{endpoint?.TrimEnd('/')}'";
        }

        public static string BuildKeyValueSettingUpdatedMessage(string key)
        {
            return $"{LoggingConstants.RefreshKeyValueSettingUpdated} Key:'{key}'";
        }

        public static string BuildConfigurationUpdatedMessage()
        {
            return LoggingConstants.RefreshConfigurationUpdatedSuccess;
        }

        public static string BuildFeatureFlagsUnchangedMessage(string endpoint)
        {
            return $"{LoggingConstants.RefreshFeatureFlagsUnchanged} Endpoint:'{endpoint?.TrimEnd('/')}'";
        }

        public static string BuildFeatureFlagReadMessage(string key, string label, string endpoint)
        {
            return $"{LoggingConstants.RefreshFeatureFlagRead} Key:'{key}' Label:'{label}' Endpoint:'{endpoint?.TrimEnd('/')}'";
        }

        public static string BuildFeatureFlagUpdatedMessage(string key)
        {
            return $"{LoggingConstants.RefreshFeatureFlagUpdated} Key:'{key}'";
        }

        public static string BuildKeyVaultSecretReadMessage(string key, string label)
        {
            return $"{LoggingConstants.RefreshKeyVaultSecretRead} Key:'{key}' Label:'{label}'";
        }

        public static string BuildKeyVaultSettingUpdatedMessage(string key)
        {
            return $"{LoggingConstants.RefreshKeyVaultSettingUpdated} Key:'{key}'";
        }

        public static string BuildRefreshSkippedNoClientAvailableMessage()
        {
            return LoggingConstants.RefreshSkippedNoClientAvailable;
        }

        public static string BuildRefreshFailedDueToAuthenticationErrorMessage(string exceptionMessage)
        {
            return $"{LoggingConstants.RefreshFailedDueToAuthenticationError}\n{exceptionMessage}";
        }

        public static string BuildRefreshFailedErrorMessage(string exceptionMessage)
        {
            return $"{LoggingConstants.RefreshFailedError}\n{exceptionMessage}";
        }

        public static string BuildRefreshFailedDueToKeyVaultErrorMessage(string exceptionMessage)
        {
            return $"{LoggingConstants.RefreshFailedDueToKeyVaultError}\n{exceptionMessage}";
        }

        public static string BuildRefreshCanceledErrorMessage()
        {
            return LoggingConstants.RefreshCanceledError;
        }

        public static string BuildPushNotificationUnregisteredEndpointMessage(string resourceUri)
        {
            return $"{LoggingConstants.PushNotificationUnregisteredEndpoint} '{resourceUri}'.";
        }

        public static string BuildFailoverMessage(string originalEndpoint, string currentEndpoint)
        {
            return $"{LoggingConstants.RefreshFailedToGetSettingsFromEndpoint} '{originalEndpoint?.TrimEnd('/')}'. {LoggingConstants.FailingOverToEndpoint} '{currentEndpoint?.TrimEnd('/')}'.";
        }

        public static string BuildLastEndpointFailedMessage(string endpoint)
        {
            return $"{LoggingConstants.RefreshFailedToGetSettingsFromEndpoint} '{endpoint?.TrimEnd('/')}'.";
        }

        public static string BuildFallbackClientLookupFailMessage(string exceptionMessage)
        {
            return $"{LoggingConstants.FallbackClientLookupError}\n{exceptionMessage}";
        }

<<<<<<< HEAD
        public static string BuildFeatureManagementMicrosoftSchemaVersionWarningMessage()
        {
            return LoggingConstants.FeatureManagementMicrosoftSchemaVersionWarning;
=======
        public static string BuildRefreshFailedDueToFormattingErrorMessage(string exceptionMessage)
        {
            return $"{LoggingConstants.RefreshFailedDueToFormattingError}\n{exceptionMessage}";
>>>>>>> 96a5e5a0
        }
    }
}<|MERGE_RESOLUTION|>--- conflicted
+++ resolved
@@ -86,19 +86,18 @@
         }
 
         public static string BuildFallbackClientLookupFailMessage(string exceptionMessage)
-        {
+        {
             return $"{LoggingConstants.FallbackClientLookupError}\n{exceptionMessage}";
         }
 
-<<<<<<< HEAD
-        public static string BuildFeatureManagementMicrosoftSchemaVersionWarningMessage()
-        {
-            return LoggingConstants.FeatureManagementMicrosoftSchemaVersionWarning;
-=======
-        public static string BuildRefreshFailedDueToFormattingErrorMessage(string exceptionMessage)
-        {
-            return $"{LoggingConstants.RefreshFailedDueToFormattingError}\n{exceptionMessage}";
->>>>>>> 96a5e5a0
+        public static string BuildFeatureManagementMicrosoftSchemaVersionWarningMessage()
+        {
+            return LoggingConstants.FeatureManagementMicrosoftSchemaVersionWarning;
+        }
+
+        public static string BuildRefreshFailedDueToFormattingErrorMessage(string exceptionMessage)
+        {
+            return $"{LoggingConstants.RefreshFailedDueToFormattingError}\n{exceptionMessage}";
         }
     }
 }