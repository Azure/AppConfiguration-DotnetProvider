--- conflicted
+++ resolved
@@ -28,11 +28,7 @@
 
             try
             {
-<<<<<<< HEAD
                 Response<ConfigurationSetting> response = await client.GetConfigurationSettingAsync(setting, onlyIfChanged: makeConditionalRequest, cancellationToken).ConfigureAwait(false);
-=======
-                Response<ConfigurationSetting> response = await client.GetConfigurationSettingAsync(setting, onlyIfChanged: true, cancellationToken).ConfigureAwait(false);
->>>>>>> 17ed39c5
                 if (response.GetRawResponse().Status == (int)HttpStatusCode.OK &&
                     !response.Value.ETag.Equals(setting.ETag))
                 {
