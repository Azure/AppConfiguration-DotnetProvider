﻿// Copyright (c) Microsoft Corporation.
// Licensed under the MIT license.
//
using System;
using System.Collections.Generic;

namespace Microsoft.Extensions.Configuration.AzureAppConfiguration.Extensions
{
    internal static class TimeSpanExtensions
    {
        private const int SafeShiftLimit = 63;
        private const double JitterRatio = 0.25;

        private static readonly IList<KeyValuePair<TimeSpan, TimeSpan>> StartupMaxBackoffDurationIntervals = new List<KeyValuePair<TimeSpan, TimeSpan>>
        {
            new KeyValuePair<TimeSpan, TimeSpan>(TimeSpan.FromSeconds(100), TimeSpan.FromSeconds(5)),
            new KeyValuePair<TimeSpan, TimeSpan>(TimeSpan.FromSeconds(200), TimeSpan.FromSeconds(10)),
            new KeyValuePair<TimeSpan, TimeSpan>(TimeSpan.FromSeconds(600), FailOverConstants.MinStartupBackoffDuration),
        };

        /// <summary>
        /// This method calculates randomized exponential backoff times for operations that occur periodically on a given <paramref name="interval"/>.
        /// </summary>
        /// <param name="interval">The periodic interval at which the operation occurs. If <paramref name="interval"/> is less than <paramref name="max"/>, <paramref name="interval"/> will be the maximum backoff time..
        /// If <paramref name="interval"/> is less than <paramref name="min"/>, <paramref name="interval"/> is returned.
        /// </param>
        /// <param name="min">The minimum backoff time if <paramref name="interval"/> is greater than <paramref name="min"/>.</param>
        /// <param name="max">The maximum backoff time if <paramref name="interval"/> is greater than <paramref name="max"/>.</param>
        /// <param name="attempts">The number of attempts made to backoff.</param>
        /// <returns>The calculated exponential backoff time, or <paramref name="interval"/> if it is less than <paramref name="min"/>.</returns>
        public static TimeSpan CalculateBackoffTime(this TimeSpan interval, TimeSpan min, TimeSpan max, int attempts)
        {
            if (interval <= TimeSpan.Zero)
            {
                throw new ArgumentOutOfRangeException(nameof(interval), interval, "The time interval should not be equal to or less than 0.");
            }

            if (min <= TimeSpan.Zero)
            {
                throw new ArgumentOutOfRangeException(nameof(min), min, "The minimum backoff time should not be equal to or less than 0.");
            }

            if (max < min)
            {
                throw new ArgumentOutOfRangeException(nameof(max), max, "The maximum backoff time should not be less than the minimum backoff time.");
            }

            if (attempts < 1)
            {
                throw new ArgumentOutOfRangeException(nameof(attempts), attempts, "The number of attempts should not be less than 1.");
            }

            if (interval <= min)
            {
                return interval;
            }

            max = TimeSpan.FromTicks(Math.Min(interval.Ticks, max.Ticks));

            return min.CalculateBackoffDuration(max, attempts);
        }

        /// <summary>
        /// This method calculates the jittered exponential backoff duration for the configuration store after a failure
        /// which lies between <paramref name="minDuration"/> and <paramref name="maxDuration"/>.
        /// </summary>
        /// <param name="minDuration">The minimum duration to retry after.</param>
        /// <param name="maxDuration">The maximum duration to retry after.</param>
        /// <param name="attempts">The number of attempts made to the configuration store.</param>
        /// <returns>The backoff duration before retrying a request to the configuration store or replica again.</returns>
        /// <exception cref="ArgumentOutOfRangeException">
        /// An exception is thrown when <paramref name="attempts"/> is less than 1.
        /// </exception>
        public static TimeSpan CalculateBackoffDuration(this TimeSpan minDuration, TimeSpan maxDuration, int attempts)
        {
            if (minDuration <= TimeSpan.Zero)
            {
                throw new ArgumentOutOfRangeException(nameof(minDuration), minDuration, "The minimum backoff time should not be equal to or less than 0.");
            }

            if (maxDuration < minDuration)
            {
                throw new ArgumentOutOfRangeException(nameof(maxDuration), maxDuration, "The maximum backoff time should not be less than the minimum backoff time.");
            }

            if (attempts < 1)
            {
                throw new ArgumentOutOfRangeException(nameof(attempts), attempts, "The number of attempts should not be less than 1.");
            }

            if (attempts == 1)
            {
                return minDuration;
            }

            //
            // IMPORTANT: This can overflow
<<<<<<< HEAD
            double calculatedMilliseconds = Math.Max(1, minDuration.TotalMilliseconds) * ((long)1 << Math.Min(attempts - 1, MaxAttempts));
=======
            double calculatedMilliseconds = Math.Max(1, minDuration.TotalMilliseconds) * (1L << Math.Min(attempts, SafeShiftLimit));
>>>>>>> 5c9155b1

            if (calculatedMilliseconds > maxDuration.TotalMilliseconds ||
                    calculatedMilliseconds <= 0 /*overflow*/)
            {
                calculatedMilliseconds = maxDuration.TotalMilliseconds;
            }

            return TimeSpan.FromMilliseconds(calculatedMilliseconds).Jitter(JitterRatio);
        }

        /// <summary>
        /// This method tries to get the fixed backoff duration for the elapsed startup time.
        /// </summary>
        /// <param name="startupTimeElapsed">The time elapsed since the current startup began.</param>
        /// <param name="backoff">The backoff time span if getting the fixed backoff is successful.</param>
        /// <returns>A boolean indicating if getting the fixed backoff duration was successful. Returns false
        /// if the elapsed startup time is greater than the fixed backoff window.</returns>
        public static bool TryGetFixedBackoff(this TimeSpan startupTimeElapsed, out TimeSpan backoff)
        {
            foreach (KeyValuePair<TimeSpan, TimeSpan> interval in StartupMaxBackoffDurationIntervals)
            {
                if (startupTimeElapsed < interval.Key)
                {
                    backoff = interval.Value;

                    return true;
                }
            }

            backoff = TimeSpan.Zero;

            return false;
        }

        private static TimeSpan Jitter(this TimeSpan timeSpan, double ratio)
        {
            if (ratio < 0 || ratio > 1)
            {
                throw new ArgumentOutOfRangeException(nameof(ratio));
            }

            if (ratio == 0)
            {
                return timeSpan;
            }

            var rand = new Random();

            double jitter = ratio * (rand.NextDouble() * 2 - 1);

            double interval = timeSpan.TotalMilliseconds * (1 + jitter);

            return TimeSpan.FromMilliseconds(interval);
        }
    }
}<|MERGE_RESOLUTION|>--- conflicted
+++ resolved
@@ -95,11 +95,7 @@
 
             //
             // IMPORTANT: This can overflow
-<<<<<<< HEAD
-            double calculatedMilliseconds = Math.Max(1, minDuration.TotalMilliseconds) * ((long)1 << Math.Min(attempts - 1, MaxAttempts));
-=======
-            double calculatedMilliseconds = Math.Max(1, minDuration.TotalMilliseconds) * (1L << Math.Min(attempts, SafeShiftLimit));
->>>>>>> 5c9155b1
+            double calculatedMilliseconds = Math.Max(1, minDuration.TotalMilliseconds) * (1L << Math.Min(attempts - 1, SafeShiftLimit));
 
             if (calculatedMilliseconds > maxDuration.TotalMilliseconds ||
                     calculatedMilliseconds <= 0 /*overflow*/)
