--- conflicted
+++ resolved
@@ -64,13 +64,8 @@
                     }
                 }
             }
-<<<<<<< HEAD
-            catch (Exception exception) when (exception.InnerException is HttpRequestException || 
+            catch (Exception exception) when (exception.InnerException is HttpRequestException ||
                                               exception.InnerException is UnauthorizedAccessException)
-=======
-            catch (Exception exception) when ((exception.InnerException is HttpRequestException ||
-                                               exception.InnerException is UnauthorizedAccessException) && _optional)
->>>>>>> e356892e
             {
                 if (_options.OfflineCache != null)
                 {
