--- conflicted
+++ resolved
@@ -14,12 +14,12 @@
   </PropertyGroup>
 
   <ItemGroup>
-<<<<<<< HEAD
     <PackageReference Include="Azure.Messaging.EventGrid" Version="4.7.0" />
     <PackageReference Include="Microsoft.Extensions.Configuration.AzureAppConfiguration" Version="4.5.0" />
-=======
+  </ItemGroup>
+  
+   <ItemGroup>
     <ProjectReference Include="..\Microsoft.Extensions.Configuration.AzureAppConfiguration\Microsoft.Extensions.Configuration.AzureAppConfiguration.csproj" />
->>>>>>> 337225da
   </ItemGroup>
   
   <ItemGroup Condition="'$(TargetFramework)' == 'netstandard2.0'">
