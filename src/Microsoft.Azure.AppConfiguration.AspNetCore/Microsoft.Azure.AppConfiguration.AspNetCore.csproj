﻿<Project Sdk="Microsoft.NET.Sdk">
  <Import Project="..\..\build\NugetProperties.props" />

  <PropertyGroup>
    <TargetFrameworks>net6.0;net7.0;net8.0</TargetFrameworks>
    <Description>Microsoft.Azure.AppConfiguration.AspNetCore allows developers to use Microsoft Azure App Configuration service as a configuration source in their applications. This package adds additional features for ASP.NET Core applications to the existing package Microsoft.Extensions.Configuration.AzureAppConfiguration.</Description>
    <SignAssembly>true</SignAssembly>
    <DelaySign>false</DelaySign>
    <AssemblyOriginatorKeyFile>..\..\build\AzureAppConfiguration.snk</AssemblyOriginatorKeyFile>
    <GenerateDocumentationFile>true</GenerateDocumentationFile>
    <AssemblyName>Microsoft.Azure.AppConfiguration.AspNetCore</AssemblyName>
    <PackageReleaseNotes>https://aka.ms/MicrosoftAzureAppConfigurationAspNetCoreReleaseNotes</PackageReleaseNotes>
    <PackageTags>Microsoft Azure Configuration AppConfig AppConfiguration AzureAppConfiguration aspnetcore</PackageTags>
  </PropertyGroup>

  <ItemGroup>
    <ProjectReference Include="..\Microsoft.Extensions.Configuration.AzureAppConfiguration\Microsoft.Extensions.Configuration.AzureAppConfiguration.csproj" />
	<FrameworkReference Include="Microsoft.AspNetCore.App" />
  </ItemGroup>

  <!-- Nuget Package Version Settings -->

  <PropertyGroup>
<<<<<<< HEAD
    <OfficialVersion>8.0.0-preview.2</OfficialVersion>
=======
    <OfficialVersion>7.2.0</OfficialVersion>
>>>>>>> 96a5e5a0
  </PropertyGroup>
  
  <PropertyGroup Condition="'$(CDP_PATCH_NUMBER)'!='' AND '$(CDP_BUILD_TYPE)'=='Official'">
    <Version>$(OfficialVersion)</Version>
  </PropertyGroup>

  <PropertyGroup Condition="'$(CDP_PATCH_NUMBER)'!='' AND '$(CDP_BUILD_TYPE)'!='Official'">
    <Version>$(OfficialVersion)-$(CDP_PATCH_NUMBER)-$(Revision)</Version>
  </PropertyGroup>
  
  <PropertyGroup>
    <CodeAnalysisRuleSet>..\..\AzureAppConfigurationRules.ruleset</CodeAnalysisRuleSet>
    <EnableNETAnalyzers>true</EnableNETAnalyzers>
    <IsAotCompatible>true</IsAotCompatible>
  </PropertyGroup>

</Project><|MERGE_RESOLUTION|>--- conflicted
+++ resolved
@@ -21,11 +21,7 @@
   <!-- Nuget Package Version Settings -->
 
   <PropertyGroup>
-<<<<<<< HEAD
     <OfficialVersion>8.0.0-preview.2</OfficialVersion>
-=======
-    <OfficialVersion>7.2.0</OfficialVersion>
->>>>>>> 96a5e5a0
   </PropertyGroup>
   
   <PropertyGroup Condition="'$(CDP_PATCH_NUMBER)'!='' AND '$(CDP_BUILD_TYPE)'=='Official'">
