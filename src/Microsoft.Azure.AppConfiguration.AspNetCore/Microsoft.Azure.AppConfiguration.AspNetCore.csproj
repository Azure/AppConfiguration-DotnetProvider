<Project Sdk="Microsoft.NET.Sdk">
  <Import Project="..\..\build\NugetProperties.props" />

  <PropertyGroup>
    <TargetFrameworks>net8.0;net9.0</TargetFrameworks>
    <Description>Microsoft.Azure.AppConfiguration.AspNetCore allows developers to use Microsoft Azure App Configuration service as a configuration source in their applications. This package adds additional features for ASP.NET Core applications to the existing package Microsoft.Extensions.Configuration.AzureAppConfiguration.</Description>
    <SignAssembly>true</SignAssembly>
    <DelaySign>false</DelaySign>
    <AssemblyOriginatorKeyFile>..\..\build\AzureAppConfiguration.snk</AssemblyOriginatorKeyFile>
    <GenerateDocumentationFile>true</GenerateDocumentationFile>
    <AssemblyName>Microsoft.Azure.AppConfiguration.AspNetCore</AssemblyName>
    <PackageReleaseNotes>https://aka.ms/MicrosoftAzureAppConfigurationAspNetCoreReleaseNotes</PackageReleaseNotes>
    <PackageTags>Microsoft Azure Configuration AppConfig AppConfiguration AzureAppConfiguration aspnetcore</PackageTags>
  </PropertyGroup>

  <ItemGroup>
    <ProjectReference Include="..\Microsoft.Extensions.Configuration.AzureAppConfiguration\Microsoft.Extensions.Configuration.AzureAppConfiguration.csproj" />
	<FrameworkReference Include="Microsoft.AspNetCore.App" />
  </ItemGroup>

  <!-- Nuget Package Version Settings -->

  <PropertyGroup>
<<<<<<< HEAD
    <OfficialVersion>8.2.0-preview</OfficialVersion>
=======
    <OfficialVersion>8.4.0</OfficialVersion>
>>>>>>> 34576ef7
  </PropertyGroup>
  
  <PropertyGroup Condition="'$(CDP_PATCH_NUMBER)'!='' AND '$(CDP_BUILD_TYPE)'=='Official'">
    <Version>$(OfficialVersion)</Version>
  </PropertyGroup>

  <PropertyGroup Condition="'$(CDP_PATCH_NUMBER)'!='' AND '$(CDP_BUILD_TYPE)'!='Official'">
    <Version>$(OfficialVersion)-$(CDP_PATCH_NUMBER)-$(Revision)</Version>
  </PropertyGroup>
  
  <PropertyGroup>
    <CodeAnalysisRuleSet>..\..\AzureAppConfigurationRules.ruleset</CodeAnalysisRuleSet>
    <EnableNETAnalyzers>true</EnableNETAnalyzers>
    <IsAotCompatible>true</IsAotCompatible>
  </PropertyGroup>

</Project><|MERGE_RESOLUTION|>--- conflicted
+++ resolved
@@ -21,11 +21,7 @@
   <!-- Nuget Package Version Settings -->
 
   <PropertyGroup>
-<<<<<<< HEAD
-    <OfficialVersion>8.2.0-preview</OfficialVersion>
-=======
     <OfficialVersion>8.4.0</OfficialVersion>
->>>>>>> 34576ef7
   </PropertyGroup>
   
   <PropertyGroup Condition="'$(CDP_PATCH_NUMBER)'!='' AND '$(CDP_BUILD_TYPE)'=='Official'">
